//
//  Copyright (C) 2014-2021 David Cosgrove and Greg Landrum
//
//   @@ All Rights Reserved @@
//  This file is part of the RDKit.
//  The contents are covered by the terms of the BSD license
//  which is included in the file license.txt, found at the root
//  of the RDKit source tree.
//
// Original author: David Cosgrove (AstraZeneca)
// 27th May 2014
//
// Extensively modified by Greg Landrum
//

#include <GraphMol/QueryOps.h>
#include <GraphMol/MolDraw2D/AtomSymbol.h>
#include <GraphMol/MolDraw2D/DrawMol.h>
#include <GraphMol/MolDraw2D/DrawText.h>
#include <GraphMol/MolDraw2D/DrawMol.h>
#include <GraphMol/MolDraw2D/DrawMolMCH.h>
#include <GraphMol/MolDraw2D/MolDraw2D.h>
#include <GraphMol/MolDraw2D/MolDraw2DHelpers.h>
#include <GraphMol/MolDraw2D/MolDraw2DDetails.h>
#include <GraphMol/MolDraw2D/MolDraw2DUtils.h>
#include <GraphMol/ChemReactions/ReactionParser.h>
#include <GraphMol/FileParsers/MolSGroupParsing.h>
#include <GraphMol/Depictor/RDDepictor.h>
#include <Geometry/point.h>
#include <Geometry/Transform2D.h>

#include <GraphMol/FileParsers/FileParserUtils.h>
#include <GraphMol/MolEnumerator/LinkNode.h>

#include <algorithm>
#include <cstdlib>
#include <cmath>
#include <limits>
#include <memory>

#include <boost/lexical_cast.hpp>
#include <boost/assign/list_of.hpp>
#include <boost/format.hpp>

using namespace boost;
using namespace std;

namespace RDKit {

namespace {
// ****************************************************************************
void calcDoubleBondLines(const ROMol &mol, double offset, const Bond &bond,
                         const Point2D &at1_cds, const Point2D &at2_cds,
                         const std::vector<Point2D> &at_cds, Point2D &l1s,
                         Point2D &l1f, Point2D &l2s, Point2D &l2f) {
  // the percent shorter that the extra bonds in a double bond are
  const double multipleBondTruncation = 0.15;
  Atom *at1 = bond.getBeginAtom();
  Atom *at2 = bond.getEndAtom();
  Point2D perp;
  if (1 == at1->getDegree() || 1 == at2->getDegree() ||
      isLinearAtom(*at1, at_cds) || isLinearAtom(*at2, at_cds)) {
    perp = calcPerpendicular(at1_cds, at2_cds) * offset;
    l1s = at1_cds + perp;
    l1f = at2_cds + perp;
    l2s = at1_cds - perp;
    l2f = at2_cds - perp;
  } else if ((Bond::EITHERDOUBLE == bond.getBondDir()) ||
             (Bond::STEREOANY == bond.getStereo())) {
    // crossed bond
    perp = calcPerpendicular(at1_cds, at2_cds) * offset;
    l1s = at1_cds + perp;
    l1f = at2_cds - perp;
    l2s = at1_cds - perp;
    l2f = at2_cds + perp;
  } else {
    l1s = at1_cds;
    l1f = at2_cds;
    offset *= 2.0;
    if (mol.getRingInfo()->numBondRings(bond.getIdx())) {
      // in a ring, we need to draw the bond inside the ring
      perp = bondInsideRing(mol, bond, at1_cds, at2_cds, at_cds);
    } else {
      perp = bondInsideDoubleBond(mol, bond, at_cds);
    }
    Point2D bv = at1_cds - at2_cds;
    l2s = at1_cds - bv * multipleBondTruncation + perp * offset;
    l2f = at2_cds + bv * multipleBondTruncation + perp * offset;
  }
}

// ****************************************************************************
void calcTripleBondLines(double offset, const Bond &bond,
                         const Point2D &at1_cds, const Point2D &at2_cds,
                         Point2D &l1s, Point2D &l1f, Point2D &l2s,
                         Point2D &l2f) {
  // the percent shorter that the extra bonds in a double bond are
  const double multipleBondTruncation = 0.15;

  Atom *at1 = bond.getBeginAtom();
  Atom *at2 = bond.getEndAtom();

  // 2 lines, a bit shorter and offset on the perpendicular
  double dbo = 2.0 * offset;
  Point2D perp = calcPerpendicular(at1_cds, at2_cds);
  double end1_trunc = 1 == at1->getDegree() ? 0.0 : multipleBondTruncation;
  double end2_trunc = 1 == at2->getDegree() ? 0.0 : multipleBondTruncation;
  Point2D bv = at1_cds - at2_cds;
  l1s = at1_cds - (bv * end1_trunc) + perp * dbo;
  l1f = at2_cds + (bv * end2_trunc) + perp * dbo;
  l2s = at1_cds - (bv * end1_trunc) - perp * dbo;
  l2f = at2_cds + (bv * end2_trunc) - perp * dbo;
}

void getBondHighlightsForAtoms(const ROMol &mol,
                               const vector<int> &highlight_atoms,
                               vector<int> &highlight_bonds) {
  highlight_bonds.clear();
  for (auto ai = highlight_atoms.begin(); ai != highlight_atoms.end(); ++ai) {
    for (auto aj = ai + 1; aj != highlight_atoms.end(); ++aj) {
      const Bond *bnd = mol.getBondBetweenAtoms(*ai, *aj);
      if (bnd) {
        highlight_bonds.push_back(bnd->getIdx());
      }
    }
  }
}
}  // namespace

// ****************************************************************************
MolDraw2D::MolDraw2D(int width, int height, int panelWidth, int panelHeight)
    : needs_scale_(true),
      width_(width),
      height_(height),
      panel_width_(panelWidth > 0 ? panelWidth : width),
      panel_height_(panelHeight > 0 ? panelHeight : height),
      legend_height_(0),
      scale_(1.0),
      x_min_(0.0),
      y_min_(0.0),
      x_range_(0.0),
      y_range_(0.0),
      x_trans_(0.0),
      y_trans_(0.0),
      x_offset_(0),
      y_offset_(0),
      fill_polys_(true),
      activeMolIdx_(-1),
      activeAtmIdx1_(-1),
      activeAtmIdx2_(-1) {}

// ****************************************************************************
MolDraw2D::~MolDraw2D() {}

// ****************************************************************************
void MolDraw2D::drawMolecule(const ROMol &mol,
                             const vector<int> *highlight_atoms,
                             const map<int, DrawColour> *highlight_atom_map,
                             const std::map<int, double> *highlight_radii,
                             int confId) {
  drawMolecule(mol, "", highlight_atoms, highlight_atom_map, highlight_radii,
               confId);
}

// ****************************************************************************
void MolDraw2D::drawMolecule(const ROMol &mol, const std::string &legend,
                             const vector<int> *highlight_atoms,
                             const map<int, DrawColour> *highlight_atom_map,
                             const std::map<int, double> *highlight_radii,
                             int confId) {
  vector<int> highlight_bonds;
  if (highlight_atoms) {
    getBondHighlightsForAtoms(mol, *highlight_atoms, highlight_bonds);
  }
  drawMolecule(mol, legend, highlight_atoms, &highlight_bonds,
               highlight_atom_map, nullptr, highlight_radii, confId);
}

// ****************************************************************************
void MolDraw2D::doContinuousHighlighting(
    const ROMol &mol, const vector<int> *highlight_atoms,
    const vector<int> *highlight_bonds,
    const map<int, DrawColour> *highlight_atom_map,
    const map<int, DrawColour> *highlight_bond_map,
    const std::map<int, double> *highlight_radii) {
  PRECONDITION(activeMolIdx_ >= 0, "bad active mol");

  int orig_lw = lineWidth();
  int tgt_lw = getHighlightBondWidth(-1, nullptr);
  if (tgt_lw < 2) {
    tgt_lw = 2;
  }

  bool orig_fp = fillPolys();
  if (highlight_bonds) {
    for (auto this_at : mol.atoms()) {
      int this_idx = this_at->getIdx();
      for (const auto &nbri : make_iterator_range(mol.getAtomBonds(this_at))) {
        const Bond *bond = mol[nbri];
        int nbr_idx = bond->getOtherAtomIdx(this_idx);
        if (nbr_idx < static_cast<int>(at_cds_[activeMolIdx_].size()) &&
            nbr_idx > this_idx) {
          if (std::find(highlight_bonds->begin(), highlight_bonds->end(),
                        bond->getIdx()) != highlight_bonds->end()) {
            DrawColour col = drawOptions().highlightColour;
            if (highlight_bond_map &&
                highlight_bond_map->find(bond->getIdx()) !=
                    highlight_bond_map->end()) {
              col = highlight_bond_map->find(bond->getIdx())->second;
            }
            setLineWidth(tgt_lw);
            Point2D at1_cds = at_cds_[activeMolIdx_][this_idx];
            Point2D at2_cds = at_cds_[activeMolIdx_][nbr_idx];
            bool orig_slw = drawOptions().scaleBondWidth;
            drawOptions().scaleBondWidth =
                drawOptions().scaleHighlightBondWidth;
            drawLine(at1_cds, at2_cds, col, col);
            drawOptions().scaleBondWidth = orig_slw;
          }
        }
      }
    }
  }
  if (highlight_atoms) {
    if (!drawOptions().fillHighlights) {
      // we need a narrower circle
      setLineWidth(tgt_lw / 2);
    }
    for (auto this_at : mol.atoms()) {
      int this_idx = this_at->getIdx();
      if (std::find(highlight_atoms->begin(), highlight_atoms->end(),
                    this_idx) != highlight_atoms->end()) {
        DrawColour col = drawOptions().highlightColour;
        if (highlight_atom_map &&
            highlight_atom_map->find(this_idx) != highlight_atom_map->end()) {
          col = highlight_atom_map->find(this_idx)->second;
        }
        vector<DrawColour> cols(1, col);
        drawHighlightedAtom(this_idx, cols, highlight_radii);
      }
    }
  }
  setLineWidth(orig_lw);
  setFillPolys(orig_fp);
}

// ****************************************************************************
void MolDraw2D::drawMolecule(const ROMol &mol,
                             const vector<int> *highlight_atoms,
                             const vector<int> *highlight_bonds,
                             const map<int, DrawColour> *highlight_atom_map,
                             const map<int, DrawColour> *highlight_bond_map,
                             const std::map<int, double> *highlight_radii,
                             int confId) {

  int origWidth = lineWidth();
  pushDrawDetails();
  setupTextDrawer();

  unique_ptr<RWMol> rwmol =
      initMoleculeDraw(mol, highlight_atoms, highlight_radii, confId);
  ROMol const &draw_mol = rwmol ? *(rwmol) : mol;
  if (!draw_mol.getNumConformers()) {
    // clearly, the molecule is in a sorry state.
    return;
  }

  if (!pre_shapes_[activeMolIdx_].empty()) {
    MolDraw2D_detail::drawShapes(*this, pre_shapes_[activeMolIdx_]);
  }

  if (drawOptions().continuousHighlight) {
    // if we're doing continuous highlighting, start by drawing the highlights
    doContinuousHighlighting(draw_mol, highlight_atoms, highlight_bonds,
                             highlight_atom_map, highlight_bond_map,
                             highlight_radii);
    // at this point we shouldn't be doing any more highlighting, so blow out
    // those variables.  This alters the behaviour of drawBonds below.
    highlight_bonds = nullptr;
    highlight_atoms = nullptr;
  } else if (drawOptions().circleAtoms && highlight_atoms) {
    setFillPolys(drawOptions().fillHighlights);
    for (auto this_at : draw_mol.atoms()) {
      int this_idx = this_at->getIdx();
      if (std::find(highlight_atoms->begin(), highlight_atoms->end(),
                    this_idx) != highlight_atoms->end()) {
        if (highlight_atom_map &&
            highlight_atom_map->find(this_idx) != highlight_atom_map->end()) {
          setColour(highlight_atom_map->find(this_idx)->second);
        } else {
          setColour(drawOptions().highlightColour);
        }
        Point2D p1 = at_cds_[activeMolIdx_][this_idx];
        Point2D p2 = at_cds_[activeMolIdx_][this_idx];
        double radius = drawOptions().highlightRadius;
        if (highlight_radii &&
            highlight_radii->find(this_idx) != highlight_radii->end()) {
          radius = highlight_radii->find(this_idx)->second;
        }
        Point2D offset(radius, radius);
        p1 -= offset;
        p2 += offset;
        drawEllipse(p1, p2);
      }
    }
    setFillPolys(true);
  }

  drawBonds(draw_mol, highlight_atoms, highlight_atom_map, highlight_bonds,
            highlight_bond_map);

  vector<DrawColour> atom_colours;
  for (auto this_at : draw_mol.atoms()) {
    atom_colours.emplace_back(
        getColour(this_at->getIdx(), highlight_atoms, highlight_atom_map));
  }

  finishMoleculeDraw(draw_mol, atom_colours);
  // popDrawDetails();
  setLineWidth(origWidth);

  if (drawOptions().includeMetadata) {
    this->updateMetadata(draw_mol, confId);
  }
  // {
  //   Point2D p1(x_min_, y_min_), p2(x_min_ + x_range_, y_min_ + y_range_);
  //   setColour(DrawColour(0, 0, 0));
  //   setFillPolys(false);
  //   drawRect(p1, p2);
  // }
}

// ****************************************************************************
void MolDraw2D::drawMolecule(const ROMol &mol, const std::string &legend,
                             const vector<int> *highlight_atoms,
                             const vector<int> *highlight_bonds,
                             const map<int, DrawColour> *highlight_atom_map,
                             const map<int, DrawColour> *highlight_bond_map,
                             const std::map<int, double> *highlight_radii,
                             int confId) {
  setupTextDrawer();
  DrawMol *draw_mol = new DrawMol(
      mol, legend, panelWidth(), panelHeight(), drawOptions(), *text_drawer_,
      highlight_atoms, highlight_bonds, highlight_atom_map, highlight_bond_map,
      nullptr, highlight_radii, supportsAnnotations(), confId);
  draw_mol->createDrawObjects();
  draw_mols_.emplace_back(std::unique_ptr<DrawMol>(draw_mol));
  startDrawing();
  drawAllMolecules();

  //  if (!legend.empty()) {
//    legend_height_ = int(0.05 * double(panelHeight()));
//    if (legend_height_ < 20) {
//      legend_height_ = 20;
//    }
//  } else {
//    legend_height_ = 0;
//  }
//  drawMolecule(mol, highlight_atoms, highlight_bonds, highlight_atom_map,
//               highlight_bond_map, highlight_radii, confId);
//  drawLegend(legend);
}

// ****************************************************************************
void MolDraw2D::drawMoleculeWithHighlights(
    const ROMol &mol, const string &legend,
    const map<int, vector<DrawColour>> &highlight_atom_map,
    const map<int, vector<DrawColour>> &highlight_bond_map,
    const map<int, double> &highlight_radii,
    const map<int, int> &highlight_linewidth_multipliers, int confId) {
#if 1
  setupTextDrawer();
  DrawMol *draw_mol = new DrawMolMCH(
      mol, legend, panelWidth(), panelHeight(), drawOptions(), *text_drawer_,
      highlight_atom_map, highlight_bond_map,
      highlight_radii, highlight_linewidth_multipliers, confId);
  draw_mol->createDrawObjects();
  draw_mols_.emplace_back(std::unique_ptr<DrawMol>(draw_mol));
  startDrawing();
  drawAllMolecules();
  return;
#else
  int origWidth = lineWidth();
  vector<int> highlight_atoms;
  for (auto ha : highlight_atom_map) {
    highlight_atoms.emplace_back(ha.first);
  }

  if (!legend.empty()) {
    legend_height_ = int(0.05 * double(panelHeight()));
  } else {
    legend_height_ = 0;
  }
  pushDrawDetails();
  unique_ptr<RWMol> rwmol =
      initMoleculeDraw(mol, &highlight_atoms, &highlight_radii, confId);
  ROMol const &draw_mol = rwmol ? *(rwmol) : mol;
  if (!draw_mol.getNumConformers()) {
    // clearly, the molecule is in a sorry state.
    return;
  }

  if (!pre_shapes_[activeMolIdx_].empty()) {
    MolDraw2D_detail::drawShapes(*this, pre_shapes_[activeMolIdx_]);
  }

  bool orig_fp = fillPolys();
  setFillPolys(drawOptions().fillHighlights);

  // draw the highlighted bonds first, so the atoms hide the ragged
  // ends.  This only works with filled highlighting, obs.  If not, we need
  // the highlight radii to work out the intersection of the bond highlight
  // with the atom highlight.
  drawHighlightedBonds(draw_mol, highlight_bond_map,
                       highlight_linewidth_multipliers, &highlight_radii);

  for (auto ha : highlight_atom_map) {
    // cout << "highlighting atom " << ha.first << " with " << ha.second.size()
    //      << " colours" << endl;
    drawHighlightedAtom(ha.first, ha.second, &highlight_radii);
  }
  setFillPolys(orig_fp);

  // draw plain bonds on top of highlights.  Use black if either highlight
  // colour is the same as the colour it would have been.
  vector<pair<DrawColour, DrawColour>> bond_colours;
  for (auto bond : draw_mol.bonds()) {
    int beg_at = bond->getBeginAtomIdx();
    DrawColour col1 = getColour(beg_at);
    int end_at = bond->getEndAtomIdx();
    DrawColour col2 = getColour(end_at);
    auto hb = highlight_bond_map.find(bond->getIdx());
    if (hb != highlight_bond_map.end()) {
      const vector<DrawColour> &cols = hb->second;
      if (find(cols.begin(), cols.end(), col1) == cols.end() ||
          find(cols.begin(), cols.end(), col2) == cols.end()) {
        col1 = DrawColour(0.0, 0.0, 0.0);
        col2 = col1;
      }
    }
    bond_colours.emplace_back(make_pair(col1, col2));
  }
  drawBonds(draw_mol, nullptr, nullptr, nullptr, nullptr, &bond_colours);

  vector<DrawColour> atom_colours;
  for (auto this_at : draw_mol.atoms()) {
    // Get colours together for the atom labels.
    // Passing nullptr means that we'll get a colour based on atomic number
    // only.
    atom_colours.emplace_back(getColour(this_at->getIdx(), nullptr, nullptr));
    // if the chosen colour is a highlight colour for this atom, choose black
    // instead so it is still visible.
    auto ha = highlight_atom_map.find(this_at->getIdx());
    if (ha != highlight_atom_map.end()) {
      if (find(ha->second.begin(), ha->second.end(), atom_colours.back()) !=
          ha->second.end()) {
        atom_colours.back() = DrawColour(0.0, 0.0, 0.0);
      }
    }
  }

  // this puts on atom labels and such
  finishMoleculeDraw(draw_mol, atom_colours);
  setLineWidth(origWidth);

  drawLegend(legend);
  popDrawDetails();
#endif
}

// ****************************************************************************
void MolDraw2D::get2DCoordsMol(RWMol &mol, double &offset, double spacing,
                               double &maxY, double &minY, int confId,
                               bool shiftAgents, double coordScale) {
  if (drawOptions().prepareMolsBeforeDrawing) {
    mol.updatePropertyCache(false);
    try {
      RDLog::BlockLogs blocker;
      MolOps::Kekulize(mol, false);  // kekulize, but keep the aromatic flags!
    } catch (const MolSanitizeException &) {
      // don't need to do anything
    }
    MolOps::setHybridization(mol);
  }
  if (!mol.getNumConformers()) {
    const bool canonOrient = true;
    RDDepict::compute2DCoords(mol, nullptr, canonOrient);
  } else {
    // we need to center the molecule
    centerMolForDrawing(mol, confId);
  }
  // when preparing a reaction component to be drawn we should neither kekulize
  // (we did that above if required) nor add chiralHs
  const bool kekulize = false;
  const bool addChiralHs = false;
  MolDraw2DUtils::prepareMolForDrawing(mol, kekulize, addChiralHs);
  double minX = 1e8;
  double maxX = -1e8;
  double vShift = 0;
  if (shiftAgents) {
    vShift = 1.1 * maxY / 2;
  }

  pushDrawDetails();

  extractAtomCoords(mol, confId, false);
  extractAtomSymbols(mol);
  for (unsigned int i = 0; i < mol.getNumAtoms(); ++i) {
    RDGeom::Point2D p = at_cds_[activeMolIdx_][i];
    Atom *at = mol.getAtomWithIdx(i);
    // allow for the width of the atom label.
    auto at_lab = getAtomSymbolAndOrientation(*at);
    double width = 0.0, height = 0.0;
    if (!at_lab.first.empty()) {
      getLabelSize(at_lab.first, at_lab.second, width, height);
    }
    if (at_lab.second == OrientType::W) {
      p.x -= width;
    } else {
      p.x -= width / 2;
    }
    p *= coordScale;
    minX = std::min(minX, p.x);
  }
  offset += fabs(minX);
  Conformer &conf = mol.getConformer(confId);
  for (unsigned int i = 0; i < mol.getNumAtoms(); ++i) {
    RDGeom::Point2D p = at_cds_[activeMolIdx_][i];
    p.y = p.y * coordScale + vShift;
    Atom *at = mol.getAtomWithIdx(i);
    // allow for the width of the atom label.
    auto at_lab = getAtomSymbolAndOrientation(*at);
    double width = 0.0, height = 0.0;
    if (!at_lab.first.empty()) {
      getLabelSize(at_lab.first, at_lab.second, width, height);
    }
    height /= 2.0;
    if (at_lab.second != OrientType::E) {
      width /= 2.0;
    }
    if (!shiftAgents) {
      maxY = std::max(p.y + height, maxY);
      minY = std::min(p.y - height, minY);
    }
    p.x = p.x * coordScale + offset;
    maxX = std::max(p.x + width, maxX);

    // now copy the transformed coords back to the actual
    // molecules.  The initial calculations were done on the
    // copies taken by extractAtomCoords, and that was so
    // we could re-use existing code for scaling the picture
    // including labels.
    RDGeom::Point3D &at_cds = conf.getAtomPos(i);
    at_cds.x = p.x;
    at_cds.y = p.y;
  }
  offset = maxX + spacing;
  popDrawDetails();
}

// ****************************************************************************
void MolDraw2D::get2DCoordsForReaction(ChemicalReaction &rxn,
                                       Point2D &arrowBegin, Point2D &arrowEnd,
                                       std::vector<double> &plusLocs,
                                       double spacing,
                                       const std::vector<int> *confIds) {
  plusLocs.resize(0);
  double maxY = -1e8, minY = 1e8;
  double offset = 0.0;

  // reactants
  for (unsigned int midx = 0; midx < rxn.getNumReactantTemplates(); ++midx) {
    // add space for the "+" if required
    if (midx > 0) {
      plusLocs.push_back(offset);
      offset += spacing;
    }
    ROMOL_SPTR reactant = rxn.getReactants()[midx];
    int cid = -1;
    if (confIds) {
      cid = (*confIds)[midx];
    }
    get2DCoordsMol(*(RWMol *)reactant.get(), offset, spacing, maxY, minY, cid,
                   false, 1.0);
  }
  arrowBegin.x = offset;

  offset += spacing;

  double begAgentOffset = offset;

  // we need to do the products now so that we know the full y range.
  // these will have the wrong X coordinates, but we'll fix that later.
  offset = 0;
  for (unsigned int midx = 0; midx < rxn.getNumProductTemplates(); ++midx) {
    // add space for the "+" if required
    if (midx > 0) {
      plusLocs.push_back(offset);
      offset += spacing;
    }
    ROMOL_SPTR product = rxn.getProducts()[midx];
    int cid = -1;
    if (confIds) {
      cid = (*confIds)[rxn.getNumReactantTemplates() +
                       rxn.getNumAgentTemplates() + midx];
    }
    get2DCoordsMol(*(RWMol *)product.get(), offset, spacing, maxY, minY, cid,
                   false, 1.0);
  }

  offset = begAgentOffset;
  // agents
  for (unsigned int midx = 0; midx < rxn.getNumAgentTemplates(); ++midx) {
    ROMOL_SPTR agent = rxn.getAgents()[midx];
    int cid = -1;
    if (confIds) {
      cid = (*confIds)[rxn.getNumReactantTemplates() + midx];
    }
    get2DCoordsMol(*(RWMol *)agent.get(), offset, spacing, maxY, minY, cid,
                   true, 0.45);
  }
  if (rxn.getNumAgentTemplates()) {
    arrowEnd.x = offset;  //- spacing;
  } else {
    arrowEnd.x = offset + 3 * spacing;
  }
  offset = arrowEnd.x + 1.5 * spacing;

  // now translate the products over
  for (unsigned int midx = 0; midx < rxn.getNumProductTemplates(); ++midx) {
    ROMOL_SPTR product = rxn.getProducts()[midx];
    int cid = -1;
    if (confIds) {
      cid = (*confIds)[rxn.getNumReactantTemplates() +
                       rxn.getNumAgentTemplates() + midx];
    }
    Conformer &conf = product->getConformer(cid);
    for (unsigned int aidx = 0; aidx < product->getNumAtoms(); ++aidx) {
      conf.getAtomPos(aidx).x += offset;
    }
  }

  // fix the plus signs too
  unsigned int startP = 0;
  if (rxn.getNumReactantTemplates() > 1) {
    startP = rxn.getNumReactantTemplates() - 1;
  }
  for (unsigned int pidx = startP; pidx < plusLocs.size(); ++pidx) {
    plusLocs[pidx] += offset;
  }

  arrowBegin.y = arrowEnd.y = minY + (maxY - minY) / 2;
}

// ****************************************************************************
void MolDraw2D::drawReaction(
    const ChemicalReaction &rxn, bool highlightByReactant,
    const std::vector<DrawColour> *highlightColorsReactants,
    const std::vector<int> *confIds) {
  ChemicalReaction nrxn(rxn);
  double spacing = 1.0;
  Point2D arrowBegin, arrowEnd;
  std::vector<double> plusLocs;
  get2DCoordsForReaction(nrxn, arrowBegin, arrowEnd, plusLocs, spacing,
                         confIds);

  MolDrawOptions origDrawOptions = drawOptions();
  drawOptions().prepareMolsBeforeDrawing = false;
  drawOptions().includeMetadata = false;

  ROMol *tmol = ChemicalReactionToRxnMol(nrxn);
  MolOps::findSSSR(*tmol);

  if (needs_scale_ &&
      (!nrxn.getNumReactantTemplates() || !nrxn.getNumProductTemplates())) {
    // drawMolecule() will figure out the scaling so that the molecule
    // fits the drawing pane. In order to ensure that we have space for the
    // arrow, we need to figure out the scaling on our own.
    RWMol tmol2;
    tmol2.addAtom(new Atom(0), true, true);
    tmol2.addAtom(new Atom(0), true, true);
    tmol2.addConformer(new Conformer(2), true);
    tmol2.getConformer().getAtomPos(0) =
        RDGeom::Point3D(arrowBegin.x, arrowBegin.y, 0);
    tmol2.getConformer().getAtomPos(1) =
        RDGeom::Point3D(arrowEnd.x, arrowEnd.y, 0);

    for (auto atom : tmol2.atoms()) {
      atom->calcImplicitValence();
    }

    tmol2.insertMol(*tmol);
    pushDrawDetails();
    extractAtomCoords(tmol2, 0, true);
    extractAtomSymbols(tmol2);
    calculateScale(panelWidth(), drawHeight(), tmol2);
    needs_scale_ = false;
    popDrawDetails();
  }

  std::vector<int> *atom_highlights = nullptr;
  std::map<int, DrawColour> *atom_highlight_colors = nullptr;
  std::vector<int> *bond_highlights = nullptr;
  std::map<int, DrawColour> *bond_highlight_colors = nullptr;
  if (highlightByReactant) {
    const std::vector<DrawColour> *colors =
        &drawOptions().highlightColourPalette;
    if (highlightColorsReactants) {
      colors = highlightColorsReactants;
    }
    std::vector<int> atomfragmap;
    MolOps::getMolFrags(*tmol, atomfragmap);

    atom_highlights = new std::vector<int>();
    atom_highlight_colors = new std::map<int, DrawColour>();
    bond_highlights = new std::vector<int>();
    bond_highlight_colors = new std::map<int, DrawColour>();
    std::map<int, int> atommap_fragmap;
    for (unsigned int aidx = 0; aidx < tmol->getNumAtoms(); ++aidx) {
      int atomRole = -1;
      Atom *atom = tmol->getAtomWithIdx(aidx);
      if (atom->getPropIfPresent("molRxnRole", atomRole) && atomRole == 1 &&
          atom->getAtomMapNum()) {
        atommap_fragmap[atom->getAtomMapNum()] = atomfragmap[aidx];
        atom_highlights->push_back(aidx);
        (*atom_highlight_colors)[aidx] =
            (*colors)[atomfragmap[aidx] % colors->size()];

        atom->setAtomMapNum(0);
        // add highlighted bonds to lower-numbered
        // (and thus already covered) neighbors
        for (const auto &nbri :
             make_iterator_range(tmol->getAtomNeighbors(atom))) {
          const Atom *nbr = (*tmol)[nbri];
          if (nbr->getIdx() < aidx &&
              atomfragmap[nbr->getIdx()] == atomfragmap[aidx]) {
            int bondIdx =
                tmol->getBondBetweenAtoms(aidx, nbr->getIdx())->getIdx();
            bond_highlights->push_back(bondIdx);
            (*bond_highlight_colors)[bondIdx] = (*atom_highlight_colors)[aidx];
          }
        }
      }
    }
    for (unsigned int aidx = 0; aidx < tmol->getNumAtoms(); ++aidx) {
      int atomRole = -1;
      Atom *atom = tmol->getAtomWithIdx(aidx);
      if (atom->getPropIfPresent("molRxnRole", atomRole) && atomRole == 2 &&
          atom->getAtomMapNum() &&
          atommap_fragmap.find(atom->getAtomMapNum()) !=
              atommap_fragmap.end()) {
        atom_highlights->push_back(aidx);
        (*atom_highlight_colors)[aidx] =
            (*colors)[atommap_fragmap[atom->getAtomMapNum()] % colors->size()];

        atom->setAtomMapNum(0);
        // add highlighted bonds to lower-numbered
        // (and thus already covered) neighbors
        for (const auto &nbri :
             make_iterator_range(tmol->getAtomNeighbors(atom))) {
          const Atom *nbr = (*tmol)[nbri];
          if (nbr->getIdx() < aidx && (*atom_highlight_colors)[nbr->getIdx()] ==
                                          (*atom_highlight_colors)[aidx]) {
            int bondIdx =
                tmol->getBondBetweenAtoms(aidx, nbr->getIdx())->getIdx();
            bond_highlights->push_back(bondIdx);
            (*bond_highlight_colors)[bondIdx] = (*atom_highlight_colors)[aidx];
          }
        }
      }
    }
  }

  drawMolecule(*tmol, "", atom_highlights, bond_highlights,
               atom_highlight_colors, bond_highlight_colors);

  delete tmol;
  delete atom_highlights;
  delete atom_highlight_colors;
  delete bond_highlights;
  delete bond_highlight_colors;

  double o_font_scale = text_drawer_->fontScale();
  double fsize = text_drawer_->fontSize();
  double new_font_scale =
      2.0 * o_font_scale * drawOptions().legendFontSize / fsize;
  text_drawer_->setFontScale(new_font_scale);

  DrawColour odc = colour();
  setColour(options_.symbolColour);

  // now add the symbols
  for (auto plusLoc : plusLocs) {
    Point2D loc(plusLoc, arrowBegin.y);
    drawString("+", loc);
  }

  // The arrow:
  drawArrow(arrowBegin, arrowEnd);

  if (origDrawOptions.includeMetadata) {
    this->updateMetadata(nrxn);
  }

  setColour(odc);
  text_drawer_->setFontScale(o_font_scale);
  drawOptions() = origDrawOptions;
}

// ****************************************************************************
void MolDraw2D::drawMolecules(
    const std::vector<ROMol *> &mols, const std::vector<std::string> *legends,
    const std::vector<std::vector<int>> *highlight_atoms,
    const std::vector<std::vector<int>> *highlight_bonds,
    const std::vector<std::map<int, DrawColour>> *highlight_atom_maps,
    const std::vector<std::map<int, DrawColour>> *highlight_bond_maps,
    const std::vector<std::map<int, double>> *highlight_radii,
    const std::vector<int> *confIds) {
  PRECONDITION(!legends || legends->size() == mols.size(), "bad size");
  PRECONDITION(!highlight_atoms || highlight_atoms->size() == mols.size(),
               "bad size");
  PRECONDITION(!highlight_bonds || highlight_bonds->size() == mols.size(),
               "bad size");
  PRECONDITION(
      !highlight_atom_maps || highlight_atom_maps->size() == mols.size(),
      "bad size");
  PRECONDITION(
      !highlight_bond_maps || highlight_bond_maps->size() == mols.size(),
      "bad size");
  PRECONDITION(!highlight_radii || highlight_radii->size() == mols.size(),
               "bad size");
  PRECONDITION(!confIds || confIds->size() == mols.size(), "bad size");
  PRECONDITION(panel_width_ != 0, "panel width cannot be zero");
  PRECONDITION(panel_height_ != 0, "panel height cannot be zero");
  PRECONDITION(width_ > 0 && height_ > 0,
               "drawMolecules() needs a fixed canvas size");
  if (!mols.size()) {
    return;
  }

  setupTextDrawer();
  vector<unique_ptr<RWMol>> tmols;
  calculateScale(panelWidth(), drawHeight(), mols, highlight_atoms,
                 highlight_radii, confIds, tmols);
  // so drawMolecule doesn't recalculate the scale each time, and
  // undo all the good work.
  needs_scale_ = false;

  int nCols = width() / panelWidth();
  int nRows = height() / panelHeight();
  for (unsigned int i = 0; i < mols.size(); ++i) {
    if (!mols[i]) {
      continue;
    }

    int row = 0;
    // note that this also works when no panel size is specified since
    // the panel dimensions defaults to -1
    if (nRows > 1) {
      row = i / nCols;
    }
    int col = 0;
    if (nCols > 1) {
      col = i % nCols;
    }
    setOffset(col * panelWidth(), row * panelHeight());

    ROMol *draw_mol = tmols[i] ? tmols[i].get() : mols[i];
    unique_ptr<vector<int>> lhighlight_bonds;
    if (highlight_bonds) {
      lhighlight_bonds.reset(new std::vector<int>((*highlight_bonds)[i]));
    } else if (drawOptions().continuousHighlight && highlight_atoms) {
      lhighlight_bonds.reset(new vector<int>());
      getBondHighlightsForAtoms(*draw_mol, (*highlight_atoms)[i],
                                *lhighlight_bonds);
    };

    drawMolecule(*draw_mol, legends ? (*legends)[i] : "",
                 highlight_atoms ? &(*highlight_atoms)[i] : nullptr,
                 lhighlight_bonds.get(),
                 highlight_atom_maps ? &(*highlight_atom_maps)[i] : nullptr,
                 highlight_bond_maps ? &(*highlight_bond_maps)[i] : nullptr,
                 highlight_radii ? &(*highlight_radii)[i] : nullptr,
                 confIds ? (*confIds)[i] : -1);
    // save the drawn positions of the atoms on the molecule. This is the only
    // way that we can later add metadata
    auto tag = boost::str(boost::format("_atomdrawpos_%d") %
                          (confIds ? (*confIds)[i] : -1));
    for (unsigned int j = 0; j < mols[i]->getNumAtoms(); ++j) {
      auto pt = getDrawCoords(j);
      mols[i]->getAtomWithIdx(j)->setProp(tag, pt, true);
    }
  }
}

// ****************************************************************************
void MolDraw2D::highlightCloseContacts() {
  if (drawOptions().flagCloseContactsDist < 0) {
    return;
  }
  int tol =
      drawOptions().flagCloseContactsDist * drawOptions().flagCloseContactsDist;
  boost::dynamic_bitset<> flagged(at_cds_[activeMolIdx_].size());
  for (unsigned int i = 0; i < at_cds_[activeMolIdx_].size(); ++i) {
    if (flagged[i]) {
      continue;
    }
    Point2D ci = getDrawCoords(at_cds_[activeMolIdx_][i]);
    for (unsigned int j = i + 1; j < at_cds_[activeMolIdx_].size(); ++j) {
      if (flagged[j]) {
        continue;
      }
      Point2D cj = getDrawCoords(at_cds_[activeMolIdx_][j]);
      double d = (cj - ci).lengthSq();
      if (d <= tol) {
        flagged.set(i);
        flagged.set(j);
        break;
      }
    }
    if (flagged[i]) {
      Point2D p1 = at_cds_[activeMolIdx_][i];
      Point2D p2 = p1;
      Point2D offset(0.1, 0.1);
      p1 -= offset;
      p2 += offset;
      bool ofp = fillPolys();
      setFillPolys(false);
      DrawColour odc = colour();
      setColour(DrawColour(1, 0, 0));
      drawRect(p1, p2);
      setColour(odc);
      setFillPolys(ofp);
    }
  }
}

// ****************************************************************************
// transform a set of coords in the molecule's coordinate system
// to drawing system coordinates
Point2D MolDraw2D::getDrawCoords(const Point2D &mol_cds) const {
  // send it straight back - the DrawMol takes care of it all.
  return mol_cds;

//  double x = scale_ * (mol_cds.x - x_min_ + x_trans_);
//  double y = scale_ * (mol_cds.y - y_min_ + y_trans_);
  // y is now the distance from the top of the image, we need to
  // invert that:
//  x += x_offset_;
//  y -= y_offset_;
//  y = panelHeight() - legend_height_ - y;
//  return Point2D(x, y);
}

// ****************************************************************************
Point2D MolDraw2D::getDrawCoords(int at_num) const {
  PRECONDITION(activeMolIdx_ >= 0, "bad mol idx");
  return getDrawCoords(at_cds_[activeMolIdx_][at_num]);
}

// ****************************************************************************
Point2D MolDraw2D::getAtomCoords(const pair<int, int> &screen_cds) const {
  return getAtomCoords(
      make_pair(double(screen_cds.first), double(screen_cds.second)));
}

Point2D MolDraw2D::getAtomCoords(const pair<double, double> &screen_cds) const {
  double screen_x = screen_cds.first - x_offset_;
  double screen_y = screen_cds.second - y_offset_;
  auto x = double(screen_x / scale_ + x_min_ - x_trans_);
  auto y = double(y_min_ - y_trans_ -
                  (screen_y - panelHeight() + legend_height_) / scale_);
  return Point2D(x, y);
}

// ****************************************************************************
Point2D MolDraw2D::getAtomCoords(int at_num) const {
  PRECONDITION(activeMolIdx_ >= 0, "bad active mol");
  return at_cds_[activeMolIdx_][at_num];
}

// ****************************************************************************
double MolDraw2D::fontSize() const { return text_drawer_->fontSize(); }

// ****************************************************************************
void MolDraw2D::setFontSize(double new_size) {
  text_drawer_->setFontSize(new_size);
}

// ****************************************************************************
void MolDraw2D::setScale(int width, int height, const Point2D &minv,
                         const Point2D &maxv, const ROMol *mol) {
  PRECONDITION(width > 0, "bad width");
  PRECONDITION(height > 0, "bad height");

  double x_max, y_max;
  if (mol) {
    pushDrawDetails();
    unique_ptr<RWMol> tmol =
        setupDrawMolecule(*mol, nullptr, nullptr, -1, width, height);
    calculateScale(height, width, *tmol);
    popDrawDetails();
    x_min_ = min(minv.x, x_min_);
    y_min_ = min(minv.y, y_min_);
    x_max = max(maxv.x, x_range_ + x_min_);
    y_max = max(maxv.y, y_range_ + y_min_);
  } else {
    x_min_ = minv.x;
    y_min_ = minv.y;
    x_max = maxv.x;
    y_max = maxv.y;
  }

  x_range_ = x_max - x_min_;
  y_range_ = y_max - y_min_;

  needs_scale_ = false;

  if (x_range_ < 1.0e-4) {
    x_range_ = 1.0;
    x_min_ = -0.5;
  }
  if (y_range_ < 1.0e-4) {
    y_range_ = 1.0;
    y_min_ = -0.5;
  }

  // put a buffer round the drawing and calculate a final scale
  x_min_ -= drawOptions().padding * x_range_;
  x_range_ *= 1 + 2 * drawOptions().padding;
  y_min_ -= drawOptions().padding * y_range_;
  y_range_ *= 1 + 2 * drawOptions().padding;

  scale_ = std::min(double(width) / x_range_, double(height) / y_range_);
  text_drawer_->setFontScale(scale_);
  double y_mid = y_min_ + 0.5 * y_range_;
  double x_mid = x_min_ + 0.5 * x_range_;
  x_trans_ = y_trans_ = 0.0;  // getDrawCoords uses [xy_]trans_
  Point2D mid = getDrawCoords(Point2D(x_mid, y_mid));
  // that used the offset, we need to remove that:
  mid.x -= x_offset_;
  mid.y += y_offset_;
  x_trans_ = (width / 2 - mid.x) / scale_;
  y_trans_ = (mid.y - height / 2) / scale_;
}

// ****************************************************************************
void MolDraw2D::calculateScale(int width, int height, const ROMol &mol,
                               const std::vector<int> *highlight_atoms,
                               const std::map<int, double> *highlight_radii,
                               int confId) {
  PRECONDITION(activeMolIdx_ >= 0, "bad active mol");

  // cout << "calculateScale  width = " << width << "  height = " << height
  //      << endl;

  x_min_ = y_min_ = numeric_limits<double>::max();
  double x_max(-x_min_), y_max(-y_min_);

  // first find the bounding box defined by the atoms
  for (const auto &pt : at_cds_[activeMolIdx_]) {
    x_min_ = std::min(pt.x, x_min_);
    y_min_ = std::min(pt.y, y_min_);
    x_max = std::max(pt.x, x_max);
    y_max = std::max(pt.y, y_max);
  }

  // adjust based on the shapes (if any)
  for (const auto &shp : pre_shapes_[activeMolIdx_]) {
    for (const auto &pt : shp.points) {
      x_min_ = std::min(pt.x, x_min_);
      y_min_ = std::min(pt.y, y_min_);
      x_max = std::max(pt.x, x_max);
      y_max = std::max(pt.y, y_max);
    }
  }
  for (const auto &shp : post_shapes_[activeMolIdx_]) {
    for (const auto &pt : shp.points) {
      x_min_ = std::min(pt.x, x_min_);
      y_min_ = std::min(pt.y, y_min_);
      x_max = std::max(pt.x, x_max);
      y_max = std::max(pt.y, y_max);
    }
  }

  // calculate the x and y spans
  x_range_ = x_max - x_min_;
  y_range_ = y_max - y_min_;
  if (x_range_ < 1e-4) {
    x_range_ = 2.0;
    x_min_ -= 1.0;
    x_max += 1.0;
  }
  if (y_range_ < 1e-4) {
    y_range_ = 2.0;
    y_min_ -= 1.0;
    y_max += 1.0;
  }

  bool setWidth = false;
  if (width < 0) {
    // FIX: technically we need to take the legend width into account too!
    width = drawOptions().scalingFactor * x_range_;
    width_ = width;
    panel_width_ = width;
    setWidth = true;
  }
  bool setHeight = false;
  if (height < 0) {
    // we need to adjust the range for the legend
    // if it's not present then legend_height_ will be zero and this will be a
    // no-op
    y_range_ += legend_height_ / drawOptions().scalingFactor;
    height = drawOptions().scalingFactor * y_range_;
    height_ = height;
    panel_height_ = height;
    setHeight = true;
  }

  if (drawOptions().baseFontSize > 0.0) {
    text_drawer_->setBaseFontSize(drawOptions().baseFontSize);
  }

  scale_ = std::min(double(width) / x_range_, double(height) / y_range_);

  // we may need to adjust the scale if there are atom symbols that go off
  // the edges, and we probably need to do it iteratively because
  // get_string_size uses the current value of scale_.
  // We also need to adjust for highlighted atoms if there are any.
  // And now we need to take account of strings with N/S orientation
  // as well.
  while (scale_ > 1e-4) {
    text_drawer_->setFontScale(scale_);
    adjustScaleForAtomLabels(highlight_atoms, highlight_radii);
    adjustScaleForRadicals(mol);
    if (supportsAnnotations() && !annotations_.empty() &&
        !annotations_[activeMolIdx_].empty()) {
      adjustScaleForAnnotation(annotations_[activeMolIdx_]);
    }
    double old_scale = scale_;
    scale_ = std::min(double(width) / x_range_, double(height) / y_range_);
    if (fabs(scale_ - old_scale) < 0.1) {
      break;
    }
  }

  // put a 5% buffer round the drawing and calculate a final scale
  x_min_ -= drawOptions().padding * x_range_;
  x_range_ *= 1 + 2 * drawOptions().padding;
  y_min_ -= drawOptions().padding * y_range_;
  y_range_ *= 1 + 2 * drawOptions().padding;

  if (x_range_ > 1e-4 || y_range_ > 1e-4) {
    if (setWidth) {
      width = drawOptions().scalingFactor * x_range_;
      width_ = width;
      panel_width_ = width;
    }
    if (setHeight) {
      height = drawOptions().scalingFactor * y_range_;
      height_ = height;
      panel_height_ = height;
    }

    scale_ = std::min(double(width) / x_range_, double(height) / y_range_);
    double fix_scale = scale_;
    // after all that, use the fixed scale unless it's too big, in which case
    // scale the drawing down to fit.
    // fixedScale takes precedence if both it and fixedBondLength are given.
    if (drawOptions().fixedBondLength > 0.0) {
      fix_scale = drawOptions().fixedBondLength;
    }
    if (drawOptions().fixedScale > 0.0) {
      fix_scale = double(width) * drawOptions().fixedScale;
    }
    if (scale_ > fix_scale) {
      scale_ = fix_scale;
    }
    centrePicture(width, height);
  } else {
    scale_ = 1;
    x_trans_ = 0.;
    y_trans_ = 0.;
  }

  const auto &conf = mol.getConformer(confId);
  double meanBondLength = 0.0;
  unsigned int nBonds = 0;
  for (const auto &bond : mol.bonds()) {
    meanBondLength += (conf.getAtomPos(bond->getBeginAtomIdx()) -
                       conf.getAtomPos(bond->getEndAtomIdx()))
                          .length();
    ++nBonds;
  }
  meanBondLength /= nBonds;
  // the rdkit depictor sets bond lengths to be like covalent bond lengths
  // but many others set them to a smaller base value
  // In this case the fonts will be too big, so add a correction there.
  // both the 1.0 and the 0.75 are empirical
  if (meanBondLength < 1.0) {
    text_drawer_->setBaseFontSize(text_drawer_->baseFontSize() * 0.75);
  }
  text_drawer_->setFontScale(scale_);
}

// ****************************************************************************
void MolDraw2D::calculateScale(int width, int height,
                               const vector<ROMol *> &mols,
                               const vector<vector<int>> *highlight_atoms,
                               const vector<map<int, double>> *highlight_radii,
                               const vector<int> *confIds,
                               vector<unique_ptr<RWMol>> &tmols) {
  double global_x_min, global_x_max, global_y_min, global_y_max;
  global_x_min = global_y_min = numeric_limits<double>::max();
  global_x_max = global_y_max = -numeric_limits<double>::max();

  double meanBondLength = 0.0;
  unsigned int nBonds = 0;
  for (size_t i = 0; i < mols.size(); ++i) {
    tabulaRasa();
    if (!mols[i]) {
      tmols.emplace_back(unique_ptr<RWMol>(new RWMol));
      continue;
    }
    const vector<int> *ha = highlight_atoms ? &(*highlight_atoms)[i] : nullptr;
    const map<int, double> *hr =
        highlight_radii ? &(*highlight_radii)[i] : nullptr;
    int id = confIds ? (*confIds)[i] : -1;

    pushDrawDetails();
    needs_scale_ = true;
    unique_ptr<RWMol> rwmol =
        setupDrawMolecule(*mols[i], ha, hr, id, width, height);
    double x_max = x_min_ + x_range_;
    double y_max = y_min_ + y_range_;
    global_x_min = min(x_min_, global_x_min);
    global_x_max = max(x_max, global_x_max);
    global_y_min = min(y_min_, global_y_min);
    global_y_max = max(y_max, global_y_max);

    const auto &conf = rwmol->getConformer(id);
    for (const auto &bond : rwmol->bonds()) {
      meanBondLength += (conf.getAtomPos(bond->getBeginAtomIdx()) -
                         conf.getAtomPos(bond->getEndAtomIdx()))
                            .length();
      ++nBonds;
    }

    tmols.emplace_back(std::move(rwmol));
    popDrawDetails();
  }
  meanBondLength /= nBonds;
  // the rdkit depictor sets bond lengths to be like covalent bond lengths
  // but many others set them to a smaller base value
  // In this case the fonts will be too big, so add a correction there.
  // both the 1.0 and the 0.75 are empirical
  if (meanBondLength < 1.0) {
    text_drawer_->setBaseFontSize(text_drawer_->baseFontSize() * 0.75);
  }

  x_min_ = global_x_min;
  y_min_ = global_y_min;
  x_range_ = global_x_max - global_x_min;
  y_range_ = global_y_max - global_y_min;
  scale_ = std::min(double(width) / x_range_, double(height) / y_range_);
  text_drawer_->setFontScale(scale_);
  centrePicture(width, height);
}

// ****************************************************************************
void MolDraw2D::centrePicture(int width, int height) {
  double y_mid = y_min_ + 0.5 * y_range_;
  double x_mid = x_min_ + 0.5 * x_range_;
  Point2D mid;
  // this is getDrawCoords() but using height rather than height()
  // to turn round the y coord and not using x_trans_ and y_trans_
  // which we are trying to calculate at this point.
  mid.x = scale_ * (x_mid - x_min_);
  mid.y = scale_ * (y_mid - y_min_);
  // y is now the distance from the top of the image, we need to
  // invert that:
  mid.x += x_offset_;
  mid.y -= y_offset_;
  mid.y = height - mid.y;

  // that used the offset, we need to remove that:
  mid.x -= x_offset_;
  mid.y += y_offset_;
  x_trans_ = (width / 2 - mid.x) / scale_;
  y_trans_ = (mid.y - height / 2) / scale_;
};

namespace {}  // namespace

// ****************************************************************************
void MolDraw2D::drawLine(const Point2D &cds1, const Point2D &cds2,
                         const DrawColour &col1, const DrawColour &col2) {
  if (drawOptions().comicMode) {
    setFillPolys(false);
    if (col1 == col2) {
      setColour(col1);
      auto pts =
          MolDraw2D_detail::handdrawnLine(cds1, cds2, scale_, true, true);
      drawPolygon(pts);
    } else {
      Point2D mid = (cds1 + cds2) * 0.5;
      setColour(col1);
      auto pts =
          MolDraw2D_detail::handdrawnLine(cds1, mid, scale_, true, false);
      drawPolygon(pts);
      setColour(col2);
      auto pts2 =
          MolDraw2D_detail::handdrawnLine(mid, cds2, scale_, false, true);
      drawPolygon(pts2);
    }
  } else {
    if (col1 == col2) {
      setColour(col1);
      drawLine(cds1, cds2);
    } else {
      Point2D mid = (cds1 + cds2) * 0.5;
      setColour(col1);
      drawLine(cds1, mid);
      setColour(col2);
      drawLine(mid, cds2);
    }
  }
}

// ****************************************************************************
void MolDraw2D::getStringSize(const std::string &label, double &label_width,
                              double &label_height) const {
  text_drawer_->getStringSize(label, label_width, label_height);
  label_width /= scale();
  label_height /= scale();

  // cout << label << " : " << label_width << " by " << label_height
  //     << " : " << scale() << endl;
}

// ****************************************************************************
void MolDraw2D::getLabelSize(const string &label, OrientType orient,
                             double &label_width, double &label_height) const {
  if (orient == OrientType::N || orient == OrientType::S) {
    label_height = 0.0;
    label_width = 0.0;
    vector<string> sym_bits = atomLabelToPieces(label, orient);
    double height, width;
    for (auto bit : sym_bits) {
      getStringSize(bit, width, height);
      if (width > label_width) {
        label_width = width;
      }
      label_height += height;
    }
  } else {
    getStringSize(label, label_width, label_height);
  }
}

// ****************************************************************************
void MolDraw2D::getStringExtremes(const string &label, OrientType orient,
                                  const Point2D &cds, double &x_min,
                                  double &y_min, double &x_max,
                                  double &y_max) const {
  text_drawer_->getStringExtremes(label, orient, x_min, y_min, x_max, y_max);
  Point2D draw_cds = getDrawCoords(cds);
  x_min += draw_cds.x;
  x_max += draw_cds.x;
  y_min += draw_cds.y;
  y_max += draw_cds.y;

  Point2D new_mins = getAtomCoords(make_pair(x_min, y_min));
  Point2D new_maxs = getAtomCoords(make_pair(x_max, y_max));
  x_min = new_mins.x;
  y_min = new_mins.y;
  x_max = new_maxs.x;
  y_max = new_maxs.y;

  // draw coords to atom coords reverses y
  if (y_min > y_max) {
    swap(y_min, y_max);
  }
}

// ****************************************************************************
// draws the string centred on cds
void MolDraw2D::drawString(const string &str, const Point2D &cds) {
  Point2D draw_cds = getDrawCoords(cds);
  text_drawer_->drawString(str, draw_cds, OrientType::N);
  //  int olw = lineWidth();
  //  setLineWidth(0);
  //  text_drawer_->drawStringRects(str, OrientType::N, TextAlignType::MIDDLE,
  //                                draw_cds, *this);
  //  setLineWidth(olw);
}

// ****************************************************************************
void MolDraw2D::drawString(const std::string &str, const Point2D &cds,
                           TextAlignType talign) {
  Point2D draw_cds = getDrawCoords(cds);
  text_drawer_->drawString(str, draw_cds, talign);
}

// ****************************************************************************
DrawColour MolDraw2D::getColour(
    int atom_idx, const std::vector<int> *highlight_atoms,
    const std::map<int, DrawColour> *highlight_map) {
  PRECONDITION(activeMolIdx_ >= 0, "bad mol idx");
  PRECONDITION(atom_idx >= 0, "bad atom_idx");
  PRECONDITION(rdcast<int>(atomic_nums_[activeMolIdx_].size()) > atom_idx,
               "bad atom_idx");
  DrawColour retval =
      getColourByAtomicNum(atomic_nums_[activeMolIdx_][atom_idx]);

  // set contents of highlight_atoms to red
  if (!drawOptions().circleAtoms && !drawOptions().continuousHighlight) {
    if (highlight_atoms &&
        highlight_atoms->end() !=
            find(highlight_atoms->begin(), highlight_atoms->end(), atom_idx)) {
      retval = drawOptions().highlightColour;
    }
    // over-ride with explicit colour from highlight_map if there is one
    if (highlight_map) {
      auto p = highlight_map->find(atom_idx);
      if (p != highlight_map->end()) {
        retval = p->second;
      }
    }
  }
  return retval;
}

// ****************************************************************************
DrawColour MolDraw2D::getColourByAtomicNum(int atomic_num) {
  DrawColour res;
  if (drawOptions().atomColourPalette.find(atomic_num) !=
      drawOptions().atomColourPalette.end()) {
    res = drawOptions().atomColourPalette[atomic_num];
  } else if (atomic_num != -1 && drawOptions().atomColourPalette.find(-1) !=
                                     drawOptions().atomColourPalette.end()) {
    // if -1 is in the palette, we use that for undefined colors
    res = drawOptions().atomColourPalette[-1];
  } else {
    // if all else fails, default to black:
    res = DrawColour(0, 0, 0);
  }
  return res;
}

// ****************************************************************************
unique_ptr<RWMol> MolDraw2D::setupDrawMolecule(
    const ROMol &mol, const vector<int> *highlight_atoms,
    const map<int, double> *highlight_radii, int confId, int width,
    int height) {
  // some of the code in here, such as extractSGroupData requires
  // that everything be working in original coords.  drawMolecules()
  // passes through setupDrawMolecule twice, once to set the global
  // scale, then to actually do the drawing.  It's essential that
  // all the drawing scaling is set to initial values for this, so
  // save the current values before resetting them.  This is relevant
  // principally for when drawMolecules sets the global scale.
  double curr_scale = scale_;
  scale_ = 1.0;
  double curr_font_scale = text_drawer_->fontScale();
  text_drawer_->setFontScale(1.0, true);
  double curr_x_trans = x_trans_;
  double curr_y_trans = y_trans_;
  int curr_x_offset = x_offset_;
  int curr_y_offset = y_offset_;
  double curr_x_min = x_min_;
  double curr_y_min = y_min_;

  x_trans_ = y_trans_ = 0.0;
  x_offset_ = y_offset_ = 0;
  x_min_ = y_min_ = 0.0;

  unique_ptr<RWMol> rwmol{new RWMol(mol)};
  if (drawOptions().prepareMolsBeforeDrawing || !mol.getNumConformers()) {
    MolDraw2DUtils::prepareMolForDrawing(*rwmol);
  }
  if (drawOptions().centreMoleculesBeforeDrawing) {
    if (rwmol->getNumConformers()) {
      centerMolForDrawing(*rwmol, confId);
    }
  }
  if (drawOptions().simplifiedStereoGroupLabel &&
      !mol.hasProp(common_properties::molNote)) {
    // FIX: pull this out into a function
    auto sgs = mol.getStereoGroups();
    if (sgs.size() == 1) {
      boost::dynamic_bitset<> chiralAts(mol.getNumAtoms());
      for (const auto atom : mol.atoms()) {
        if (atom->getChiralTag() > Atom::ChiralType::CHI_UNSPECIFIED &&
            atom->getChiralTag() < Atom::ChiralType::CHI_OTHER) {
          chiralAts.set(atom->getIdx(), 1);
        }
      }
      for (const auto atm : sgs[0].getAtoms()) {
        chiralAts.set(atm->getIdx(), 0);
      }
      if (chiralAts.none()) {
        // all specified chiral centers are accounted for by this StereoGroup.
        if (sgs[0].getGroupType() == StereoGroupType::STEREO_OR ||
            sgs[0].getGroupType() == StereoGroupType::STEREO_AND) {
          std::vector<StereoGroup> empty;
          rwmol->setStereoGroups(std::move(empty));
          std::string label =
              sgs[0].getGroupType() == StereoGroupType::STEREO_OR
                  ? "OR enantiomer"
                  : "AND enantiomer";
          rwmol->setProp(common_properties::molNote, label);
        }
        // clear the chiral codes on the atoms so that we don't
        // inadvertently draw them later
        for (const auto atm : sgs[0].getAtoms()) {
          rwmol->getAtomWithIdx(atm->getIdx())
              ->clearProp(common_properties::_CIPCode);
        }
      }
    }
  }
  if (!rwmol->getNumConformers()) {
    // clearly, the molecule is in a sorry state.
    return rwmol;
  }

  if (drawOptions().addStereoAnnotation) {
    MolDraw2D_detail::addStereoAnnotation(*rwmol);
  }
  if (drawOptions().addAtomIndices) {
    MolDraw2D_detail::addAtomIndices(*rwmol);
  }
  if (drawOptions().addBondIndices) {
    MolDraw2D_detail::addBondIndices(*rwmol);
  }
  bool updateBBox = !activeMolIdx_;
  extractAtomCoords(*rwmol, confId, updateBBox);
  extractAtomSymbols(*rwmol);
  extractAtomNotes(*rwmol);
  extractBondNotes(*rwmol);
  extractRadicals(*rwmol);
  if (activeMolIdx_ >= 0 &&
      post_shapes_.size() > static_cast<size_t>(activeMolIdx_) &&
      pre_shapes_.size() > static_cast<size_t>(activeMolIdx_)) {
    post_shapes_[activeMolIdx_].clear();
    pre_shapes_[activeMolIdx_].clear();
  }
  extractSGroupData(*rwmol);
  extractVariableBonds(*rwmol);
  extractBrackets(*rwmol);
  extractMolNotes(*rwmol);
  extractLinkNodes(*rwmol);

  // set everything to as it was before.
  scale_ = curr_scale;
  text_drawer_->setFontScale(curr_font_scale, true);
  x_trans_ = curr_x_trans;
  y_trans_ = curr_y_trans;
  x_offset_ = curr_x_offset;
  y_offset_ = curr_y_offset;
  x_min_ = curr_x_min;
  y_min_ = curr_y_min;

  if (!activeMolIdx_ && needs_scale_) {
    calculateScale(width, height, *rwmol, highlight_atoms, highlight_radii,
                   confId);
    needs_scale_ = false;
  }

  return rwmol;
}

// ****************************************************************************
void MolDraw2D::pushDrawDetails() {
  at_cds_.push_back(std::vector<Point2D>());
  atomic_nums_.push_back(std::vector<int>());
  atom_syms_.push_back(std::vector<std::pair<std::string, OrientType>>());
  annotations_.push_back(std::vector<AnnotationType>());
  pre_shapes_.push_back(std::vector<MolDrawShape>());
  post_shapes_.push_back(std::vector<MolDrawShape>());
  radicals_.push_back(
      std::vector<std::pair<std::shared_ptr<StringRect>, OrientType>>());
  activeMolIdx_++;
}

// ****************************************************************************
void MolDraw2D::popDrawDetails() {
  activeMolIdx_--;
  annotations_.pop_back();
  pre_shapes_.pop_back();
  post_shapes_.pop_back();
  atom_syms_.pop_back();
  atomic_nums_.pop_back();
  radicals_.pop_back();
  at_cds_.pop_back();
}

// ****************************************************************************
<<<<<<< HEAD
void MolDraw2D::startDrawing() {
  if (needs_init_) {
    initDrawing();
    needs_init_ = false;
  }
  if (drawOptions().clearBackground) {
    clearDrawing();
  }
}

// ****************************************************************************
void MolDraw2D::drawAllMolecules() {
  for (auto &mol: draw_mols_) {
    mol->draw(*this);
  }
}

// ****************************************************************************
=======
>>>>>>> 7f73da78
unique_ptr<RWMol> MolDraw2D::initMoleculeDraw(
    const ROMol &mol, const vector<int> *highlight_atoms,
    const map<int, double> *highlight_radii, int confId) {
  unique_ptr<RWMol> rwmol =
      setupDrawMolecule(mol, highlight_atoms, highlight_radii, confId,
                        panelWidth(), drawHeight());
  ROMol const &draw_mol = rwmol ? *(rwmol) : mol;

  // by this point the scale is calculated
  if (needs_init_) {
    initDrawing();
    needs_init_ = false;
  }
  if (!activeMolIdx_) {
    if (drawOptions().clearBackground) {
      clearDrawing();
    }
  }

  if (drawOptions().includeAtomTags) {
    tagAtoms(draw_mol);
  }
  if (drawOptions().atomRegions.size()) {
    for (const std::vector<int> &region : drawOptions().atomRegions) {
      if (region.size() > 1) {
        Point2D minv = at_cds_[activeMolIdx_][region[0]];
        Point2D maxv = at_cds_[activeMolIdx_][region[0]];
        for (int idx : region) {
          const Point2D &pt = at_cds_[activeMolIdx_][idx];
          minv.x = std::min(minv.x, pt.x);
          minv.y = std::min(minv.y, pt.y);
          maxv.x = std::max(maxv.x, pt.x);
          maxv.y = std::max(maxv.y, pt.y);
        }
        Point2D center = (maxv + minv) / 2;
        Point2D size = (maxv - minv);
        size *= 0.2;
        minv -= size / 2;
        maxv += size / 2;
        setColour(DrawColour(.8, .8, .8));
        // drawEllipse(minv,maxv);
        drawRect(minv, maxv);
      }
    }
  }

  return rwmol;
}

// ****************************************************************************
void MolDraw2D::setupTextDrawer() {
  PRECONDITION(drawOptions().maxFontSize >= drawOptions().minFontSize,
               "max font size smaller than min");
  text_drawer_->setMaxFontSize(drawOptions().maxFontSize);
  text_drawer_->setMinFontSize(drawOptions().minFontSize);
  if (drawOptions().baseFontSize > 0.0) {
    text_drawer_->setBaseFontSize(drawOptions().baseFontSize);
  }
  try {
    text_drawer_->setFontFile(drawOptions().fontFile);
  } catch (std::runtime_error &e) {
    BOOST_LOG(rdWarningLog) << e.what() << std::endl;
    text_drawer_->setFontFile("");
    BOOST_LOG(rdWarningLog) << "Falling back to original font file "
                            << text_drawer_->getFontFile() << "." << std::endl;
  }
}

// ****************************************************************************
void MolDraw2D::drawBonds(
    const ROMol &draw_mol, const vector<int> *highlight_atoms,
    const map<int, DrawColour> *highlight_atom_map,
    const vector<int> *highlight_bonds,
    const map<int, DrawColour> *highlight_bond_map,
    const std::vector<std::pair<DrawColour, DrawColour>> *bond_colours) {
  for (auto this_at : draw_mol.atoms()) {
    int this_idx = this_at->getIdx();
    for (const auto &nbri :
         make_iterator_range(draw_mol.getAtomBonds(this_at))) {
      const Bond *bond = draw_mol[nbri];
      int nbr_idx = bond->getOtherAtomIdx(this_idx);
      if (nbr_idx < static_cast<int>(at_cds_[activeMolIdx_].size()) &&
          nbr_idx > this_idx) {
        drawBond(draw_mol, bond, this_idx, nbr_idx, highlight_atoms,
                 highlight_atom_map, highlight_bonds, highlight_bond_map,
                 bond_colours);
      }
    }
  }
}

// ****************************************************************************
void MolDraw2D::finishMoleculeDraw(const RDKit::ROMol &draw_mol,
                                   const vector<DrawColour> &atom_colours) {
  if (drawOptions().dummiesAreAttachments) {
    for (auto at1 : draw_mol.atoms()) {
      if (at1->hasProp(common_properties::atomLabel) ||
          drawOptions().atomLabels.find(at1->getIdx()) !=
              drawOptions().atomLabels.end()) {
        // skip dummies that explicitly have a label provided
        continue;
      }
      if (at1->getAtomicNum() == 0 && at1->getDegree() == 1) {
        Point2D &at1_cds = at_cds_[activeMolIdx_][at1->getIdx()];
        const auto &iter_pair = draw_mol.getAtomNeighbors(at1);
        const Atom *at2 = draw_mol[*iter_pair.first];
        Point2D &at2_cds = at_cds_[activeMolIdx_][at2->getIdx()];
        drawAttachmentLine(at2_cds, at1_cds, DrawColour(.5, .5, .5));
      }
    }
  }

  for (int i = 0, is = atom_syms_[activeMolIdx_].size(); i < is; ++i) {
    if (!atom_syms_[activeMolIdx_][i].first.empty()) {
      drawAtomLabel(i, atom_colours[i]);
    }
  }
  text_drawer_->setColour(drawOptions().annotationColour);
  if (!supportsAnnotations() && !annotations_.empty()) {
    BOOST_LOG(rdWarningLog) << "annotations not currently supported for this "
                               "MolDraw2D class, they will be ignored."
                            << std::endl;
  } else {
    for (const auto &annotation : annotations_[activeMolIdx_]) {
      drawAnnotation(annotation);
    }
  }

  if (drawOptions().includeRadicals) {
    drawRadicals(draw_mol);
  }

  if (!post_shapes_[activeMolIdx_].empty()) {
    MolDraw2D_detail::drawShapes(*this, post_shapes_[activeMolIdx_]);
  }

  if (drawOptions().flagCloseContactsDist >= 0) {
    highlightCloseContacts();
  }
}

// ****************************************************************************
void MolDraw2D::drawLegend(const string &legend) {
  int olh = legend_height_;
  legend_height_ = 0;  // so we use the whole panel

  auto calc_legend_height = [&](const std::vector<std::string> &legend_bits,
                                double &total_width, double &total_height) {
    total_width = total_height = 0;
    for (auto bit : legend_bits) {
      double x_min, y_min, x_max, y_max;
      text_drawer_->getStringExtremes(bit, OrientType::N, x_min, y_min, x_max,
                                      y_max, true);
      total_height += y_max - y_min;
      total_width = std::max(total_width, x_max - x_min);
    }
  };

  if (!legend.empty()) {
    std::vector<std::string> legend_bits;
    // split any strings on newlines
    string next_piece;
    for (auto c : legend) {
      if (c == '\n') {
        if (!next_piece.empty()) {
          legend_bits.push_back(next_piece);
        }
        next_piece = "";
      } else {
        next_piece += c;
      }
    }
    if (!next_piece.empty()) {
      legend_bits.push_back(next_piece);
    }

    double o_font_scale = text_drawer_->fontScale();
    double fsize = text_drawer_->fontSize();
    double new_font_scale = o_font_scale * drawOptions().legendFontSize / fsize;
    text_drawer_->setFontScale(new_font_scale, true);
    double total_width, total_height;
    calc_legend_height(legend_bits, total_width, total_height);
    if (total_height > olh) {
      new_font_scale *= double(olh) / total_height;
      text_drawer_->setFontScale(new_font_scale, true);
      calc_legend_height(legend_bits, total_width, total_height);
    }
    if (total_width > panelWidth()) {
      new_font_scale *= double(panelWidth()) / total_width;
      text_drawer_->setFontScale(new_font_scale, true);
      calc_legend_height(legend_bits, total_width, total_height);
    }

    text_drawer_->setColour(drawOptions().legendColour);
    Point2D loc(x_offset_ + panelWidth() / 2,
                y_offset_ + panelHeight() - total_height);
    for (auto bit : legend_bits) {
      text_drawer_->drawString(bit, loc, TextAlignType::MIDDLE);
      double x_min, y_min, x_max, y_max;
      text_drawer_->getStringExtremes(bit, OrientType::N, x_min, y_min, x_max,
                                      y_max, true);
      loc.y += y_max - y_min;
    }
    text_drawer_->setFontScale(o_font_scale, true);
  }

  legend_height_ = olh;
}

// ****************************************************************************
void MolDraw2D::drawHighlightedAtom(int atom_idx,
                                    const vector<DrawColour> &colours,
                                    const map<int, double> *highlight_radii) {
  double xradius, yradius;
  Point2D centre;

  calcLabelEllipse(atom_idx, highlight_radii, centre, xradius, yradius);

  int orig_lw = lineWidth();
  bool orig_fp = fillPolys();
  if (!drawOptions().fillHighlights) {
    setLineWidth(getHighlightBondWidth(-1, nullptr));
    setFillPolys(false);
  } else {
    setFillPolys(true);
  }
  if (colours.size() == 1) {
    setColour(colours.front());
    Point2D offset(xradius, yradius);
    Point2D p1 = centre - offset;
    Point2D p2 = centre + offset;
    if (fillPolys()) {
      setLineWidth(1);
    }
    drawEllipse(p1, p2);

    // drawArc(centre, xradius, yradius, 0.0, 360.0);
  } else {
    double arc_size = 360.0 / double(colours.size());
    double arc_start = -90.0;
    for (size_t i = 0; i < colours.size(); ++i) {
      setColour(colours[i]);
      drawArc(centre, xradius, yradius, arc_start, arc_start + arc_size);
      arc_start += arc_size;
    }
  }

  setFillPolys(orig_fp);
  setLineWidth(orig_lw);
}

// ****************************************************************************
void MolDraw2D::calcLabelEllipse(int atom_idx,
                                 const map<int, double> *highlight_radii,
                                 Point2D &centre, double &xradius,
                                 double &yradius) const {
  centre = at_cds_[activeMolIdx_][atom_idx];
  xradius = drawOptions().highlightRadius;
  yradius = xradius;
  if (highlight_radii &&
      highlight_radii->find(atom_idx) != highlight_radii->end()) {
    xradius = highlight_radii->find(atom_idx)->second;
    yradius = xradius;
  }

  if (drawOptions().atomHighlightsAreCircles ||
      atom_syms_[activeMolIdx_][atom_idx].first.empty()) {
    return;
  }

  string atsym = atom_syms_[activeMolIdx_][atom_idx].first;
  OrientType orient = atom_syms_[activeMolIdx_][atom_idx].second;
  double x_min, y_min, x_max, y_max;
  getStringExtremes(atsym, orient, centre, x_min, y_min, x_max, y_max);

  static const double root_2 = sqrt(2.0);
  xradius = max(xradius, root_2 * 0.5 * (x_max - x_min));
  yradius = max(yradius, root_2 * 0.5 * (y_max - y_min));
  centre.x = 0.5 * (x_max + x_min);
  centre.y = 0.5 * (y_max + y_min);
}

// ****************************************************************************
void MolDraw2D::calcAnnotationPosition(const ROMol &,
                                       AnnotationType &annot) const {
  if (annot.text_.empty()) {
    annot.rect_.width_ = -1.0;  // so we know it's not valid.
    return;
  }

  vector<std::shared_ptr<StringRect>> rects;
  vector<TextDrawType> draw_modes;
  vector<char> draw_chars;

  // at this point, the scale() should still be 1, so min and max font sizes
  // don't make sense, as we're effectively operating on atom coords rather
  // than draw.
  double full_font_scale = text_drawer_->fontScale();
  text_drawer_->setFontScale(1, true);
  text_drawer_->getStringRects(annot.text_, OrientType::N, rects, draw_modes,
                               draw_chars);
  text_drawer_->setFontScale(full_font_scale, true);
  // accumulate the widths of the rectangles so that we have the overall width
  for (const auto &rect : rects) {
    annot.rect_.width_ += rect->width_;
  }

  Point2D centroid{0., 0.};
  Point2D minPt{100000., 100000.};
  Point2D maxPt{-100000., -100000.};
  for (const auto &pt : at_cds_[activeMolIdx_]) {
    centroid += pt;
    minPt.x = std::min(pt.x, minPt.x);
    minPt.y = std::min(pt.y, minPt.y);
    maxPt.x = std::max(pt.x, maxPt.x);
    maxPt.y = std::max(pt.y, maxPt.y);
  }
  centroid /= at_cds_[activeMolIdx_].size();

  auto vect = maxPt - centroid;
  auto loc = centroid + vect * 0.9;
  annot.rect_.trans_ = loc;
}

// ****************************************************************************
void MolDraw2D::calcAnnotationPosition(const ROMol &mol, const Atom *atom,
                                       AnnotationType &annot) const {
  PRECONDITION(atom, "no atom");
  if (annot.text_.empty()) {
    annot.rect_.width_ = -1.0;  // so we know it's not valid.
    return;
  }

  Point2D const &at_cds = at_cds_[activeMolIdx_][atom->getIdx()];
  annot.rect_.trans_.x = at_cds.x;
  annot.rect_.trans_.y = at_cds.y;
  double start_ang = getNoteStartAngle(mol, atom);
  calcAtomAnnotationPosition(mol, atom, start_ang, annot);
}

// ****************************************************************************
void MolDraw2D::calcAnnotationPosition(const ROMol &mol, const Bond *bond,
                                       AnnotationType &annot) const {
  PRECONDITION(bond, "no bond");
  if (annot.text_.empty()) {
    annot.rect_.width_ = -1.0;  // so we know it's not valid.
  }
  vector<std::shared_ptr<StringRect>> rects;
  vector<TextDrawType> draw_modes;
  vector<char> draw_chars;

  // at this point, the scale() should still be 1, so min and max font sizes
  // don't make sense, as we're effectively operating on atom coords rather
  // than draw.
  double full_font_scale = text_drawer_->fontScale();
  text_drawer_->setFontScale(drawOptions().annotationFontScale, true);
  text_drawer_->getStringRects(annot.text_, OrientType::N, rects, draw_modes,
                               draw_chars);
  text_drawer_->setFontScale(full_font_scale, true);

  Point2D const &at1_cds = at_cds_[activeMolIdx_][bond->getBeginAtomIdx()];
  Point2D const &at2_cds = at_cds_[activeMolIdx_][bond->getEndAtomIdx()];
  Point2D perp = calcPerpendicular(at1_cds, at2_cds);
  Point2D bond_vec = at1_cds.directionVector(at2_cds);
  double bond_len = (at1_cds - at2_cds).length();
  vector<double> mid_offsets{0.5, 0.33, 0.66, 0.25, 0.75};
  double offset_step = drawOptions().multipleBondOffset;
  StringRect least_worst_rect = StringRect();
  least_worst_rect.clash_score_ = 100;
  for (auto mo : mid_offsets) {
    Point2D mid = at1_cds + bond_vec * bond_len * mo;
    for (int j = 1; j < 6; ++j) {
      if (j == 1 && bond->getBondType() > 1) {
        continue;  // multiple bonds will need a bigger offset.
      }
      double offset = j * offset_step;
      annot.rect_.trans_ = mid + perp * offset;
      StringRect tr(annot.rect_);
      Point2D note_pos =
          getAtomCoords(make_pair(annot.rect_.trans_.x, annot.rect_.trans_.y));
      int clash_score = doesBondNoteClash(note_pos, rects, mol, bond);
      if (!clash_score) {
        return;
      }
      if (clash_score < least_worst_rect.clash_score_) {
        least_worst_rect = annot.rect_;
      }
      note_pos = mid - perp * offset;
      annot.rect_.trans_ = mid - perp * offset;
      note_pos = getAtomCoords(make_pair(note_pos.x, note_pos.y));
      clash_score = doesBondNoteClash(note_pos, rects, mol, bond);
      if (!clash_score) {
        return;
      }
      if (clash_score < least_worst_rect.clash_score_) {
        least_worst_rect = annot.rect_;
      }
    }
  }
}

// ****************************************************************************
void MolDraw2D::calcAtomAnnotationPosition(const ROMol &mol, const Atom *atom,
                                           double start_ang,
                                           AnnotationType &annot) const {
  Point2D const &at_cds = at_cds_[activeMolIdx_][atom->getIdx()];
  auto const &atsym = atom_syms_[activeMolIdx_][atom->getIdx()];

  vector<std::shared_ptr<StringRect>> rects;
  vector<TextDrawType> draw_modes;
  vector<char> draw_chars;

  // at this point, the scale() should still be 1, so min and max font sizes
  // don't make sense, as we're effectively operating on atom coords rather
  // than draw.
  double full_font_scale = text_drawer_->fontScale();
  text_drawer_->setFontScale(drawOptions().annotationFontScale, true);
  text_drawer_->getStringRects(annot.text_, OrientType::C, rects, draw_modes,
                               draw_chars, false, annot.align_);
  text_drawer_->setFontScale(full_font_scale, true);

  double rad_step = 0.25;
  StringRect least_worst_rect = StringRect();
  least_worst_rect.clash_score_ = 100;
  for (int j = 1; j < 4; ++j) {
    double note_rad = j * rad_step;
    // experience suggests if there's an atom symbol, the close in
    // radius won't work.
    if (j == 1 && !atsym.first.empty()) {
      continue;
    }
    // scan at 30 degree intervals around the atom looking for somewhere
    // clear for the annotation.
    for (int i = 0; i < 12; ++i) {
      double ang = start_ang + i * 30.0 * M_PI / 180.0;
      annot.rect_.trans_.x = at_cds.x + cos(ang) * note_rad;
      annot.rect_.trans_.y = at_cds.y + sin(ang) * note_rad;
      Point2D note_pos =
          getAtomCoords(make_pair(annot.rect_.trans_.x, annot.rect_.trans_.y));
      int clash_score = doesAtomNoteClash(note_pos, rects, mol, atom->getIdx());
      if (!clash_score) {
        return;
      } else {
        if (clash_score < least_worst_rect.clash_score_) {
          least_worst_rect = annot.rect_;
        }
      }
    }
  }
  annot.rect_ = least_worst_rect;
}

// ****************************************************************************
void MolDraw2D::drawHighlightedBonds(
    const RDKit::ROMol &mol,
    const map<int, vector<DrawColour>> &highlight_bond_map,
    const map<int, int> &highlight_linewidth_multipliers,
    const map<int, double> *highlight_radii) {
  int orig_lw = lineWidth();
  for (auto hb : highlight_bond_map) {
    int bond_idx = hb.first;
    if (!drawOptions().fillHighlights) {
      setLineWidth(
          getHighlightBondWidth(bond_idx, &highlight_linewidth_multipliers));
    }
    auto bond = mol.getBondWithIdx(bond_idx);
    int at1_idx = bond->getBeginAtomIdx();
    int at2_idx = bond->getEndAtomIdx();
    Point2D at1_cds = at_cds_[activeMolIdx_][at1_idx];
    Point2D at2_cds = at_cds_[activeMolIdx_][at2_idx];
    Point2D perp = calcPerpendicular(at1_cds, at2_cds);
    double rad = 0.7 * drawOptions().highlightRadius;
    auto draw_adjusted_line = [&](Point2D p1, Point2D p2) {
      adjustLineEndForHighlight(at1_idx, highlight_radii, p2, p1);
      adjustLineEndForHighlight(at2_idx, highlight_radii, p1, p2);
      bool orig_lws = drawOptions().scaleBondWidth;
      drawOptions().scaleBondWidth = drawOptions().scaleHighlightBondWidth;
      drawLine(p1, p2);
      drawOptions().scaleBondWidth = orig_lws;
    };

    if (hb.second.size() < 2) {
      DrawColour col;
      if (hb.second.empty()) {
        col = drawOptions().highlightColour;
      } else {
        col = hb.second.front();
      }
      setColour(col);
      if (drawOptions().fillHighlights) {
        vector<Point2D> line_pts;
        line_pts.emplace_back(at1_cds + perp * rad);
        line_pts.emplace_back(at2_cds + perp * rad);
        line_pts.emplace_back(at2_cds - perp * rad);
        line_pts.emplace_back(at1_cds - perp * rad);
        drawPolygon(line_pts);
      } else {
        draw_adjusted_line(at1_cds + perp * rad, at2_cds + perp * rad);
        draw_adjusted_line(at1_cds - perp * rad, at2_cds - perp * rad);
      }
    } else {
      double col_rad = 2.0 * rad / hb.second.size();
      if (drawOptions().fillHighlights) {
        Point2D p1 = at1_cds - perp * rad;
        Point2D p2 = at2_cds - perp * rad;
        vector<Point2D> line_pts;
        for (size_t i = 0; i < hb.second.size(); ++i) {
          setColour(hb.second[i]);
          line_pts.clear();
          line_pts.emplace_back(p1);
          line_pts.emplace_back(p1 + perp * col_rad);
          line_pts.emplace_back(p2 + perp * col_rad);
          line_pts.emplace_back(p2);
          drawPolygon(line_pts);
          p1 += perp * col_rad;
          p2 += perp * col_rad;
        }
      } else {
        int step = 0;
        for (size_t i = 0; i < hb.second.size(); ++i) {
          setColour(hb.second[i]);
          // draw even numbers from the bottom, odd from the top
          Point2D offset = perp * (rad - step * col_rad);
          if (!(i % 2)) {
            draw_adjusted_line(at1_cds - offset, at2_cds - offset);
          } else {
            draw_adjusted_line(at1_cds + offset, at2_cds + offset);
            step++;
          }
        }
      }
    }
    setLineWidth(orig_lw);
  }
}

// ****************************************************************************
int MolDraw2D::getHighlightBondWidth(
    int bond_idx, const map<int, int> *highlight_linewidth_multipliers) const {
  int bwm = drawOptions().highlightBondWidthMultiplier;
  // if we're not doing filled highlights, the lines need to be narrower
  if (!drawOptions().fillHighlights) {
    bwm /= 2;
    if (bwm < 1) {
      bwm = 1;
    }
  }

  if (highlight_linewidth_multipliers &&
      !highlight_linewidth_multipliers->empty()) {
    auto it = highlight_linewidth_multipliers->find(bond_idx);
    if (it != highlight_linewidth_multipliers->end()) {
      bwm = it->second;
    }
  }
  int tgt_lw = lineWidth() * bwm;
  return tgt_lw;
}

// ****************************************************************************
void MolDraw2D::adjustLineEndForHighlight(
    int at_idx, const map<int, double> *highlight_radii, Point2D p1,
    Point2D &p2) const {
  // this code is transliterated from
  // http://csharphelper.com/blog/2017/08/calculate-where-a-line-segment-and-an-ellipse-intersect-in-c/
  // which has it in C#
  double xradius, yradius;
  Point2D centre;
  calcLabelEllipse(at_idx, highlight_radii, centre, xradius, yradius);
  // cout << "ellipse is : " << centre.x << ", " << centre.y << " rads " <<
  // xradius << " and " << yradius << endl; cout << "p1 = " << p1.x << ", " <<
  // p1.y << endl << "p2 = " << p2.x << ", " << p2.y << endl;
  if (xradius < 1.0e-6 || yradius < 1.0e-6) {
    return;
  }

  // move everything so the ellipse is centred on the origin.
  p1 -= centre;
  p2 -= centre;
  double a2 = xradius * xradius;
  double b2 = yradius * yradius;
  double A =
      (p2.x - p1.x) * (p2.x - p1.x) / a2 + (p2.y - p1.y) * (p2.y - p1.y) / b2;
  double B = 2.0 * p1.x * (p2.x - p1.x) / a2 + 2.0 * p1.y * (p2.y - p1.y) / b2;
  double C = p1.x * p1.x / a2 + p1.y * p1.y / b2 - 1.0;

  auto t_to_point = [&](double t) -> Point2D {
    Point2D ret_val;
    ret_val.x = p1.x + (p2.x - p1.x) * t + centre.x;
    ret_val.y = p1.y + (p2.y - p1.y) * t + centre.y;
    return ret_val;
  };

  double disc = B * B - 4.0 * A * C;
  if (disc < 0.0) {
    // no solutions, leave things as they are.  Bit crap, though.
    return;
  } else if (fabs(disc) < 1.0e-6) {
    // 1 solution
    double t = -B / (2.0 * A);
    // cout << "t = " << t << endl;
    p2 = t_to_point(t);
  } else {
    // 2 solutions - take the one nearest p1.
    double disc_rt = sqrt(disc);
    double t1 = (-B + disc_rt) / (2.0 * A);
    double t2 = (-B - disc_rt) / (2.0 * A);
    // cout << "t1 = " << t1 << "  t2 = " << t2 << endl;
    double t;
    // prefer the t between 0 and 1, as that must be between the original
    // points.  If both are, prefer the lower, as that will be nearest p1,
    // so on the bit of the ellipse the line comes to first.
    bool t1_ok = (t1 >= 0.0 && t1 <= 1.0);
    bool t2_ok = (t2 >= 0.0 && t2 <= 1.0);
    if (t1_ok && !t2_ok) {
      t = t1;
    } else if (t2_ok && !t1_ok) {
      t = t2;
    } else if (t1_ok && t2_ok) {
      t = min(t1, t2);
    } else {
      // the intersections are both outside the line between p1 and p2
      // so don't do anything.
      return;
    }
    // cout << "using t = " << t << endl;
    p2 = t_to_point(t);
  }
  // cout << "p2 = " << p2.x << ", " << p2.y << endl;
}

// ****************************************************************************
void MolDraw2D::extractAtomCoords(const ROMol &mol, int confId,
                                  bool updateBBox) {
  PRECONDITION(activeMolIdx_ >= 0, "no mol id");
  PRECONDITION(static_cast<int>(at_cds_.size()) > activeMolIdx_, "no space");
  PRECONDITION(static_cast<int>(atomic_nums_.size()) > activeMolIdx_,
               "no space");
  PRECONDITION(static_cast<int>(mol.getNumConformers()) > 0, "no coords");

  if (updateBBox) {
    bbox_[0].x = bbox_[0].y = numeric_limits<double>::max();
    bbox_[1].x = bbox_[1].y = -1 * numeric_limits<double>::max();
  }
  const RDGeom::POINT3D_VECT &locs = mol.getConformer(confId).getPositions();

  // the transformation rotates anti-clockwise, as is conventional, but
  // probably not what our user expects.
  double rot = -drawOptions().rotate * M_PI / 180.0;
  // assuming that if drawOptions().rotate is set to 0.0, rot will be
  // exactly 0.0 without worrying about floating point number dust.  Does
  // anyone know if this is true?  It's not the end of the world if not,
  // as it's just an extra largely pointless rotation.
  // Floating point numbers are like piles of sand; every time you move
  // them around, you lose a little sand and pick up a little dirt.
  // — Brian Kernighan and P.J. Plauger
  // Nothing brings fear to my heart more than a floating point number.
  // — Gerald Jay Sussman
  // Some developers, when encountering a problem, say: “I know, I’ll
  // use floating-point numbers!”   Now, they have 1.9999999997 problems.
  // — unknown
  RDGeom::Transform2D trans;
  trans.SetTransform(Point2D(0.0, 0.0), rot);
  at_cds_[activeMolIdx_].clear();
  for (auto this_at : mol.atoms()) {
    int this_idx = this_at->getIdx();
    Point2D pt(locs[this_idx].x, locs[this_idx].y);
    if (rot != 0.0) {
      trans.TransformPoint(pt);
    }
    at_cds_[activeMolIdx_].emplace_back(pt);

    if (updateBBox) {
      bbox_[0].x = std::min(bbox_[0].x, pt.x);
      bbox_[0].y = std::min(bbox_[0].y, pt.y);
      bbox_[1].x = std::max(bbox_[1].x, pt.x);
      bbox_[1].y = std::max(bbox_[1].y, pt.y);
    }
  }
}

// ****************************************************************************
void MolDraw2D::extractAtomSymbols(const ROMol &mol) {
  PRECONDITION(activeMolIdx_ >= 0, "no mol id");
  PRECONDITION(static_cast<int>(atom_syms_.size()) > activeMolIdx_, "no space");
  PRECONDITION(static_cast<int>(atomic_nums_.size()) > activeMolIdx_,
               "no space");

  atomic_nums_[activeMolIdx_].clear();
  for (auto at1 : mol.atoms()) {
    atom_syms_[activeMolIdx_].emplace_back(getAtomSymbolAndOrientation(*at1));
    if (!isComplexQuery(at1)) {
      atomic_nums_[activeMolIdx_].emplace_back(at1->getAtomicNum());
    } else {
      atomic_nums_[activeMolIdx_].push_back(0);
    }
  }
}

// ****************************************************************************
void MolDraw2D::extractAtomNotes(const ROMol &mol) {
  PRECONDITION(activeMolIdx_ >= 0, "no mol id");
  PRECONDITION(static_cast<int>(annotations_.size()) > activeMolIdx_,
               "no space");

  for (auto atom : mol.atoms()) {
    std::string note;
    if (atom->getPropIfPresent(common_properties::atomNote, note)) {
      if (!note.empty()) {
        AnnotationType annot;
        annot.text_ = note;
        calcAnnotationPosition(mol, atom, annot);
        if (annot.rect_.width_ < 0.0) {
          BOOST_LOG(rdWarningLog)
              << "Couldn't find good place for note " << note << " for atom "
              << atom->getIdx() << endl;
        } else {
          annotations_[activeMolIdx_].push_back(annot);
        }
      }
    }
  }
}

// ****************************************************************************
void MolDraw2D::extractMolNotes(const ROMol &mol) {
  PRECONDITION(activeMolIdx_ >= 0, "no mol id");
  PRECONDITION(static_cast<int>(annotations_.size()) > activeMolIdx_,
               "no space");

  std::string note;
  // the molNote property takes priority
  if (!mol.getPropIfPresent(common_properties::molNote, note)) {
    unsigned int chiralFlag;
    if (drawOptions().includeChiralFlagLabel &&
        mol.getPropIfPresent(common_properties::_MolFileChiralFlag,
                             chiralFlag) &&
        chiralFlag) {
      note = "ABS";
    }
  }

  if (!note.empty()) {
    AnnotationType annot;
    annot.text_ = note;
    annot.align_ = TextAlignType::START;
    annot.scaleText_ = false;
    calcAnnotationPosition(mol, annot);
    if (annot.rect_.width_ < 0.0) {
      BOOST_LOG(rdWarningLog)
          << "Couldn't find good place for molecule note " << note << endl;
    } else {
      annotations_[activeMolIdx_].push_back(annot);
    }
  }
}

// ****************************************************************************
void MolDraw2D::extractBondNotes(const ROMol &mol) {
  PRECONDITION(activeMolIdx_ >= 0, "no mol id");
  PRECONDITION(static_cast<int>(annotations_.size()) > activeMolIdx_,
               "no space");

  for (auto bond : mol.bonds()) {
    std::string note;
    if (bond->getPropIfPresent(common_properties::bondNote, note)) {
      if (!note.empty()) {
        AnnotationType annot;
        annot.text_ = note;
        calcAnnotationPosition(mol, bond, annot);
        if (annot.rect_.width_ < 0.0) {
          BOOST_LOG(rdWarningLog)
              << "Couldn't find good place for note " << note << " for bond "
              << bond->getIdx() << endl;
        } else {
          annotations_[activeMolIdx_].push_back(annot);
        }
      }
    }
  }
}

// ****************************************************************************
void MolDraw2D::extractRadicals(const ROMol &mol) {
  PRECONDITION(activeMolIdx_ >= 0, "no mol id");
  PRECONDITION(static_cast<int>(radicals_.size()) > activeMolIdx_, "no space");

  for (auto atom : mol.atoms()) {
    if (!atom->getNumRadicalElectrons()) {
      continue;
    }
    std::shared_ptr<StringRect> rad_rect(new StringRect);
    OrientType orient = calcRadicalRect(mol, atom, *rad_rect);
    radicals_[activeMolIdx_].push_back(make_pair(rad_rect, orient));
  }
}

// ****************************************************************************
void MolDraw2D::extractLinkNodes(const ROMol &mol) {
  PRECONDITION(activeMolIdx_ >= 0, "no mol id");
  PRECONDITION(static_cast<int>(post_shapes_.size()) > activeMolIdx_,
               "no space");
  PRECONDITION(static_cast<int>(annotations_.size()) > activeMolIdx_,
               "no space");
  if (!mol.hasProp(common_properties::molFileLinkNodes)) {
    return;
  }

  bool strict = false;
  auto linkNodes = MolEnumerator::utils::getMolLinkNodes(mol, strict);
  for (const auto &node : linkNodes) {
    const double crossingFrac = 0.333;
    const double lengthFrac = 0.333;
    Point2D labelPt{-1000, -1000};
    Point2D labelPerp{0, 0};
    for (const auto &bAts : node.bondAtoms) {
      // unlike brackets, we know how these point
      Point2D startLoc = at_cds_[activeMolIdx_][bAts.first];
      Point2D endLoc = at_cds_[activeMolIdx_][bAts.second];
      auto vect = endLoc - startLoc;
      auto offset = vect * crossingFrac;
      auto crossingPt = startLoc + offset;
      Point2D perp{vect.y, -vect.x};
      perp *= lengthFrac;
      Point2D p1 = crossingPt + perp / 2.;
      Point2D p2 = crossingPt - perp / 2.;

      std::vector<std::pair<Point2D, Point2D>> bondSegments;  // not needed here
      MolDrawShape shp;
      shp.points =
          MolDraw2D_detail::getBracketPoints(p1, p2, startLoc, bondSegments);
      shp.shapeType = MolDrawShapeType::Polyline;
      post_shapes_[activeMolIdx_].emplace_back(std::move(shp));

      if (p1.x > labelPt.x) {
        labelPt = p1;
        labelPerp = crossingPt - startLoc;
      }
      if (p2.x > labelPt.x) {
        labelPt = p2;
        labelPerp = crossingPt - startLoc;
      }
    }

    // the label
    if (supportsAnnotations()) {
      std::string label =
          (boost::format("(%d-%d)") % node.minRep % node.maxRep).str();
      StringRect rect;
      Point2D perp = labelPerp;
      perp /= perp.length() * 5;
      rect.trans_ = labelPt + perp;
      AnnotationType annot;
      annot.text_ = label;
      annot.rect_ = rect;
      annot.align_ = TextAlignType::START;
      annotations_[activeMolIdx_].push_back(annot);
    }
  }
}

// ****************************************************************************
void MolDraw2D::extractBrackets(const ROMol &mol) {
  PRECONDITION(activeMolIdx_ >= 0, "no mol id");
  PRECONDITION(static_cast<int>(post_shapes_.size()) > activeMolIdx_,
               "no space");
  PRECONDITION(static_cast<int>(annotations_.size()) > activeMolIdx_,
               "no space");
  auto &sgs = getSubstanceGroups(mol);
  if (sgs.empty()) {
    return;
  }
  // details of this transformation are in extractAtomCoords
  double rot = -drawOptions().rotate * M_PI / 180.0;
  RDGeom::Transform2D trans;
  trans.SetTransform(Point2D(0.0, 0.0), rot);
  for (auto &sg : sgs) {
    if (sg.getBrackets().empty()) {
      continue;
    }
    // figure out the location of the reference point we'll use to figure out
    // which direction the bracket points
    // Thanks to John Mayfield for the thoughts on the best way to do this:
    //   http://efficientbits.blogspot.com/2015/11/bringing-molfile-sgroups-to-cdk.html
    Point2D refPt{0., 0.};
    if (!sg.getAtoms().empty()) {
      // use the average position of the atoms in the sgroup
      for (auto aidx : sg.getAtoms()) {
        refPt += at_cds_[activeMolIdx_][aidx];
      }
      refPt /= sg.getAtoms().size();
    }

    std::vector<std::pair<Point2D, Point2D>> sgBondSegments;
    for (auto bndIdx : sg.getBonds()) {
      const auto bnd = mol.getBondWithIdx(bndIdx);
      if (std::find(sg.getAtoms().begin(), sg.getAtoms().end(),
                    bnd->getBeginAtomIdx()) != sg.getAtoms().end()) {
        sgBondSegments.push_back(
            std::make_pair(at_cds_[activeMolIdx_][bnd->getBeginAtomIdx()],
                           at_cds_[activeMolIdx_][bnd->getEndAtomIdx()]));

      } else if (std::find(sg.getAtoms().begin(), sg.getAtoms().end(),
                           bnd->getEndAtomIdx()) != sg.getAtoms().end()) {
        sgBondSegments.push_back(
            std::make_pair(at_cds_[activeMolIdx_][bnd->getEndAtomIdx()],
                           at_cds_[activeMolIdx_][bnd->getBeginAtomIdx()]));
      }
    }
    for (const auto &brk : sg.getBrackets()) {
      Point2D p1{brk[0]};
      Point2D p2{brk[1]};
      trans.TransformPoint(p1);
      trans.TransformPoint(p2);
      MolDrawShape shp;
      shp.points =
          MolDraw2D_detail::getBracketPoints(p1, p2, refPt, sgBondSegments);
      shp.shapeType = MolDrawShapeType::Polyline;
      post_shapes_[activeMolIdx_].emplace_back(std::move(shp));
    }
    if (supportsAnnotations()) {
      // FIX: we could imagine changing this to always show the annotations on
      // the right-most (or bottom-most) bracket

      std::string connect;
      if (sg.getPropIfPresent("CONNECT", connect)) {
        // annotations go on the last bracket of an sgroup
        const auto &brkShp = post_shapes_[activeMolIdx_].back();
        StringRect rect;
        // CONNECT goes at the top
        auto topPt = brkShp.points[1];
        auto brkPt = brkShp.points[0];
        if (brkShp.points[2].y > topPt.y) {
          topPt = brkShp.points[2];
          brkPt = brkShp.points[3];
        }
        rect.trans_ = topPt + (topPt - brkPt);
        AnnotationType annot;
        annot.text_ = connect;
        annot.rect_ = rect;
        // if we're to the right of the bracket, we need to left justify,
        // otherwise things seem to work as is
        if (brkPt.x < topPt.x) {
          annot.align_ = TextAlignType::START;
        }
        annotations_[activeMolIdx_].push_back(annot);
      }
      std::string label;
      if (sg.getPropIfPresent("LABEL", label)) {
        // annotations go on the last bracket of an sgroup
        const auto &brkShp = post_shapes_[activeMolIdx_].back();
        StringRect rect;
        // LABEL goes at the bottom
        auto botPt = brkShp.points[2];
        auto brkPt = brkShp.points[3];
        if (brkShp.points[1].y < botPt.y) {
          botPt = brkShp.points[1];
          brkPt = brkShp.points[0];
        }
        rect.trans_ = botPt + (botPt - brkPt);
        AnnotationType annot;
        annot.text_ = label;
        annot.rect_ = rect;
        annotations_[activeMolIdx_].push_back(annot);
      }
    }
  }
}

// ****************************************************************************
void MolDraw2D::extractSGroupData(const ROMol &mol) {
  PRECONDITION(activeMolIdx_ >= 0, "no mol id");
  PRECONDITION(static_cast<int>(annotations_.size()) > activeMolIdx_,
               "no space");

  if (!supportsAnnotations()) {
    return;
  }
  auto &sgs = getSubstanceGroups(mol);
  if (sgs.empty()) {
    return;
  }

  // details of this transformation are in extractAtomCoords
  double rot = -drawOptions().rotate * M_PI / 180.0;
  RDGeom::Transform2D tform;
  tform.SetTransform(Point2D(0.0, 0.0), rot);

  for (const auto &sg : sgs) {
    std::string typ;
    if (sg.getPropIfPresent("TYPE", typ) && typ == "DAT") {
      std::string text;
      // it seems like we should be rendering FIELDNAME, but
      // Marvin Sketch, Biovia Draw, and ChemDraw don't do it
      // if (sg.getPropIfPresent("FIELDNAME", text)) {
      //   text += "=";
      // };
      if (sg.hasProp("DATAFIELDS")) {
        STR_VECT dfs = sg.getProp<STR_VECT>("DATAFIELDS");
        for (const auto &df : dfs) {
          text += df + "|";
        }
        text.pop_back();
      }
      if (text.empty()) {
        continue;
      }
      int atomIdx = -1;
      if (!sg.getAtoms().empty()) {
        atomIdx = sg.getAtoms()[0];
      };
      StringRect rect;
      bool located = false;
      std::string fieldDisp;
      if (sg.getPropIfPresent("FIELDDISP", fieldDisp)) {
        double xp = FileParserUtils::stripSpacesAndCast<double>(
            fieldDisp.substr(0, 10));
        double yp = FileParserUtils::stripSpacesAndCast<double>(
            fieldDisp.substr(10, 10));
        Point2D origLoc{xp, yp};

        if (fieldDisp[25] == 'R') {
          if (atomIdx < 0) {
            // we will warn about this below
            text = "";
          } else if (fabs(xp) > 1e-3 || fabs(yp) > 1e-3) {
            origLoc += mol.getConformer().getAtomPos(atomIdx);
            located = true;
          }
        } else {
          if (mol.hasProp("_centroidx")) {
            Point2D centroid;
            mol.getProp("_centroidx", centroid.x);
            mol.getProp("_centroidy", centroid.y);
            origLoc += centroid;
          }
          located = true;
        }
        tform.TransformPoint(origLoc);
        rect.trans_ = origLoc;
      }

      if (!text.empty()) {
        AnnotationType annot;
        annot.text_ = text;
        // looks like everybody renders these left justified
        annot.align_ = TextAlignType::START;
        if (!located) {
          if (atomIdx >= 0 && !text.empty()) {
            calcAnnotationPosition(mol, mol.getAtomWithIdx(atomIdx), annot);
          }
        } else {
          annot.rect_ = rect;
        }
        annotations_[activeMolIdx_].push_back(annot);
      } else {
        BOOST_LOG(rdWarningLog)
            << "FIELDDISP info not found for DAT SGroup which isn't "
               "associated with an atom. SGroup will not be rendered."
            << std::endl;
      }
    }
  }
}

// ****************************************************************************
void MolDraw2D::extractVariableBonds(const ROMol &mol) {
  PRECONDITION(activeMolIdx_ >= 0, "no mol id");
  PRECONDITION(static_cast<int>(pre_shapes_.size()) > activeMolIdx_,
               "no space");
  PRECONDITION(static_cast<int>(annotations_.size()) > activeMolIdx_,
               "no space");

  boost::dynamic_bitset<> atomsInvolved(mol.getNumAtoms());
  for (const auto bond : mol.bonds()) {
    std::string endpts;
    std::string attach;
    if (bond->getPropIfPresent(common_properties::_MolFileBondEndPts, endpts) &&
        bond->getPropIfPresent(common_properties::_MolFileBondAttach, attach)) {
      // FIX: maybe distinguish between "ANY" and "ALL" values of attach here?
      std::vector<unsigned int> oats =
          RDKit::SGroupParsing::ParseV3000Array<unsigned int>(endpts);
      atomsInvolved.reset();
      // decrement the indices and do error checking:
      for (auto &oat : oats) {
        if (oat == 0 || oat > mol.getNumAtoms()) {
          throw ValueErrorException("Bad variation point index");
        }
        --oat;
        atomsInvolved.set(oat);
        MolDrawShape shp;
        shp.shapeType = MolDrawShapeType::Ellipse;
        shp.lineWidth = 1;
        shp.lineColour = drawOptions().variableAttachmentColour;
        shp.fill = true;
        auto center = at_cds_[activeMolIdx_][oat];
        Point2D offset{drawOptions().variableAtomRadius,
                       drawOptions().variableAtomRadius};
        shp.points = {center + offset, center - offset};
        pre_shapes_[activeMolIdx_].emplace_back(std::move(shp));
      }

      for (const auto bond : mol.bonds()) {
        if (atomsInvolved[bond->getBeginAtomIdx()] &&
            atomsInvolved[bond->getEndAtomIdx()]) {
          MolDrawShape shp;
          shp.shapeType = MolDrawShapeType::Polyline;
          shp.lineWidth =
              lineWidth() * drawOptions().variableBondWidthMultiplier;
          shp.scaleLineWidth = true;
          shp.lineColour = drawOptions().variableAttachmentColour;
          shp.fill = false;
          shp.points = {at_cds_[activeMolIdx_][bond->getBeginAtomIdx()],
                        at_cds_[activeMolIdx_][bond->getEndAtomIdx()]};
          pre_shapes_[activeMolIdx_].emplace_back(std::move(shp));
        }
      }
      // correct the symbol of the end atom (remove the *):
      if (!bond->getBeginAtom()->getAtomicNum()) {
        atom_syms_[activeMolIdx_][bond->getBeginAtomIdx()] =
            std::make_pair("", OrientType::C);
      }
    }
  }
}

namespace {
const DashPattern noDash;
const DashPattern dots = assign::list_of(2)(6);
const DashPattern dashes = assign::list_of(6)(6);
const DashPattern shortDashes = assign::list_of(2)(2);

// ****************************************************************************
void drawWedgedBond(MolDraw2D &d2d, const Bond &bond, bool inverted,
                    const Point2D &cds1, const Point2D &cds2, bool draw_dashed,
                    const DrawColour &col1, const DrawColour &col2) {
  if (!d2d.drawOptions().splitBonds) {
    if (inverted) {
      d2d.setActiveAtmIdx(bond.getEndAtomIdx(), bond.getBeginAtomIdx());
    } else {
      d2d.setActiveAtmIdx(bond.getBeginAtomIdx(), bond.getEndAtomIdx());
    }
  }

  Point2D perp = calcPerpendicular(cds1, cds2);
  Point2D disp = perp * 0.15;
  // make sure the displacement isn't too large using the current scale factor
  // (part of github #985)
  // the constants are empirical to make sure that the wedge is visible, but
  // not absurdly large.
  if (d2d.scale() > 40) {
    disp *= .6;
  }
  Point2D end1 = cds2 + disp;
  Point2D end2 = cds2 - disp;

  d2d.setColour(col1);
  if (draw_dashed) {
    d2d.setFillPolys(false);

    unsigned int nDashes;
    // empirical cutoff to make sure we don't have too many dashes in the
    // wedge:
    auto factor = d2d.scale() * (cds1 - cds2).lengthSq();
    if (factor < 20) {
      nDashes = 3;
    } else if (factor < 30) {
      nDashes = 4;
    } else if (factor < 45) {
      nDashes = 5;
    } else {
      nDashes = 6;
    }

    int orig_lw = d2d.lineWidth();
    int tgt_lw = 1;  // use the minimum line width
    d2d.setLineWidth(tgt_lw);

    if (d2d.drawOptions().splitBonds) {
      d2d.setActiveAtmIdx(inverted ? bond.getEndAtomIdx()
                                   : bond.getBeginAtomIdx());
    }
    Point2D e1 = end1 - cds1;
    Point2D e2 = end2 - cds1;
    for (unsigned int i = 1; i < nDashes + 1; ++i) {
      if ((nDashes / 2 + 1) == i) {
        d2d.setColour(col2);
        if (d2d.drawOptions().splitBonds) {
          d2d.setActiveAtmIdx(inverted ? bond.getBeginAtomIdx()
                                       : bond.getEndAtomIdx());
        }
      }
      Point2D e11 = cds1 + e1 * (rdcast<double>(i) / nDashes);
      Point2D e22 = cds1 + e2 * (rdcast<double>(i) / nDashes);
      if (d2d.drawOptions().comicMode) {
        auto pts = MolDraw2D_detail::handdrawnLine(e11, e22, d2d.scale());
        d2d.drawPolygon(pts);
      } else {
        d2d.drawLine(e11, e22);
      }
    }
    d2d.setLineWidth(orig_lw);
  } else {
    d2d.setFillPolys(true);
    if (col1 == col2 && !d2d.drawOptions().splitBonds) {
      d2d.drawTriangle(cds1, end1, end2);
    } else {
      if (d2d.drawOptions().splitBonds) {
        d2d.setActiveAtmIdx(inverted ? bond.getEndAtomIdx()
                                     : bond.getBeginAtomIdx());
      }
      Point2D e1 = end1 - cds1;
      Point2D e2 = end2 - cds1;
      Point2D mid1 = cds1 + e1 * 0.5;
      Point2D mid2 = cds1 + e2 * 0.5;
      d2d.drawTriangle(cds1, mid1, mid2);
      if (d2d.drawOptions().splitBonds) {
        d2d.setActiveAtmIdx(inverted ? bond.getBeginAtomIdx()
                                     : bond.getEndAtomIdx());
      }
      d2d.setColour(col2);
      d2d.drawTriangle(mid1, end2, end1);
      d2d.drawTriangle(mid1, mid2, end2);
    }
  }
  d2d.setActiveAtmIdx();
}

// ****************************************************************************
void drawDativeBond(MolDraw2D &d2d, const Bond &bond, const Point2D &cds1,
                    const Point2D &cds2, const DrawColour &col1,
                    const DrawColour &col2) {
  if (!d2d.drawOptions().splitBonds) {
    d2d.setActiveAtmIdx(bond.getBeginAtomIdx(), bond.getEndAtomIdx());
  } else {
    d2d.setActiveAtmIdx(bond.getBeginAtomIdx());
  }

  Point2D mid = (cds1 + cds2) * 0.5;
  d2d.drawLine(cds1, mid, col1, col1);

  if (d2d.drawOptions().splitBonds) {
    d2d.setActiveAtmIdx(bond.getEndAtomIdx());
  }
  d2d.setColour(col2);
  bool asPolygon = true;
  double frac = 0.2;
  double angle = M_PI / 6;
  // the polygon triangle at the end extends past cds2, so step back a bit
  // so as not to trample on anything else.
  Point2D delta = mid - cds2;
  Point2D end = cds2 + delta * frac;
  d2d.drawArrow(mid, end, asPolygon, frac, angle);
  d2d.setActiveAtmIdx();
}

void drawBondLine(MolDraw2D &d2d, const Bond &bond, const Point2D &cds1,
                  const Point2D &cds2, const DrawColour &col1,
                  const DrawColour &col2, bool clearAIdx = true) {
  if (!d2d.drawOptions().splitBonds) {
    d2d.setActiveAtmIdx(bond.getBeginAtomIdx(), bond.getEndAtomIdx());
    d2d.drawLine(cds1, cds2, col1, col2);
    if (clearAIdx) {
      d2d.setActiveAtmIdx();
    }
    return;
  }
  Point2D mid = (cds1 + cds2) * 0.5;
  d2d.setActiveAtmIdx(bond.getBeginAtomIdx());
  d2d.drawLine(cds1, mid, col1, col1);
  d2d.setActiveAtmIdx(bond.getEndAtomIdx());
  d2d.drawLine(mid, cds2, col2, col2);
  if (clearAIdx) {
    d2d.setActiveAtmIdx();
  }
}

void drawBondLine(MolDraw2D &d2d, const Bond &bond, const Point2D &cds1,
                  const Point2D &cds2, bool clearAIdx = true) {
  if (!d2d.drawOptions().splitBonds) {
    d2d.drawLine(cds1, cds2);
    if (clearAIdx) {
      d2d.setActiveAtmIdx();
    }
    return;
  }
  const auto midp = (cds1 + cds2) / 2;
  d2d.setActiveAtmIdx(bond.getBeginAtomIdx());
  d2d.drawLine(cds1, midp);
  d2d.setActiveAtmIdx(bond.getEndAtomIdx());
  d2d.drawLine(midp, cds2);
  if (clearAIdx) {
    d2d.setActiveAtmIdx();
  }
}

void drawBondWavyLine(MolDraw2D &d2d, const Bond &bond, const Point2D &cds1,
                      const Point2D &cds2, const DrawColour &col1,
                      const DrawColour &col2) {
  // as splitting wavy line might cause rendering problems
  // do not split and flag wavy bond with both atoms
  d2d.setActiveAtmIdx(bond.getBeginAtomIdx(), bond.getEndAtomIdx());
  d2d.drawWavyLine(cds1, cds2, col1, col2);
  d2d.setActiveAtmIdx();
}

void drawNormalBond(MolDraw2D &d2d, const Bond &bond, bool highlight_bond,
                    Point2D at1_cds, Point2D at2_cds,
                    const std::vector<Point2D> &at_cds, DrawColour col1,
                    DrawColour col2, double double_bond_offset) {
  auto bt = bond.getBondType();
  auto &mol = bond.getOwningMol();
  // it's a double bond and one end is 1-connected, do two lines parallel
  // to the atom-atom line.
  if (bt == Bond::DOUBLE || bt == Bond::AROMATIC) {
    Point2D l1s, l1f, l2s, l2f;
    calcDoubleBondLines(mol, double_bond_offset, bond, at1_cds, at2_cds, at_cds,
                        l1s, l1f, l2s, l2f);
    bool orig_slw = d2d.drawOptions().scaleBondWidth;
    if (highlight_bond) {
      d2d.drawOptions().scaleBondWidth =
          d2d.drawOptions().scaleHighlightBondWidth;
    }
    drawBondLine(d2d, bond, l1s, l1f, col1, col2);
    if (bt == Bond::AROMATIC) {
      d2d.setDash(dashes);
    }
    drawBondLine(d2d, bond, l2s, l2f, col1, col2);
    if (bt == Bond::AROMATIC) {
      d2d.setDash(noDash);
    }
    d2d.drawOptions().scaleBondWidth = orig_slw;
  } else if (Bond::SINGLE == bt && (Bond::BEGINWEDGE == bond.getBondDir() ||
                                    Bond::BEGINDASH == bond.getBondDir())) {
    // swap the direction if at1 has does not have stereochem set
    // or if at2 does have stereochem set and the bond starts there
    auto at1 = bond.getBeginAtom();
    auto at2 = bond.getEndAtom();
    auto inverted = false;
    if ((at1->getChiralTag() != Atom::CHI_TETRAHEDRAL_CW &&
         at1->getChiralTag() != Atom::CHI_TETRAHEDRAL_CCW) ||
        (at1->getIdx() != bond.getBeginAtomIdx() &&
         (at2->getChiralTag() == Atom::CHI_TETRAHEDRAL_CW ||
          at2->getChiralTag() == Atom::CHI_TETRAHEDRAL_CCW))) {
      // std::cerr << "  swap" << std::endl;
      swap(at1_cds, at2_cds);
      swap(col1, col2);
      inverted = true;
    }
    if (d2d.drawOptions().singleColourWedgeBonds) {
      col1 = d2d.drawOptions().symbolColour;
      col2 = d2d.drawOptions().symbolColour;
    }
    // deliberately not scaling highlighted bond width
    if (Bond::BEGINWEDGE == bond.getBondDir()) {
      drawWedgedBond(d2d, bond, inverted, at1_cds, at2_cds, false, col1, col2);
    } else {
      drawWedgedBond(d2d, bond, inverted, at1_cds, at2_cds, true, col1, col2);
    }
  } else if (Bond::SINGLE == bt && Bond::UNKNOWN == bond.getBondDir()) {
    // unspecified stereo
    // deliberately not scaling highlighted bond width
    drawBondWavyLine(d2d, bond, at1_cds, at2_cds, col1, col2);
  } else if (Bond::DATIVE == bt || Bond::DATIVEL == bt || Bond::DATIVER == bt) {
    // deliberately not scaling highlighted bond width as I think
    // the arrowhead will look ugly.
    drawDativeBond(d2d, bond, at1_cds, at2_cds, col1, col2);
  } else if (Bond::ZERO == bt) {
    d2d.setDash(shortDashes);
    bool orig_slw = d2d.drawOptions().scaleBondWidth;
    if (highlight_bond) {
      d2d.drawOptions().scaleBondWidth =
          d2d.drawOptions().scaleHighlightBondWidth;
    }
    drawBondLine(d2d, bond, at1_cds, at2_cds, col1, col2);
    d2d.drawOptions().scaleBondWidth = orig_slw;
    d2d.setDash(noDash);
  } else if (Bond::HYDROGEN == bt) {
    d2d.setDash(dots);
    bool orig_slw = d2d.drawOptions().scaleBondWidth;
    if (highlight_bond) {
      d2d.drawOptions().scaleBondWidth =
          d2d.drawOptions().scaleHighlightBondWidth;
    }
    drawBondLine(d2d, bond, at1_cds, at2_cds, DrawColour(0.2, 0.2, 0.2),
                 DrawColour(0.2, 0.2, 0.2));
    d2d.drawOptions().scaleBondWidth = orig_slw;
    d2d.setDash(noDash);
  } else {
    // in all other cases, we will definitely want to draw a line between
    // the two atoms
    bool orig_slw = d2d.drawOptions().scaleBondWidth;
    if (highlight_bond) {
      d2d.drawOptions().scaleBondWidth =
          d2d.drawOptions().scaleHighlightBondWidth;
    }
    drawBondLine(d2d, bond, at1_cds, at2_cds, col1, col2);
    if (Bond::TRIPLE == bt) {
      Point2D l1s, l1f, l2s, l2f;
      calcTripleBondLines(double_bond_offset, bond, at1_cds, at2_cds, l1s, l1f,
                          l2s, l2f);
      drawBondLine(d2d, bond, l1s, l1f, col1, col2);
      drawBondLine(d2d, bond, l2s, l2f, col1, col2);
    }
    d2d.drawOptions().scaleBondWidth = orig_slw;
  }
}

void drawQueryBond1(MolDraw2D &d2d, const Bond &bond, bool highlight_bond,
                    const Point2D &at1_cds, const Point2D &at2_cds,
                    const std::vector<Point2D> &at_cds, const DrawColour &col1,
                    const DrawColour &col2, double double_bond_offset) {
  PRECONDITION(bond.hasQuery(), "no query");
  const auto qry = bond.getQuery();
  if (!d2d.drawOptions().splitBonds) {
    d2d.setActiveAtmIdx(bond.getBeginAtomIdx(), bond.getEndAtomIdx());
  }
  auto midp = (at2_cds + at1_cds) / 2.;
  auto dv = at2_cds - at1_cds;
  auto p1 = at1_cds + dv * (1. / 3.);
  auto p2 = at1_cds + dv * (2. / 3.);
  auto tdash = shortDashes;
  if (d2d.scale() < 10) {
    tdash[0] /= 4;
    tdash[1] /= 3;
  } else if (d2d.scale() < 20) {
    tdash[0] /= 2;
    tdash[1] /= 1.5;
  }
  if (qry->getDescription() == "SingleOrDoubleBond") {
    if (d2d.drawOptions().splitBonds) {
      d2d.setActiveAtmIdx(bond.getBeginAtomIdx());
    }
    {
      Point2D l1s, l1f, l2s, l2f;
      calcDoubleBondLines(bond.getOwningMol(), double_bond_offset, bond,
                          at1_cds, p1, at_cds, l1s, l1f, l2s, l2f);
      d2d.setColour(col1);
      d2d.drawLine(l1s, l1f);
      d2d.drawLine(l2s, l2f);
    }
    drawBondLine(d2d, bond, p1, p2, col1, col2, false);
    {
      Point2D l1s, l1f, l2s, l2f;
      calcDoubleBondLines(bond.getOwningMol(), double_bond_offset, bond, p2,
                          at2_cds, at_cds, l1s, l1f, l2s, l2f);
      d2d.setColour(col2);
      d2d.drawLine(l1s, l1f);
      d2d.drawLine(l2s, l2f);
    }
  } else if (qry->getDescription() == "SingleOrAromaticBond") {
    if (d2d.drawOptions().splitBonds) {
      d2d.setActiveAtmIdx(bond.getBeginAtomIdx());
    }
    {
      Point2D l1s, l1f, l2s, l2f;
      calcDoubleBondLines(bond.getOwningMol(), double_bond_offset, bond,
                          at1_cds, p1, at_cds, l1s, l1f, l2s, l2f);
      d2d.setColour(col1);
      d2d.drawLine(l1s, l1f);
      d2d.setDash(tdash);
      d2d.drawLine(l2s, l2f);
      d2d.setDash(noDash);
    }
    drawBondLine(d2d, bond, p1, p2, col1, col2, false);
    {
      Point2D l1s, l1f, l2s, l2f;
      calcDoubleBondLines(bond.getOwningMol(), double_bond_offset, bond, p2,
                          at2_cds, at_cds, l1s, l1f, l2s, l2f);
      d2d.setColour(col2);
      d2d.drawLine(l1s, l1f);
      d2d.setDash(tdash);
      d2d.drawLine(l2s, l2f);
      d2d.setDash(noDash);
    }
  } else if (qry->getDescription() == "DoubleOrAromaticBond") {
    if (d2d.drawOptions().splitBonds) {
      d2d.setActiveAtmIdx(bond.getBeginAtomIdx());
    }
    {
      Point2D l1s, l1f, l2s, l2f;
      calcDoubleBondLines(bond.getOwningMol(), double_bond_offset, bond,
                          at1_cds, p1, at_cds, l1s, l1f, l2s, l2f);
      d2d.setColour(col1);
      d2d.drawLine(l1s, l1f);
      d2d.setDash(tdash);
      d2d.drawLine(l2s, l2f);
      d2d.setDash(noDash);
    }
    if (d2d.drawOptions().splitBonds) {
      {
        Point2D l1s, l1f, l2s, l2f;
        calcDoubleBondLines(bond.getOwningMol(), double_bond_offset, bond, p1,
                            midp, at_cds, l1s, l1f, l2s, l2f);
        d2d.setColour(col1);
        d2d.drawLine(l1s, l1f, col1, col2);
        d2d.drawLine(l2s, l2f, col1, col2);
        d2d.setDash(noDash);
      }
      d2d.setActiveAtmIdx(bond.getEndAtomIdx());
      {
        Point2D l1s, l1f, l2s, l2f;
        calcDoubleBondLines(bond.getOwningMol(), double_bond_offset, bond, midp,
                            p2, at_cds, l1s, l1f, l2s, l2f);
        d2d.setColour(col1);
        d2d.drawLine(l1s, l1f, col1, col2);
        d2d.drawLine(l2s, l2f, col1, col2);
        d2d.setDash(noDash);
      }
    } else {
      Point2D l1s, l1f, l2s, l2f;
      calcDoubleBondLines(bond.getOwningMol(), double_bond_offset, bond, p1, p2,
                          at_cds, l1s, l1f, l2s, l2f);
      d2d.setColour(col1);
      d2d.drawLine(l1s, l1f, col1, col2);
      d2d.drawLine(l2s, l2f, col1, col2);
      d2d.setDash(noDash);
    }
    {
      Point2D l1s, l1f, l2s, l2f;
      calcDoubleBondLines(bond.getOwningMol(), double_bond_offset, bond, p2,
                          at2_cds, at_cds, l1s, l1f, l2s, l2f);
      d2d.setColour(col2);
      d2d.drawLine(l1s, l1f);
      d2d.setDash(tdash);
      d2d.drawLine(l2s, l2f);
      d2d.setDash(noDash);
    }
  } else if (qry->getDescription() == "BondNull") {
    d2d.setDash(tdash);
    bool orig_slw = d2d.drawOptions().scaleBondWidth;
    if (highlight_bond) {
      d2d.drawOptions().scaleBondWidth =
          d2d.drawOptions().scaleHighlightBondWidth;
    }
    drawBondLine(d2d, bond, at1_cds, at2_cds, col1, col2, false);
    d2d.drawOptions().scaleBondWidth = orig_slw;
    d2d.setDash(noDash);
  } else {
    d2d.setDash(dots);
    bool orig_slw = d2d.drawOptions().scaleBondWidth;
    if (highlight_bond) {
      d2d.drawOptions().scaleBondWidth =
          d2d.drawOptions().scaleHighlightBondWidth;
    }
    drawBondLine(d2d, bond, at1_cds, at2_cds, col1, col2, false);
    d2d.drawOptions().scaleBondWidth = orig_slw;
    d2d.setDash(noDash);
  }
  d2d.setActiveAtmIdx();
}

void drawQueryBond(MolDraw2D &d2d, const Bond &bond, bool highlight_bond,
                   const Point2D &at1_cds, const Point2D &at2_cds,
                   const std::vector<Point2D> &at_cds,
                   double double_bond_offset) {
  PRECONDITION(bond.hasQuery(), "no query");
  const auto qry = bond.getQuery();
  if (!d2d.drawOptions().splitBonds) {
    d2d.setActiveAtmIdx(bond.getBeginAtomIdx(), bond.getEndAtomIdx());
  }
  auto midp = (at2_cds + at1_cds) / 2.;
  auto tdash = shortDashes;
  if (d2d.scale() < 10) {
    tdash[0] /= 4;
    tdash[1] /= 3;
  } else if (d2d.scale() < 20) {
    tdash[0] /= 2;
    tdash[1] /= 1.5;
  }
  DrawColour queryColour{0.5, 0.5, 0.5};
  d2d.setColour(queryColour);

  bool drawGenericQuery = false;
  if (qry->getDescription() == "SingleOrDoubleBond") {
    if (d2d.drawOptions().splitBonds) {
      d2d.setActiveAtmIdx(bond.getBeginAtomIdx());
    }
    d2d.drawLine(at1_cds, midp);
    if (d2d.drawOptions().splitBonds) {
      d2d.setActiveAtmIdx(bond.getEndAtomIdx());
    }
    {
      Point2D l1s, l1f, l2s, l2f;
      calcDoubleBondLines(bond.getOwningMol(), double_bond_offset, bond, midp,
                          at2_cds, at_cds, l1s, l1f, l2s, l2f);
      d2d.drawLine(l1s, l1f);
      d2d.drawLine(l2s, l2f);
    }
  } else if (qry->getDescription() == "SingleOrAromaticBond") {
    if (d2d.drawOptions().splitBonds) {
      d2d.setActiveAtmIdx(bond.getBeginAtomIdx());
    }
    d2d.drawLine(at1_cds, midp);
    if (d2d.drawOptions().splitBonds) {
      d2d.setActiveAtmIdx(bond.getEndAtomIdx());
    }
    {
      Point2D l1s, l1f, l2s, l2f;
      calcDoubleBondLines(bond.getOwningMol(), double_bond_offset, bond, midp,
                          at2_cds, at_cds, l1s, l1f, l2s, l2f);
      d2d.drawLine(l1s, l1f);
      d2d.setDash(tdash);
      d2d.drawLine(l2s, l2f);
      d2d.setDash(noDash);
    }
  } else if (qry->getDescription() == "DoubleOrAromaticBond") {
    if (d2d.drawOptions().splitBonds) {
      d2d.setActiveAtmIdx(bond.getBeginAtomIdx());
    }
    {
      Point2D l1s, l1f, l2s, l2f;
      calcDoubleBondLines(bond.getOwningMol(), double_bond_offset, bond,
                          at1_cds, midp, at_cds, l1s, l1f, l2s, l2f);
      d2d.drawLine(l1s, l1f);
      d2d.drawLine(l2s, l2f);
    }
    if (d2d.drawOptions().splitBonds) {
      d2d.setActiveAtmIdx(bond.getEndAtomIdx());
    }
    {
      Point2D l1s, l1f, l2s, l2f;
      calcDoubleBondLines(bond.getOwningMol(), double_bond_offset, bond, midp,
                          at2_cds, at_cds, l1s, l1f, l2s, l2f);
      d2d.drawLine(l1s, l1f);
      d2d.setDash(tdash);
      d2d.drawLine(l2s, l2f);
      d2d.setDash(noDash);
    }
  } else if (qry->getDescription() == "BondNull") {
    d2d.setDash(tdash);
    drawBondLine(d2d, bond, at1_cds, at2_cds);
    d2d.setDash(noDash);
  } else if (qry->getDescription() == "BondAnd" &&
             qry->endChildren() - qry->beginChildren() == 2) {
    auto q1 = *(qry->beginChildren());
    auto q2 = *(qry->beginChildren() + 1);

    if (q2->getDescription() == "BondOrder") {
      std::swap(q1, q2);
    }
    if (q1->getDescription() == "BondOrder" &&
        q2->getDescription() == "BondInRing") {
      drawNormalBond(d2d, bond, false, at1_cds, at2_cds, at_cds, queryColour,
                     queryColour, double_bond_offset);

      Point2D segment = at2_cds - at1_cds;
      d2d.setFillPolys(false);
      auto slw = d2d.drawOptions().scaleBondWidth;
      d2d.drawOptions().scaleBondWidth = false;
      auto lw = d2d.lineWidth();
      d2d.setLineWidth(1);
      if (!q2->getNegation()) {
        segment /= segment.length() * 6;
        Point2D r1 = Point2D(0.5 * segment.x - 0.866 * segment.y,
                             0.866 * segment.x + 0.5 * segment.y);
        Point2D r2 =
            Point2D(0.5 * r1.x - 0.866 * r1.y, 0.866 * r1.x + 0.5 * r1.y);
        std::vector<Point2D> pts = {midp + segment, midp + r1, midp + r2,
                                    midp - segment, midp - r1, midp - r2,
                                    midp + segment};
        d2d.drawPolygon(pts);

      } else {
        segment /= segment.length() * 10;
        auto l = segment.length();
        Point2D p1 = midp + segment + Point2D(l, l);
        Point2D p2 = midp + segment - Point2D(l, l);
        d2d.drawEllipse(p1, p2);
        p1 = midp - segment + Point2D(l, l);
        p2 = midp - segment - Point2D(l, l);
        d2d.drawEllipse(p1, p2);
      }
      d2d.drawOptions().scaleBondWidth = slw;
      d2d.setLineWidth(lw);
    } else {
      drawGenericQuery = true;
    }
  } else {
    drawGenericQuery = true;
  }
  if (drawGenericQuery) {
    d2d.setDash(dots);
    bool orig_slw = d2d.drawOptions().scaleBondWidth;
    if (highlight_bond) {
      d2d.drawOptions().scaleBondWidth =
          d2d.drawOptions().scaleHighlightBondWidth;
    }
    drawBondLine(d2d, bond, at1_cds, at2_cds);
    d2d.drawOptions().scaleBondWidth = orig_slw;
    d2d.setDash(noDash);
  }
  d2d.setActiveAtmIdx();
}

}  // namespace

// ****************************************************************************
void MolDraw2D::drawBond(
    const ROMol &, const Bond *bond, int at1_idx, int at2_idx,
    const vector<int> *, const map<int, DrawColour> *,
    const vector<int> *highlight_bonds,
    const map<int, DrawColour> *highlight_bond_map,
    const std::vector<std::pair<DrawColour, DrawColour>> *bond_colours) {
  PRECONDITION(bond, "no bond");
  PRECONDITION(activeMolIdx_ >= 0, "bad mol idx");

  if (static_cast<unsigned int>(at1_idx) != bond->getBeginAtomIdx()) {
    std::swap(at1_idx, at2_idx);
  }

  Point2D at1_cds = at_cds_[activeMolIdx_][at1_idx];
  Point2D at2_cds = at_cds_[activeMolIdx_][at2_idx];

  double double_bond_offset = options_.multipleBondOffset;
  // mol files from, for example, Marvin use a bond length of 1 for just about
  // everything. When this is the case, the default multipleBondOffset is just
  // too much, so scale it back.
  if ((at1_cds - at2_cds).lengthSq() < 1.4) {
    double_bond_offset *= 0.6;
  }

  adjustBondEndForLabel(atom_syms_[activeMolIdx_][at1_idx], at2_cds, at1_cds);
  adjustBondEndForLabel(atom_syms_[activeMolIdx_][at2_idx], at1_cds, at2_cds);

  bool highlight_bond = false;
  if (highlight_bonds &&
      std::find(highlight_bonds->begin(), highlight_bonds->end(),
                bond->getIdx()) != highlight_bonds->end()) {
    highlight_bond = true;
  }

  DrawColour col1, col2;
  int orig_lw = lineWidth();
  if (bond_colours) {
    col1 = (*bond_colours)[bond->getIdx()].first;
    col2 = (*bond_colours)[bond->getIdx()].second;
  } else {
    if (!highlight_bond) {
      col1 = getColour(at1_idx);
      col2 = getColour(at2_idx);
    } else {
      if (highlight_bond_map && highlight_bond_map->find(bond->getIdx()) !=
                                    highlight_bond_map->end()) {
        col1 = col2 = highlight_bond_map->find(bond->getIdx())->second;
      } else {
        col1 = col2 = drawOptions().highlightColour;
      }
      if (drawOptions().continuousHighlight) {
        setLineWidth(getHighlightBondWidth(bond->getIdx(), nullptr));
      } else {
        setLineWidth(getHighlightBondWidth(bond->getIdx(), nullptr) / 4);
      }
    }
  }

  bool isComplex = false;
  if (bond->hasQuery()) {
    std::string descr = bond->getQuery()->getDescription();
    if (bond->getQuery()->getNegation() || descr != "BondOrder") {
      isComplex = true;
      drawQueryBond(*this, *bond, highlight_bond, at1_cds, at2_cds,
                    at_cds_[activeMolIdx_], double_bond_offset);
    }
  }

  if (!isComplex) {
    drawNormalBond(*this, *bond, highlight_bond, at1_cds, at2_cds,
                   at_cds_[activeMolIdx_], col1, col2, double_bond_offset);
  }
  if (highlight_bond) {
    setLineWidth(orig_lw);
  }
}

// ****************************************************************************
void MolDraw2D::drawAtomLabel(int atom_num,
                              const std::vector<int> *highlight_atoms,
                              const std::map<int, DrawColour> *highlight_map) {
  drawAtomLabel(atom_num, getColour(atom_num, highlight_atoms, highlight_map));
}

// ****************************************************************************
void MolDraw2D::drawAtomLabel(int atom_num, const DrawColour &draw_colour) {
  text_drawer_->setColour(draw_colour);
  Point2D draw_cds = getDrawCoords(atom_num);
  text_drawer_->drawString(atom_syms_[activeMolIdx_][atom_num].first, draw_cds,
                           atom_syms_[activeMolIdx_][atom_num].second);
  // this is useful for debugging the drawings.
  //  int olw = lineWidth();
  //  setLineWidth(1);
  //  text_drawer_->drawStringRects(atom_syms_[activeMolIdx_][atom_num].first,
  //                                atom_syms_[activeMolIdx_][atom_num].second,
  //                                draw_cds, *this);
  //  setLineWidth(olw);
}

// ****************************************************************************
void MolDraw2D::drawAnnotation(const AnnotationType &annot) {
  double full_font_scale = text_drawer_->fontScale();
  // turn off minFontSize for the annotation, as we do want it to be smaller
  // than the letters, even if that makes it tiny.  The annotation positions
  // have been calculated on the assumption that this is the case, and if
  // minFontSize is applied, they may well clash with the atom symbols.
  if (annot.scaleText_) {
    text_drawer_->setFontScale(
        drawOptions().annotationFontScale * full_font_scale, true);
  }
  Point2D draw_cds = getDrawCoords(annot.rect_.trans_);
  text_drawer_->drawString(annot.text_, draw_cds, annot.align_);
  if (annot.scaleText_) {
    text_drawer_->setFontScale(full_font_scale, true);
  }
}

// ****************************************************************************
OrientType MolDraw2D::calcRadicalRect(const ROMol &mol, const Atom *atom,
                                      StringRect &rad_rect) {
  int num_rade = atom->getNumRadicalElectrons();
  double spot_rad = 0.2 * drawOptions().multipleBondOffset;
  Point2D const &at_cds = at_cds_[activeMolIdx_][atom->getIdx()];
  string const &at_sym = atom_syms_[activeMolIdx_][atom->getIdx()].first;
  OrientType orient = atom_syms_[activeMolIdx_][atom->getIdx()].second;
  double rad_size = (4 * num_rade - 2) * spot_rad;
  double x_min, y_min, x_max, y_max;
  Point2D at_draw_cds = getDrawCoords(at_cds);
  if (!at_sym.empty()) {
    text_drawer_->getStringExtremes(at_sym, orient, x_min, y_min, x_max, y_max);
    x_min += at_draw_cds.x;
    x_max += at_draw_cds.x;
    y_min += at_draw_cds.y;
    y_max += at_draw_cds.y;
  } else {
    x_min = at_draw_cds.x - 3 * spot_rad * text_drawer_->fontScale();
    x_max = at_draw_cds.x + 3 * spot_rad * text_drawer_->fontScale();
    y_min = at_draw_cds.y - 3 * spot_rad * text_drawer_->fontScale();
    y_max = at_draw_cds.y + 3 * spot_rad * text_drawer_->fontScale();
  }

  auto rect_to_atom_coords = [&](StringRect &rect) {
    rect.width_ /= text_drawer_->fontScale();
    rect.height_ /= text_drawer_->fontScale();
    rect.trans_ = getAtomCoords(make_pair(rect.trans_.x, rect.trans_.y));
  };

  auto try_all = [&](OrientType ornt) -> bool {
    vector<std::shared_ptr<StringRect>> rad_rects(
        1, std::shared_ptr<StringRect>(new StringRect(rad_rect)));
    if (!text_drawer_->doesRectIntersect(at_sym, ornt, at_cds, rad_rect) &&
        !doesAtomNoteClash(rad_rect.trans_, rad_rects, mol, atom->getIdx())) {
      rect_to_atom_coords(rad_rect);
      return true;
    } else {
      return false;
    }
  };

  auto try_north = [&]() -> bool {
    rad_rect.width_ = rad_size * text_drawer_->fontScale();
    rad_rect.height_ = spot_rad * 3.0 * text_drawer_->fontScale();
    rad_rect.trans_.x = at_draw_cds.x;
    rad_rect.trans_.y = y_max + 0.5 * rad_rect.height_;
    return try_all(OrientType::N);
  };
  auto try_south = [&]() -> bool {
    rad_rect.width_ = rad_size * text_drawer_->fontScale();
    rad_rect.height_ = spot_rad * 3.0 * text_drawer_->fontScale();
    rad_rect.trans_.x = at_draw_cds.x;
    rad_rect.trans_.y = y_min - 0.5 * rad_rect.height_;
    return try_all(OrientType::S);
  };
  auto try_east = [&]() -> bool {
    rad_rect.trans_.x = x_max + 3.0 * spot_rad * text_drawer_->fontScale();
    rad_rect.trans_.y = at_draw_cds.y;
    rad_rect.width_ = spot_rad * 1.5 * text_drawer_->fontScale();
    rad_rect.height_ = rad_size * text_drawer_->fontScale();
    return try_all(OrientType::E);
  };
  auto try_west = [&]() -> bool {
    rad_rect.trans_.x = x_min - 3.0 * spot_rad * text_drawer_->fontScale();
    rad_rect.trans_.y = at_draw_cds.y;
    rad_rect.width_ = spot_rad * 1.5 * text_drawer_->fontScale();
    rad_rect.height_ = rad_size * text_drawer_->fontScale();
    return try_all(OrientType::W);
  };

  auto try_rads = [&](OrientType ornt) -> bool {
    switch (ornt) {
      case OrientType::N:
      case OrientType::C:
        return try_north();
      case OrientType::E:
        return try_east();
      case OrientType::S:
        return try_south();
      case OrientType::W:
        return try_west();
    }
    return false;
  };
  if (try_rads(orient)) {
    return orient;
  }
  OrientType all_ors[4] = {OrientType::N, OrientType::E, OrientType::S,
                           OrientType::W};
  for (int io = 0; io < 4; ++io) {
    if (orient != all_ors[io]) {
      if (try_rads(all_ors[io])) {
        return all_ors[io];
      }
    }
  }
  // stick them N irrespective of a clash whilst muttering "sod it"
  // under our breath.
  try_north();
  return OrientType::N;
}

namespace {}  // namespace

// ****************************************************************************
void MolDraw2D::drawRadicals(const ROMol &mol) {
  // take account of differing font scale and main scale if we've hit
  // max or min font size.
  double f_scale = text_drawer_->fontScale() / scale();
  double spot_rad = 0.2 * drawOptions().multipleBondOffset * f_scale;
  setColour(DrawColour(0.0, 0.0, 0.0));
  // Point2D should be in atom coords
  auto draw_spot = [&](const Point2D &cds) {
    bool ofp = fillPolys();
    setFillPolys(true);
    int olw = lineWidth();
    setLineWidth(0);
    drawArc(cds, spot_rad, 0, 360);
    setLineWidth(olw);
    setFillPolys(ofp);
  };
  // cds in draw coords

  auto draw_spots = [&](const Point2D &cds, int num_spots, double width,
                        int dir = 0) {
    Point2D ncds = cds;
    switch (num_spots) {
      case 3:
        draw_spot(ncds);
        if (dir) {
          ncds.y = cds.y - 0.5 * width + spot_rad;
        } else {
          ncds.x = cds.x - 0.5 * width + spot_rad;
        }
        draw_spot(ncds);
        if (dir) {
          ncds.y = cds.y + 0.5 * width - spot_rad;
        } else {
          ncds.x = cds.x + 0.5 * width - spot_rad;
        }
        draw_spot(ncds);
        /* fallthrough */
      case 1:
        draw_spot(cds);
        break;
      case 4:
        if (dir) {
          ncds.y = cds.y + 6.0 * spot_rad;
        } else {
          ncds.x = cds.x + 6.0 * spot_rad;
        }
        draw_spot(ncds);
        if (dir) {
          ncds.y = cds.y - 6.0 * spot_rad;
        } else {
          ncds.x = cds.x - 6.0 * spot_rad;
        }
        draw_spot(ncds);
        /* fallthrough */
      case 2:
        if (dir) {
          ncds.y = cds.y + 2.0 * spot_rad;
        } else {
          ncds.x = cds.x + 2.0 * spot_rad;
        }
        draw_spot(ncds);
        if (dir) {
          ncds.y = cds.y - 2.0 * spot_rad;
        } else {
          ncds.x = cds.x - 2.0 * spot_rad;
        }
        draw_spot(ncds);
        break;
    }
  };

  size_t rad_num = 0;
  for (auto atom : mol.atoms()) {
    int num_rade = atom->getNumRadicalElectrons();
    if (!num_rade) {
      continue;
    }
    auto rad_rect = radicals_[activeMolIdx_][rad_num].first;
    OrientType draw_or = radicals_[activeMolIdx_][rad_num].second;
    if (draw_or == OrientType::N || draw_or == OrientType::S ||
        draw_or == OrientType::C) {
      draw_spots(rad_rect->trans_, num_rade, rad_rect->width_, 0);
    } else {
      draw_spots(rad_rect->trans_, num_rade, rad_rect->height_, 1);
    }
    ++rad_num;
  }
}

// ****************************************************************************
double MolDraw2D::getNoteStartAngle(const ROMol &mol, const Atom *atom) const {
  if (atom->getDegree() == 0) {
    return M_PI / 2.0;
  }
  Point2D at_cds = at_cds_[activeMolIdx_][atom->getIdx()];
  vector<Point2D> bond_vecs;
  for (const auto &nbr : make_iterator_range(mol.getAtomNeighbors(atom))) {
    Point2D bond_vec = at_cds.directionVector(at_cds_[activeMolIdx_][nbr]);
    bond_vec.normalize();
    bond_vecs.emplace_back(bond_vec);
  }

  Point2D ret_vec;
  if (bond_vecs.size() == 1) {
    if (atom_syms_[activeMolIdx_][atom->getIdx()].first.empty()) {
      // go with perpendicular to bond.  This is mostly to avoid getting
      // a zero at the end of a bond to carbon, which looks like a black
      // oxygen atom in the default font in SVG and PNG.
      ret_vec.x = bond_vecs[0].y;
      ret_vec.y = -bond_vecs[0].x;
    } else {
      // go opposite end
      ret_vec = -bond_vecs[0];
    }
  } else if (bond_vecs.size() == 2) {
    ret_vec = bond_vecs[0] + bond_vecs[1];
    if (ret_vec.lengthSq() > 1.0e-6) {
      if (!atom->getNumImplicitHs() || atom->getAtomicNum() == 6) {
        // prefer outside the angle, unless there are Hs that will be in
        // the way, probably.
        ret_vec *= -1.0;
      }
    } else {
      // it must be a -# or == or some such.  Take perpendicular to
      // one of them
      ret_vec.x = -bond_vecs.front().y;
      ret_vec.y = bond_vecs.front().x;
      ret_vec.normalize();
    }
  } else {
    // just take 2 that are probably adjacent
    double discrim = 4.0 * M_PI / bond_vecs.size();
    for (size_t i = 0; i < bond_vecs.size() - 1; ++i) {
      for (size_t j = i + 1; j < bond_vecs.size(); ++j) {
        double ang = acos(bond_vecs[i].dotProduct(bond_vecs[j]));
        if (ang < discrim) {
          ret_vec = bond_vecs[i] + bond_vecs[j];
          ret_vec.normalize();
          discrim = -1.0;
          break;
        }
      }
    }
    if (discrim > 0.0) {
      ret_vec = bond_vecs[0] + bond_vecs[1];
      ret_vec *= -1.0;
    }
  }

  // start angle is the angle between ret_vec and the x axis
  return atan2(ret_vec.y, ret_vec.x);
}

// ****************************************************************************
int MolDraw2D::doesAtomNoteClash(
    const Point2D &note_pos, const vector<std::shared_ptr<StringRect>> &rects,
    const ROMol &mol, unsigned int atom_idx) const {
  auto atom = mol.getAtomWithIdx(atom_idx);

  if (doesNoteClashNbourBonds(note_pos, rects, mol, atom)) {
    return 1;
  }
  if (doesNoteClashAtomLabels(note_pos, rects, mol, atom_idx)) {
    return 2;
  }
  if (doesNoteClashOtherNotes(note_pos, rects)) {
    return 3;
  }
  return 0;
}

// ****************************************************************************
int MolDraw2D::doesBondNoteClash(
    const Point2D &note_pos, const vector<std::shared_ptr<StringRect>> &rects,
    const ROMol &mol, const Bond *bond) const {
  string note = bond->getProp<string>(common_properties::bondNote);
  if (doesNoteClashNbourBonds(note_pos, rects, mol, bond->getBeginAtom())) {
    return 1;
  }
  unsigned int atom_idx = bond->getBeginAtomIdx();
  if (doesNoteClashAtomLabels(note_pos, rects, mol, atom_idx)) {
    return 2;
  }
  if (doesNoteClashOtherNotes(note_pos, rects)) {
    return 3;
  }
  return 0;
}

// ****************************************************************************
bool MolDraw2D::doesNoteClashNbourBonds(
    const Point2D &note_pos, const vector<std::shared_ptr<StringRect>> &rects,
    const ROMol &mol, const Atom *atom) const {
  double double_bond_offset = -1.0;
  Point2D const &at2_dcds =
      getDrawCoords(at_cds_[activeMolIdx_][atom->getIdx()]);

  double line_width = lineWidth() * scale() * 0.02;
  for (const auto &nbr : make_iterator_range(mol.getAtomNeighbors(atom))) {
    Point2D const &at1_dcds = getDrawCoords(at_cds_[activeMolIdx_][nbr]);
    if (text_drawer_->doesLineIntersect(rects, note_pos, at1_dcds, at2_dcds,
                                        line_width)) {
      return true;
    }
    // now see about clashing with other lines if not single
    auto bond = mol.getBondBetweenAtoms(atom->getIdx(), nbr);
    Bond::BondType bt = bond->getBondType();
    if (bt == Bond::SINGLE) {
      continue;
    }

    if (double_bond_offset < 0.0) {
      double_bond_offset = options_.multipleBondOffset;
      // mol files from, for example, Marvin use a bond length of 1 for just
      // about everything. When this is the case, the default multipleBondOffset
      // is just too much, so scale it back.
      if ((at1_dcds - at2_dcds).lengthSq() < 1.4 * scale()) {
        double_bond_offset *= 0.6;
      }
    }
    if (bt == Bond::DOUBLE || bt == Bond::AROMATIC || bt == Bond::TRIPLE) {
      Point2D l1s, l1f, l2s, l2f;
      if (bt == Bond::DOUBLE || bt == Bond::AROMATIC) {
        // use the atom coords for this to make sure the perp goes the
        // correct way (y coordinate issue).
        calcDoubleBondLines(mol, double_bond_offset, *bond,
                            at_cds_[activeMolIdx_][nbr],
                            at_cds_[activeMolIdx_][atom->getIdx()],
                            at_cds_[activeMolIdx_], l1s, l1f, l2s, l2f);
      } else {
        calcTripleBondLines(
            double_bond_offset, *bond, at_cds_[activeMolIdx_][nbr],
            at_cds_[activeMolIdx_][atom->getIdx()], l1s, l1f, l2s, l2f);
      }
      l1s = getDrawCoords(l1s);
      l1f = getDrawCoords(l1f);
      l2s = getDrawCoords(l2s);
      l2f = getDrawCoords(l2f);

      if (text_drawer_->doesLineIntersect(rects, note_pos, l1s, l1f,
                                          line_width) ||
          text_drawer_->doesLineIntersect(rects, note_pos, l2s, l2f,
                                          line_width)) {
        return true;
      }
    }
  }

  return false;
}

// ****************************************************************************
bool MolDraw2D::doesNoteClashAtomLabels(
    const Point2D &note_pos, const vector<std::shared_ptr<StringRect>> &rects,
    const ROMol &mol, unsigned int atom_idx) const {
  // try the atom_idx first as it's the most likely clash
  Point2D draw_cds = getDrawCoords(atom_idx);
  if (text_drawer_->doesStringIntersect(
          rects, note_pos, atom_syms_[activeMolIdx_][atom_idx].first,
          atom_syms_[activeMolIdx_][atom_idx].second, draw_cds)) {
    return true;
  }
  // if it's cluttered, it might clash with other labels.
  for (auto atom : mol.atoms()) {
    if (atom_idx == atom->getIdx()) {
      continue;
    }
    const auto &atsym = atom_syms_[activeMolIdx_][atom->getIdx()];
    if (atsym.first.empty()) {
      continue;
    }
    draw_cds = getDrawCoords(atom->getIdx());
    if (text_drawer_->doesStringIntersect(rects, note_pos, atsym.first,
                                          atsym.second, draw_cds)) {
      return true;
    }
  }

  return false;
}

// ****************************************************************************
bool MolDraw2D::doesNoteClashOtherNotes(
    const Point2D &note_pos,
    const vector<std::shared_ptr<StringRect>> &rects) const {
  for (auto const &annot : annotations_[activeMolIdx_]) {
    if (text_drawer_->doesRectIntersect(rects, note_pos, annot.rect_)) {
      return true;
    }
  }
  return false;
}

// ****************************************************************************
double MolDraw2D::getDrawLineWidth() const {
  double width = lineWidth();
  // This works fairly well for SVG and Cairo. 0.02 is picked by eye
  if (drawOptions().scaleBondWidth) {
    width *= scale() * 0.02;
    if (width < 0.0) {
      width = 0.0;
    }
  }
  return width;
}

// ****************************************************************************
// take the coords for atnum, with neighbour nbr_cds, and move cds out to
// accommodate the label associated with it.
void MolDraw2D::adjustBondEndForLabel(
    const std::pair<std::string, OrientType> &lbl, const Point2D &nbr_cds,
    Point2D &cds) const {
  if (lbl.first.empty()) {
    return;
  }

  Point2D draw_cds = getDrawCoords(cds);
  Point2D nbr_draw_cds = getDrawCoords(nbr_cds);

  text_drawer_->adjustLineForString(lbl.first, lbl.second, nbr_draw_cds,
                                    draw_cds);

  cds = getAtomCoords(make_pair(draw_cds.x, draw_cds.y));

  if (drawOptions().additionalAtomLabelPadding > 0.0) {
    // directionVector is normalised.
    Point2D bond =
        cds.directionVector(nbr_cds) * drawOptions().additionalAtomLabelPadding;
    cds += bond;
  }
}

// ****************************************************************************
pair<string, OrientType> MolDraw2D::getAtomSymbolAndOrientation(
    const Atom &atom) const {
  OrientType orient = getAtomOrientation(atom);
  string symbol = getAtomSymbol(atom, orient);

  return std::make_pair(symbol, orient);
}

// ****************************************************************************
string MolDraw2D::getAtomSymbol(const RDKit::Atom &atom,
                                OrientType orientation) const {
  if (drawOptions().noAtomLabels) {
    return "";
  }
  // adds XML-like annotation for super- and sub-script, in the same manner
  // as MolDrawing.py. My first thought was for a LaTeX-like system,
  // obviously...
  string symbol;
  bool literal_symbol = true;
  unsigned int iso = atom.getIsotope();
  if (drawOptions().atomLabels.find(atom.getIdx()) !=
      drawOptions().atomLabels.end()) {
    // specified labels are trump: no matter what else happens we will show
    // them.
    symbol = drawOptions().atomLabels.find(atom.getIdx())->second;
  } else if (atom.hasProp(common_properties::_displayLabel) ||
             atom.hasProp(common_properties::_displayLabelW)) {
    // logic here: if either _displayLabel or _displayLabelW is set, we will
    // definitely use one of those. if only one is set, we'll use that one if
    // both are set and the orientation is W then we'll use _displayLabelW,
    // otherwise _displayLabel

    std::string lbl;
    std::string lblw;
    atom.getPropIfPresent(common_properties::_displayLabel, lbl);
    atom.getPropIfPresent(common_properties::_displayLabelW, lblw);
    if (lbl.empty()) {
      lbl = lblw;
    }
    if (orientation == OrientType::W && !lblw.empty()) {
      symbol = lblw;
    } else {
      symbol = lbl;
    }
  } else if (atom.hasProp(common_properties::atomLabel)) {
    symbol = atom.getProp<std::string>(common_properties::atomLabel);
  } else if (drawOptions().dummiesAreAttachments && atom.getAtomicNum() == 0 &&
             atom.getDegree() == 1) {
    symbol = "";
    literal_symbol = false;
  } else if (isAtomListQuery(&atom)) {
    symbol = getAtomListText(atom);
  } else if (isComplexQuery(&atom)) {
    symbol = "?";
  } else if (drawOptions().atomLabelDeuteriumTritium &&
             atom.getAtomicNum() == 1 && (iso == 2 || iso == 3)) {
    symbol = ((iso == 2) ? "D" : "T");
    iso = 0;
  } else {
    literal_symbol = false;
    std::vector<std::string> preText, postText;

    // first thing after the symbol is the atom map
    if (atom.hasProp("molAtomMapNumber")) {
      string map_num = "";
      atom.getProp("molAtomMapNumber", map_num);
      postText.push_back(std::string(":") + map_num);
    }

    if (0 != atom.getFormalCharge()) {
      // charge always comes post the symbol
      int ichg = atom.getFormalCharge();
      string sgn = ichg > 0 ? string("+") : string("-");
      ichg = abs(ichg);
      if (ichg > 1) {
        sgn = std::to_string(ichg) + sgn;
      }
      // put the charge as a superscript
      postText.push_back(string("<sup>") + sgn + string("</sup>"));
    }

    int num_h = (atom.getAtomicNum() == 6 && atom.getDegree() > 0)
                    ? 0
                    : atom.getTotalNumHs();  // FIX: still not quite right

    if (drawOptions().explicitMethyl && atom.getAtomicNum() == 6 &&
        atom.getDegree() == 1) {
      symbol += atom.getSymbol();
      num_h = atom.getTotalNumHs();
    }

    if (num_h > 0 && !atom.hasQuery()) {
      // the H text comes after the atomic symbol
      std::string h = "H";
      if (num_h > 1) {
        // put the number as a subscript
        h += string("<sub>") + std::to_string(num_h) + string("</sub>");
      }
      postText.push_back(h);
    }

    if (0 != iso &&
        ((drawOptions().isotopeLabels && atom.getAtomicNum() != 0) ||
         (drawOptions().dummyIsotopeLabels && atom.getAtomicNum() == 0))) {
      // isotope always comes before the symbol
      preText.push_back(std::string("<sup>") + std::to_string(iso) +
                        std::string("</sup>"));
    }

    symbol = "";
    for (const std::string &se : preText) {
      symbol += se;
    }

    // allenes need a C, but extend to any atom with degree 2 and both
    // bonds in a line.
    if (isLinearAtom(atom, at_cds_[activeMolIdx_]) ||
        (atom.getAtomicNum() != 6 || atom.getDegree() == 0 || preText.size() ||
         postText.size())) {
      symbol += atom.getSymbol();
    }
    for (const std::string &se : postText) {
      symbol += se;
    }
  }

  if (literal_symbol && !symbol.empty()) {
    symbol = "<lit>" + symbol + "</lit>";
  }
  // cout << "Atom symbol " << atom.getIdx() << " : " << symbol << endl;
  return symbol;
}  // namespace RDKit

// ****************************************************************************
OrientType MolDraw2D::getAtomOrientation(const RDKit::Atom &atom) const {
  // cout << "Atomic " << atom.getAtomicNum() << " degree : "
  //      << atom.getDegree() << " : " << atom.getTotalNumHs() << endl;
  // anything with a slope of more than 70 degrees is vertical. This way,
  // the NH in an indole is vertical as RDKit lays it out normally (72ish
  // degrees) but the 2 amino groups of c1ccccc1C1CCC(N)(N)CC1 are E and W
  // when they are drawn at the bottom of the molecule.
  static const double VERT_SLOPE = tan(70.0 * M_PI / 180.0);

  auto &mol = atom.getOwningMol();
  const Point2D &at1_cds = at_cds_[activeMolIdx_][atom.getIdx()];
  Point2D nbr_sum(0.0, 0.0);
  // cout << "Nbours for atom : " << at1->getIdx() << endl;
  for (const auto &nbri : make_iterator_range(mol.getAtomBonds(&atom))) {
    const Bond *bond = mol[nbri];
    const Point2D &at2_cds =
        at_cds_[activeMolIdx_][bond->getOtherAtomIdx(atom.getIdx())];
    nbr_sum += at2_cds - at1_cds;
  }

  OrientType orient = OrientType::C;
  if (atom.getDegree()) {
    double islope = 1000.0;
    if (fabs(nbr_sum.x) > 1.0e-4) {
      islope = nbr_sum.y / nbr_sum.x;
    }
    if (fabs(islope) <= VERT_SLOPE) {
      if (nbr_sum.x > 0.0) {
        orient = OrientType::W;
      } else {
        orient = OrientType::E;
      }
    } else {
      if (nbr_sum.y > 0.0) {
        orient = OrientType::N;
      } else {
        orient = OrientType::S;
      }
    }
    // atoms of single degree should always be either W or E, never N or S.  If
    // either of the latter, make it E if the slope is close to vertical,
    // otherwise have it either as required.
    if (orient == OrientType::N || orient == OrientType::S) {
      if (atom.getDegree() == 1) {
        if (fabs(islope) > VERT_SLOPE) {
          orient = OrientType::E;
        } else {
          if (nbr_sum.x > 0.0) {
            orient = OrientType::W;
          } else {
            orient = OrientType::E;
          }
        }
      } else if (atom.getDegree() == 3) {
        // Atoms of degree 3 can sometimes have a bond pointing down with S
        // orientation or up with N orientation, which puts the H on the bond.
        auto &mol = atom.getOwningMol();
        const Point2D &at1_cds = at_cds_[activeMolIdx_][atom.getIdx()];
        for (const auto &nbri : make_iterator_range(mol.getAtomBonds(&atom))) {
          const Bond *bond = mol[nbri];
          const Point2D &at2_cds =
              at_cds_[activeMolIdx_][bond->getOtherAtomIdx(atom.getIdx())];
          Point2D bond_vec = at2_cds - at1_cds;
          double ang = atan(bond_vec.y / bond_vec.x) * 180.0 / M_PI;
          if (ang > 80.0 && ang < 100.0 && orient == OrientType::S) {
            orient = OrientType::N;
            break;
          } else if (ang < -80.0 && ang > -100.0 && orient == OrientType::N) {
            orient = OrientType::S;
            break;
          }
        }
      }
    }
  } else {
    // last check: degree zero atoms from the last three periods should have
    // the Hs first
    static int HsListedFirstSrc[] = {8, 9, 16, 17, 34, 35, 52, 53, 84, 85};
    std::vector<int> HsListedFirst(
        HsListedFirstSrc,
        HsListedFirstSrc + sizeof(HsListedFirstSrc) / sizeof(int));
    if (std::find(HsListedFirst.begin(), HsListedFirst.end(),
                  atom.getAtomicNum()) != HsListedFirst.end()) {
      orient = OrientType::W;
    } else {
      orient = OrientType::E;
    }
  }

  return orient;
}

// ****************************************************************************
void MolDraw2D::adjustScaleForAtomLabels(
    const std::vector<int> *highlight_atoms,
    const map<int, double> *highlight_radii) {
  double x_max(x_min_ + x_range_), y_max(y_min_ + y_range_);

  for (size_t i = 0; i < atom_syms_[activeMolIdx_].size(); ++i) {
    if (!atom_syms_[activeMolIdx_][i].first.empty()) {
      double this_x_min, this_y_min, this_x_max, this_y_max;
      getStringExtremes(atom_syms_[activeMolIdx_][i].first,
                        atom_syms_[activeMolIdx_][i].second,
                        at_cds_[activeMolIdx_][i], this_x_min, this_y_min,
                        this_x_max, this_y_max);
      x_max = std::max(x_max, this_x_max);
      x_min_ = std::min(x_min_, this_x_min);
      y_max = std::max(y_max, this_y_max);
      y_min_ = std::min(y_min_, this_y_min);
    }
    if (highlight_atoms &&
        highlight_atoms->end() !=
            find(highlight_atoms->begin(), highlight_atoms->end(), i)) {
      Point2D centre;
      double xradius, yradius;
      // this involves a 2nd call to text_drawer_->getStringRect, but never mind
      calcLabelEllipse(i, highlight_radii, centre, xradius, yradius);
      double this_x_min = centre.x - xradius;
      double this_x_max = centre.x + xradius;
      double this_y_min = centre.y - yradius;
      double this_y_max = centre.y + yradius;
      x_max = std::max(x_max, this_x_max);
      x_min_ = std::min(x_min_, this_x_min);
      y_max = std::max(y_max, this_y_max);
      y_min_ = std::min(y_min_, this_y_min);
    }
  }

  x_range_ = max(x_max - x_min_, x_range_);
  y_range_ = max(y_max - y_min_, y_range_);
}

// ****************************************************************************
void MolDraw2D::adjustScaleForRadicals(const ROMol &mol) {
  if (scale() != text_drawer_->fontScale()) {
    // we've hit max or min font size, so re-compute radical rectangles as
    // they'll be too far from the character.
    radicals_[activeMolIdx_].clear();
    extractRadicals(mol);
  }
  double x_max(x_min_ + x_range_), y_max(y_min_ + y_range_);

  for (auto rad_pair : radicals_[activeMolIdx_]) {
    auto rad_rect = rad_pair.first;
    x_max = max(x_max, rad_rect->trans_.x + rad_rect->width_ / 2.0);
    y_max = max(y_max, rad_rect->trans_.y + rad_rect->height_ / 2.0);
    x_min_ = min(x_min_, rad_rect->trans_.x - rad_rect->width_ / 2.0);
    y_min_ = min(y_min_, rad_rect->trans_.y - rad_rect->height_ / 2.0);
  }

  x_range_ = max(x_max - x_min_, x_range_);
  y_range_ = max(y_max - y_min_, y_range_);
}

// ****************************************************************************
void MolDraw2D::adjustScaleForAnnotation(const vector<AnnotationType> &notes) {
  double x_max(x_min_ + x_range_), y_max(y_min_ + y_range_);

  for (auto const &pr : notes) {
    const auto &note_rect = pr.rect_;
    double this_x_max = note_rect.trans_.x;
    double this_x_min = note_rect.trans_.x;
    double this_y_max = note_rect.trans_.y;
    double this_y_min = note_rect.trans_.y;
    if (pr.align_ == TextAlignType::START) {
      this_x_max += note_rect.width_;
    } else if (pr.align_ == TextAlignType::END) {
      this_x_min -= note_rect.width_;
    } else {
      this_x_max += note_rect.width_ / 2.0;
      this_x_min -= note_rect.width_ / 2.0;
    }
    this_y_max += note_rect.height_ / 2.0;
    this_y_min -= note_rect.height_ / 2.0;

    x_max = std::max(x_max, this_x_max);
    x_min_ = std::min(x_min_, this_x_min);
    y_max = std::max(y_max, this_y_max);
    y_min_ = std::min(y_min_, this_y_min);
  }
  x_range_ = max(x_max - x_min_, x_range_);
  y_range_ = max(y_max - y_min_, y_range_);
}

// ****************************************************************************
void MolDraw2D::drawTriangle(const Point2D &cds1, const Point2D &cds2,
                             const Point2D &cds3) {
  std::vector<Point2D> pts;
  if (!drawOptions().comicMode) {
    pts = {cds1, cds2, cds3};
  } else {
    auto lpts = MolDraw2D_detail::handdrawnLine(cds1, cds2, scale_);
    std::move(lpts.begin(), lpts.end(), std::back_inserter(pts));
    lpts = MolDraw2D_detail::handdrawnLine(cds2, cds3, scale_);
    std::move(lpts.begin(), lpts.end(), std::back_inserter(pts));
    lpts = MolDraw2D_detail::handdrawnLine(cds3, cds1, scale_);
    std::move(lpts.begin(), lpts.end(), std::back_inserter(pts));
  }
  drawPolygon(pts);
};

// ****************************************************************************
void MolDraw2D::drawArrow(const Point2D &arrowBegin, const Point2D &arrowEnd,
                          bool asPolygon, double frac, double angle) {
  Point2D delta = arrowBegin - arrowEnd;
  double cos_angle = std::cos(angle), sin_angle = std::sin(angle);

  Point2D p1 = arrowEnd;
  p1.x += frac * (delta.x * cos_angle + delta.y * sin_angle);
  p1.y += frac * (delta.y * cos_angle - delta.x * sin_angle);

  Point2D p2 = arrowEnd;
  p2.x += frac * (delta.x * cos_angle - delta.y * sin_angle);
  p2.y += frac * (delta.y * cos_angle + delta.x * sin_angle);

  drawLine(arrowBegin, arrowEnd);
  if (!asPolygon) {
    drawLine(arrowEnd, p1);
    drawLine(arrowEnd, p2);
  } else {
    std::vector<Point2D> pts = {p1, arrowEnd, p2};
    bool fps = fillPolys();
    setFillPolys(true);
    drawPolygon(pts);
    setFillPolys(fps);
  }
}

// ****************************************************************************
void MolDraw2D::tabulaRasa() {
  scale_ = 1.0;

  // ignore the min and max font sizes when setting font size to 1.0
  text_drawer_->setFontScale(1.0, true);
  x_trans_ = y_trans_ = 0.0;
  x_offset_ = y_offset_ = 0;
  d_metadata.clear();
  d_numMetadataEntries = 0;
  setActiveAtmIdx();
}

// ****************************************************************************
void MolDraw2D::drawEllipse(const Point2D &cds1, const Point2D &cds2) {
  std::vector<Point2D> pts;
  MolDraw2D_detail::arcPoints(cds1, cds2, pts, 0, 360);
  drawPolygon(pts);
}

// ****************************************************************************
void MolDraw2D::drawArc(const Point2D &centre, double radius, double ang1,
                        double ang2) {
  drawArc(centre, radius, radius, ang1, ang2);
}

// ****************************************************************************
void MolDraw2D::drawArc(const Point2D &centre, double xradius, double yradius,
                        double ang1, double ang2) {
  std::vector<Point2D> pts;
  // 5 degree increments should be plenty, as the circles are probably
  // going to be small.
  int num_steps = 1 + int((ang2 - ang1) / 5.0);
  double ang_incr = double((ang2 - ang1) / num_steps) * M_PI / 180.0;
  double start_ang_rads = ang1 * M_PI / 180.0;
  for (int i = 0; i <= num_steps; ++i) {
    double ang = start_ang_rads + double(i) * ang_incr;
    double x = centre.x + xradius * cos(ang);
    double y = centre.y + yradius * sin(ang);
    pts.emplace_back(Point2D(x, y));
  }

  if (fillPolys()) {
    // otherwise it draws an arc back to the pts.front() rather than filling
    // in the sector.
    pts.emplace_back(centre);
  }
  drawPolygon(pts);
}

// ****************************************************************************
void MolDraw2D::drawRect(const Point2D &cds1, const Point2D &cds2) {
  std::vector<Point2D> pts(4);
  pts[0] = cds1;
  pts[1] = Point2D(cds1.x, cds2.y);
  pts[2] = cds2;
  pts[3] = Point2D(cds2.x, cds1.y);
  // if fillPolys() is false, it doesn't close the polygon because of
  // its use for drawing filled or open ellipse segments.
  if (!fillPolys()) {
    pts.emplace_back(cds1);
  }
  drawPolygon(pts);
}

void MolDraw2D::drawWavyLine(const Point2D &cds1, const Point2D &cds2,
                             const DrawColour &col1, const DrawColour &col2,
                             unsigned int, double) {
  drawLine(cds1, cds2, col1, col2);
}

// ****************************************************************************
//  we draw the line at cds2, perpendicular to the line cds1-cds2
void MolDraw2D::drawAttachmentLine(const Point2D &cds1, const Point2D &cds2,
                                   const DrawColour &col, double len,
                                   unsigned int nSegments) {
  Point2D perp = calcPerpendicular(cds1, cds2);
  Point2D p1 = Point2D(cds2.x - perp.x * len / 2, cds2.y - perp.y * len / 2);
  Point2D p2 = Point2D(cds2.x + perp.x * len / 2, cds2.y + perp.y * len / 2);
  drawWavyLine(p1, p2, col, col, nSegments);
}

// ****************************************************************************
bool doesLineIntersectLabel(const Point2D &ls, const Point2D &lf,
                            const StringRect &lab_rect, double padding) {
  Point2D tl, tr, br, bl;
  lab_rect.calcCorners(tl, tr, br, bl, padding);

  // first check if line is completely inside label.  Unlikely, but who
  // knows?
  if (ls.x >= tl.x && ls.x <= br.x && lf.x >= tl.x && lf.x <= br.x &&
      ls.y <= tl.y && ls.y >= br.y && lf.y <= tl.y && lf.y >= br.y) {
    return true;
  }
  if (MolDraw2D_detail::doLinesIntersect(ls, lf, tl, tr, nullptr) ||
      MolDraw2D_detail::doLinesIntersect(ls, lf, tr, br, nullptr) ||
      MolDraw2D_detail::doLinesIntersect(ls, lf, br, bl, nullptr) ||
      MolDraw2D_detail::doLinesIntersect(ls, lf, bl, tl, nullptr)) {
    return true;
  }
  return false;
}

}  // namespace RDKit<|MERGE_RESOLUTION|>--- conflicted
+++ resolved
@@ -1,5 +1,5 @@
 //
-//  Copyright (C) 2014-2021 David Cosgrove and Greg Landrum
+//  Copyright (C) 2014-2022 David Cosgrove and Greg Landrum
 //
 //   @@ All Rights Reserved @@
 //  This file is part of the RDKit.
@@ -1597,7 +1597,6 @@
 }
 
 // ****************************************************************************
-<<<<<<< HEAD
 void MolDraw2D::startDrawing() {
   if (needs_init_) {
     initDrawing();
@@ -1616,8 +1615,6 @@
 }
 
 // ****************************************************************************
-=======
->>>>>>> 7f73da78
 unique_ptr<RWMol> MolDraw2D::initMoleculeDraw(
     const ROMol &mol, const vector<int> *highlight_atoms,
     const map<int, double> *highlight_radii, int confId) {
