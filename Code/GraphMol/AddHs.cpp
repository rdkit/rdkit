--- conflicted
+++ resolved
@@ -105,18 +105,6 @@
   }
 }
 
-<<<<<<< HEAD
-std::string isoHsToString(const std::vector<unsigned int> &isoHs) {
-  std::stringstream ss;
-  std::copy(isoHs.begin(), isoHs.end(),
-            std::ostream_iterator<unsigned int>(ss, " "));
-  std::string res(ss.str());
-  boost::trim(res);
-  return res;
-}
-
-=======
->>>>>>> a6ee6ae5
 std::map<unsigned int, std::vector<unsigned int>> getIsoMap(const ROMol &mol) {
   std::map<unsigned int, std::vector<unsigned int>> isoMap;
   for (auto atom : mol.atoms()) {
@@ -151,10 +139,6 @@
 
 namespace MolOps {
 
-<<<<<<< HEAD
-void setTerminalAtomCoords(ROMol &mol, unsigned int idx,
-                           unsigned int otherIdx) {
-=======
 namespace {
 RDGeom::Point3D pickBisector(const RDGeom::Point3D &nbr1Vect,
                              const RDGeom::Point3D &nbr2Vect,
@@ -173,8 +157,9 @@
   return dirVect;
 }
 }  // namespace
-void setHydrogenCoords(ROMol *mol, unsigned int hydIdx, unsigned int heavyIdx) {
->>>>>>> a6ee6ae5
+
+void setTerminalAtomCoords(ROMol &mol, unsigned int idx,
+                           unsigned int otherIdx) {
   // we will loop over all the coordinates
   PRECONDITION(otherIdx != idx, "degenerate atoms");
   Atom *atom = mol.getAtomWithIdx(idx);
@@ -192,7 +177,7 @@
   RDGeom::Point3D perpVect, rotnAxis, nbrPerp;
   RDGeom::Point3D nbr1Vect, nbr2Vect, nbr3Vect;
   RDGeom::Transform3D tform;
-  RDGeom::Point3D heavyPos, hydPos;
+  RDGeom::Point3D otherPos, atomPos;
 
   const Atom *nbr1 = nullptr, *nbr2 = nullptr, *nbr3 = nullptr;
   const Bond *nbrBond;
@@ -211,9 +196,9 @@
         } else {
           dirVect.x = 1;
         }
-        heavyPos = (*cfi)->getAtomPos(otherIdx);
-        hydPos = heavyPos + dirVect * ((*cfi)->is3D() ? bondLength : 1.0);
-        (*cfi)->setAtomPos(idx, hydPos);
+        otherPos = (*cfi)->getAtomPos(otherIdx);
+        atomPos = otherPos + dirVect * ((*cfi)->is3D() ? bondLength : 1.0);
+        (*cfi)->setAtomPos(idx, atomPos);
       }
       break;
 
@@ -224,14 +209,14 @@
       nbr1 = getAtomNeighborNot(&mol, otherAtom, atom);
       for (auto cfi = mol.beginConformers(); cfi != mol.endConformers();
            ++cfi) {
-        heavyPos = (*cfi)->getAtomPos(otherIdx);
+        otherPos = (*cfi)->getAtomPos(otherIdx);
         RDGeom::Point3D nbr1Pos = (*cfi)->getAtomPos(nbr1->getIdx());
         // get a normalized vector pointing away from the neighbor:
-        nbr1Vect = nbr1Pos - heavyPos;
+        nbr1Vect = nbr1Pos - otherPos;
         if (fabs(nbr1Vect.lengthSq()) < 1e-4) {
           // no difference, which likely indicates that we have redundant atoms.
           // just put it on top of the heavy atom. This was #678
-          (*cfi)->setAtomPos(idx, heavyPos);
+          (*cfi)->setAtomPos(idx, otherPos);
           continue;
         }
         nbr1Vect.normalize();
@@ -250,8 +235,8 @@
             // and move off it:
             tform.SetRotation((180 - 109.471) * M_PI / 180., perpVect);
             dirVect = tform * nbr1Vect;
-            hydPos = heavyPos + dirVect * ((*cfi)->is3D() ? bondLength : 1.0);
-            (*cfi)->setAtomPos(idx, hydPos);
+            atomPos = otherPos + dirVect * ((*cfi)->is3D() ? bondLength : 1.0);
+            (*cfi)->setAtomPos(idx, atomPos);
             break;
           case Atom::SP2:
             // default 3D position is to just take an arbitrary perpendicular
@@ -277,21 +262,21 @@
             // rotate the nbr1Vect 60 degrees about perpVect and we're done:
             tform.SetRotation(60. * M_PI / 180., perpVect);
             dirVect = tform * nbr1Vect;
-            hydPos = heavyPos + dirVect * ((*cfi)->is3D() ? bondLength : 1.0);
-            (*cfi)->setAtomPos(idx, hydPos);
+            atomPos = otherPos + dirVect * ((*cfi)->is3D() ? bondLength : 1.0);
+            (*cfi)->setAtomPos(idx, atomPos);
             break;
           case Atom::SP:
             // just lay the H along the vector:
             dirVect = nbr1Vect;
-            hydPos = heavyPos + dirVect * ((*cfi)->is3D() ? bondLength : 1.0);
-            (*cfi)->setAtomPos(idx, hydPos);
+            atomPos = otherPos + dirVect * ((*cfi)->is3D() ? bondLength : 1.0);
+            (*cfi)->setAtomPos(idx, atomPos);
             break;
           default:
             // FIX: handle other hybridizations
             // for now, just lay the H along the vector:
             dirVect = nbr1Vect;
-            hydPos = heavyPos + dirVect * ((*cfi)->is3D() ? bondLength : 1.0);
-            (*cfi)->setAtomPos(idx, hydPos);
+            atomPos = otherPos + dirVect * ((*cfi)->is3D() ? bondLength : 1.0);
+            (*cfi)->setAtomPos(idx, atomPos);
         }
       }
       break;
@@ -315,14 +300,14 @@
       for (auto cfi = mol.beginConformers(); cfi != mol.endConformers();
            ++cfi) {
         // start along the average of the two vectors:
-        heavyPos = (*cfi)->getAtomPos(otherIdx);
-        nbr1Vect = heavyPos - (*cfi)->getAtomPos(nbr1->getIdx());
-        nbr2Vect = heavyPos - (*cfi)->getAtomPos(nbr2->getIdx());
+        otherPos = (*cfi)->getAtomPos(otherIdx);
+        nbr1Vect = otherPos - (*cfi)->getAtomPos(nbr1->getIdx());
+        nbr2Vect = otherPos - (*cfi)->getAtomPos(nbr2->getIdx());
         if (fabs(nbr1Vect.lengthSq()) < 1e-4 ||
             fabs(nbr2Vect.lengthSq()) < 1e-4) {
           // no difference, which likely indicates that we have redundant atoms.
           // just put it on top of the heavy atom. This was #678
-          (*cfi)->setAtomPos(idx, heavyPos);
+          (*cfi)->setAtomPos(idx, otherPos);
           continue;
         }
         nbr1Vect.normalize();
@@ -341,27 +326,27 @@
               rotnAxis.normalize();
               tform.SetRotation((109.471 / 2) * M_PI / 180., rotnAxis);
               dirVect = tform * dirVect;
-              hydPos = heavyPos + dirVect * ((*cfi)->is3D() ? bondLength : 1.0);
-              (*cfi)->setAtomPos(idx, hydPos);
+              atomPos = otherPos + dirVect * ((*cfi)->is3D() ? bondLength : 1.0);
+              (*cfi)->setAtomPos(idx, atomPos);
               break;
             case Atom::SP2:
               // don't need to do anything here, the H atom goes right on the
               // direction vector
-              hydPos = heavyPos + dirVect * ((*cfi)->is3D() ? bondLength : 1.0);
-              (*cfi)->setAtomPos(idx, hydPos);
+              atomPos = otherPos + dirVect * ((*cfi)->is3D() ? bondLength : 1.0);
+              (*cfi)->setAtomPos(idx, atomPos);
               break;
             default:
               // FIX: handle other hybridizations
               // for now, just lay the H along the neighbor vector;
-              hydPos = heavyPos + dirVect * ((*cfi)->is3D() ? bondLength : 1.0);
-              (*cfi)->setAtomPos(idx, hydPos);
+              atomPos = otherPos + dirVect * ((*cfi)->is3D() ? bondLength : 1.0);
+              (*cfi)->setAtomPos(idx, atomPos);
               break;
           }
         } else {
           // don't need to do anything here, the H atom goes right on the
           // direction vector
-          hydPos = heavyPos + dirVect;
-          (*cfi)->setAtomPos(idx, hydPos);
+          atomPos = otherPos + dirVect;
+          (*cfi)->setAtomPos(idx, atomPos);
         }
       }
       break;
@@ -409,21 +394,16 @@
       TEST_ASSERT(nbr3);
       for (auto cfi = mol.beginConformers(); cfi != mol.endConformers();
            ++cfi) {
-<<<<<<< HEAD
-        // use the average of the three vectors:
-        heavyPos = (*cfi)->getAtomPos(otherIdx);
-=======
-        heavyPos = (*cfi)->getAtomPos(heavyIdx);
->>>>>>> a6ee6ae5
-        nbr1Vect = heavyPos - (*cfi)->getAtomPos(nbr1->getIdx());
-        nbr2Vect = heavyPos - (*cfi)->getAtomPos(nbr2->getIdx());
-        nbr3Vect = heavyPos - (*cfi)->getAtomPos(nbr3->getIdx());
+        otherPos = (*cfi)->getAtomPos(otherIdx);
+        nbr1Vect = otherPos - (*cfi)->getAtomPos(nbr1->getIdx());
+        nbr2Vect = otherPos - (*cfi)->getAtomPos(nbr2->getIdx());
+        nbr3Vect = otherPos - (*cfi)->getAtomPos(nbr3->getIdx());
         if (fabs(nbr1Vect.lengthSq()) < 1e-4 ||
             fabs(nbr2Vect.lengthSq()) < 1e-4 ||
             fabs(nbr3Vect.lengthSq()) < 1e-4) {
           // no difference, which likely indicates that we have redundant atoms.
           // just put it on top of the heavy atom. This was #678
-          (*cfi)->setAtomPos(idx, heavyPos);
+          (*cfi)->setAtomPos(idx, otherPos);
           continue;
         }
         nbr1Vect.normalize();
@@ -480,18 +460,18 @@
           }
         }
         dirVect.normalize();
-        hydPos = heavyPos + dirVect * ((*cfi)->is3D() ? bondLength : 1.0);
-        (*cfi)->setAtomPos(idx, hydPos);
+        atomPos = otherPos + dirVect * ((*cfi)->is3D() ? bondLength : 1.0);
+        (*cfi)->setAtomPos(idx, atomPos);
       }
       break;
     default:
       // --------------------------------------------------------------------------
       // FIX: figure out what to do here
       // --------------------------------------------------------------------------
-      hydPos = heavyPos + dirVect * bondLength;
+      atomPos = otherPos + dirVect * bondLength;
       for (auto cfi = mol.beginConformers(); cfi != mol.endConformers();
            ++cfi) {
-        (*cfi)->setAtomPos(idx, hydPos);
+        (*cfi)->setAtomPos(idx, atomPos);
       }
       break;
   }
