//
//  Copyright (C) 2004-2024 Greg Landrum and other RDKit contributors
//
//   @@ All Rights Reserved @@
//  This file is part of the RDKit.
//  The contents are covered by the terms of the BSD license
//  which is included in the file license.txt, found at the root
//  of the RDKit source tree.
//
#include "BoundsMatrix.h"
#include "DistGeomUtils.h"
#include "DistViolationContribs.h"
#include "ChiralViolationContribs.h"
#include "FourthDimContribs.h"
#include <Numerics/Matrix.h>
#include <Numerics/SymmMatrix.h>
#include <Numerics/Vector.h>
#include <RDGeneral/Invariant.h>
#include <Numerics/EigenSolvers/PowerEigenSolver.h>
#include <RDGeneral/utils.h>
#include <ForceField/ForceField.h>
#include <ForceField/UFF/DistanceConstraint.h>
#include <ForceField/UFF/AngleConstraint.h>
#include <ForceField/UFF/Inversion.h>
#include <GraphMol/ForceFieldHelpers/CrystalFF/TorsionPreferences.h>
#include <GraphMol/ForceFieldHelpers/CrystalFF/TorsionAngleM6.h>
#include <boost/dynamic_bitset.hpp>
#include <ForceField/MMFF/Nonbonded.h>

namespace DistGeom {
const double EIGVAL_TOL = 0.001;
const double KNOWN_DIST_TOL = 0.01;

double pickRandomDistMat(const BoundsMatrix &mmat,
                         RDNumeric::SymmMatrix<double> &distMat, int seed) {
  if (seed > 0) {
    RDKit::getRandomGenerator(seed);
  }
  return pickRandomDistMat(mmat, distMat, RDKit::getDoubleRandomSource());
}

double pickRandomDistMat(const BoundsMatrix &mmat,
                         RDNumeric::SymmMatrix<double> &distMat,
                         RDKit::double_source_type &rng) {
  // make sure the sizes match up
  unsigned int npt = mmat.numRows();
  CHECK_INVARIANT(npt == distMat.numRows(), "Size mismatch");

  double largestVal = -1.0;
  double *ddata = distMat.getData();
  for (unsigned int i = 1; i < npt; i++) {
    unsigned int id = i * (i + 1) / 2;
    for (unsigned int j = 0; j < i; j++) {
      double ub = mmat.getUpperBound(i, j);
      double lb = mmat.getLowerBound(i, j);
      CHECK_INVARIANT(ub >= lb, "");
      double rval = rng();
      // std::cerr<<i<<"-"<<j<<": "<<rval<<std::endl;
      double d = lb + (rval) * (ub - lb);
      ddata[id + j] = d;
      if (d > largestVal) {
        largestVal = d;
      }
    }
  }
  return largestVal;
}

bool computeInitialCoords(const RDNumeric::SymmMatrix<double> &distMat,
                          RDGeom::PointPtrVect &positions, bool randNegEig,
                          unsigned int numZeroFail, int seed) {
  if (seed > 0) {
    RDKit::getRandomGenerator(seed);
  }
  return computeInitialCoords(distMat, positions,
                              RDKit::getDoubleRandomSource(), randNegEig,
                              numZeroFail);
}
bool computeInitialCoords(const RDNumeric::SymmMatrix<double> &distMat,
                          RDGeom::PointPtrVect &positions,
                          RDKit::double_source_type &rng, bool randNegEig,
                          unsigned int numZeroFail) {
  unsigned int N = distMat.numRows();
  unsigned int nPt = positions.size();
  CHECK_INVARIANT(nPt == N, "Size mismatch");

  unsigned int dim = positions.front()->dimension();

  const double *data = distMat.getData();
  RDNumeric::SymmMatrix<double> sqMat(N), T(N, 0.0);
  RDNumeric::DoubleMatrix eigVecs(dim, N);
  RDNumeric::DoubleVector eigVals(dim);

  double *sqDat = sqMat.getData();

  unsigned int dSize = distMat.getDataSize();
  double sumSqD2 = 0.0;
  for (unsigned int i = 0; i < dSize; i++) {
    sqDat[i] = data[i] * data[i];
    sumSqD2 += sqDat[i];
  }
  sumSqD2 /= (N * N);

  RDNumeric::DoubleVector sqD0i(N, 0.0);
  double *sqD0iData = sqD0i.getData();
  for (unsigned int i = 0; i < N; i++) {
    for (unsigned int j = 0; j < N; j++) {
      sqD0iData[i] += sqMat.getVal(i, j);
    }
    sqD0iData[i] /= N;
    sqD0iData[i] -= sumSqD2;

    if ((sqD0iData[i] < EIGVAL_TOL) && (N > 3)) {
      return false;
    }
  }

  for (unsigned int i = 0; i < N; i++) {
    for (unsigned int j = 0; j <= i; j++) {
      double val = 0.5 * (sqD0iData[i] + sqD0iData[j] - sqMat.getVal(i, j));
      T.setVal(i, j, val);
    }
  }
  unsigned int nEigs = (dim < N) ? dim : N;
  RDNumeric::EigenSolvers::powerEigenSolver(nEigs, T, eigVals, eigVecs,
                                            (int)(sumSqD2 * N));

  double *eigData = eigVals.getData();
  bool foundNeg = false;
  unsigned int zeroEigs = 0;
  for (unsigned int i = 0; i < dim; i++) {
    if (eigData[i] > EIGVAL_TOL) {
      eigData[i] = sqrt(eigData[i]);
    } else if (fabs(eigData[i]) < EIGVAL_TOL) {
      eigData[i] = 0.0;
      zeroEigs++;
    } else {
      foundNeg = true;
    }
  }
  if ((foundNeg) && (!randNegEig)) {
    return false;
  }

  if ((zeroEigs >= numZeroFail) && (N > 3)) {
    return false;
  }

  for (unsigned int i = 0; i < N; i++) {
    RDGeom::Point *pt = positions[i];
    for (unsigned int j = 0; j < dim; ++j) {
      if (eigData[j] >= 0.0) {
        (*pt)[j] = eigData[j] * eigVecs.getVal(j, i);
      } else {
        // std::cerr<<"!!! "<<i<<"-"<<j<<": "<<eigData[j]<<std::endl;
        (*pt)[j] = 1.0 - 2.0 * rng();
      }
    }
  }
  return true;
}

bool computeRandomCoords(RDGeom::PointPtrVect &positions, double boxSize,
                         int seed) {
  if (seed > 0) {
    RDKit::getRandomGenerator(seed);
  }
  return computeRandomCoords(positions, boxSize,
                             RDKit::getDoubleRandomSource());
}
bool computeRandomCoords(RDGeom::PointPtrVect &positions, double boxSize,
                         RDKit::double_source_type &rng) {
  CHECK_INVARIANT(boxSize > 0.0, "bad boxSize");

  for (auto pt : positions) {
    for (unsigned int i = 0; i < pt->dimension(); ++i) {
      (*pt)[i] = boxSize * (rng() - 0.5);
    }
  }
  return true;
}

ForceFields::ForceField *constructForceField(
    const BoundsMatrix &mmat, RDGeom::PointPtrVect &positions,
    const VECT_CHIRALSET &csets, double weightChiral, double weightFourthDim,
    std::map<std::pair<int, int>, double> *extraWeights, double basinSizeTol,
    boost::dynamic_bitset<> *fixedPts) {
  unsigned int N = mmat.numRows();
  CHECK_INVARIANT(N == positions.size(), "");
  auto *field = new ForceFields::ForceField(positions[0]->dimension());
  field->positions().insert(field->positions().begin(), positions.begin(),
                            positions.end());

  auto contrib = new DistViolationContribs(field);
  for (unsigned int i = 1; i < N; i++) {
    for (unsigned int j = 0; j < i; j++) {
      if (fixedPts != nullptr && (*fixedPts)[i] && (*fixedPts)[j]) {
        continue;
      }
      double w = 1.0;
      double l = mmat.getLowerBound(i, j);
      double u = mmat.getUpperBound(i, j);
      bool includeIt = false;
      if (extraWeights) {
        std::map<std::pair<int, int>, double>::const_iterator mapIt;
        mapIt = extraWeights->find(std::make_pair(i, j));
        if (mapIt != extraWeights->end()) {
          w = mapIt->second;
          includeIt = true;
        }
      }
      if (u - l <= basinSizeTol) {
        includeIt = true;
      }
      if (includeIt) {
<<<<<<< HEAD
        auto *contrib = new DistViolationContrib(field, i, j, u, l, w);
        field->contribs().emplace_back(contrib);
=======
        contrib->addContrib(i, j, u, l, w);
>>>>>>> 350a8bcd
      }
    }
  }
  if (!contrib->empty()) {
    field->contribs().push_back(ForceFields::ContribPtr(contrib));
  } else {
    delete contrib;
  }
  // now add chiral constraints
  if (weightChiral > 1.e-8) {
    auto contrib = new ChiralViolationContribs(field);

    for (const auto &cset : csets) {
<<<<<<< HEAD
      auto *contrib =
          new ChiralViolationContrib(field, cset.get(), weightChiral);
      field->contribs().emplace_back(contrib);
=======
      contrib->addContrib(cset.get(), weightChiral);
    }
    if (!contrib->empty()) {
      field->contribs().push_back(ForceFields::ContribPtr(contrib));
    } else {
      delete contrib;
>>>>>>> 350a8bcd
    }
  }

  // finally the contribution from the fourth dimension if we need to
  if ((field->dimension() == 4) && (weightFourthDim > 1.e-8)) {
    auto contrib = new FourthDimContribs(field);
    for (unsigned int i = 0; i < N; i++) {
<<<<<<< HEAD
      auto *contrib = new FourthDimContrib(field, i, weightFourthDim);
      field->contribs().emplace_back(contrib);
=======
      contrib->addContrib(i, weightFourthDim);
    }
    if (!contrib->empty()) {
      field->contribs().push_back(ForceFields::ContribPtr(contrib));
    } else {
      delete contrib;
>>>>>>> 350a8bcd
    }
  }
  return field;
}  // constructForceField

//! Add improper torsion contributions to a force field
/*!

  \param ff                 Force field to add contributions to
  \param forceScalingFactor Force constant to use for contrib
  \param improperAtoms      Indices of atoms to be used in improper torsion
  terms.
  \param is13Constrained    The bit at every position where the atom with
  the same index in the molecule is the center of an improper torsion is set to
  one.

*/
void addImproperTorsionTerms(ForceFields::ForceField *ff,
                             double forceScalingFactor,
                             const std::vector<std::vector<int>> &improperAtoms,
                             boost::dynamic_bitset<> &is13Constrained) {
  for (const auto &improperAtom : improperAtoms) {
    std::vector<int> n(4);
    for (unsigned int i = 0; i < 3; ++i) {
      n[1] = 1;
      switch (i) {
        case 0:
          n[0] = 0;
          n[2] = 2;
          n[3] = 3;
          break;

        case 1:
          n[0] = 0;
          n[2] = 3;
          n[3] = 2;
          break;

        case 2:
          n[0] = 2;
          n[2] = 3;
          n[3] = 0;
          break;
      }

      auto *contrib = new ForceFields::UFF::InversionContrib(
          ff, improperAtom[n[0]], improperAtom[n[1]], improperAtom[n[2]],
          improperAtom[n[3]], improperAtom[4],
          static_cast<bool>(improperAtom[5]), forceScalingFactor);
      ff->contribs().emplace_back(contrib);
      is13Constrained[improperAtom[n[1]]] = 1;
    }
  }
}

//! Add experimental torsion angle contributions to a force field
/*!

  \param ff           Force field to add contributions to
  \param etkdgDetails Contains information about the ETKDG force field
  \param atomPairs    bitset for which atom pairs will be set to one for all
  the 1-4 atom pairs that are part of an experimental torsion contribution
  \param numAtoms     number of atoms in the molecule

 */
void addExperimentalTorsionTerms(
    ForceFields::ForceField *ff,
    const ForceFields::CrystalFF::CrystalFFDetails &etkdgDetails,
    boost::dynamic_bitset<> &atomPairs, unsigned int numAtoms) {
  for (unsigned int t = 0; t < etkdgDetails.expTorsionAtoms.size(); ++t) {
    int i = etkdgDetails.expTorsionAtoms[t][0];
    int j = etkdgDetails.expTorsionAtoms[t][1];
    int k = etkdgDetails.expTorsionAtoms[t][2];
    int l = etkdgDetails.expTorsionAtoms[t][3];
    if (i < l) {
      atomPairs[i * numAtoms + l] = 1;
    } else {
      atomPairs[l * numAtoms + i] = 1;
    }
    auto *contrib = new ForceFields::CrystalFF::TorsionAngleContribM6(
        ff, i, j, k, l, etkdgDetails.expTorsionAngles[t].second,
        etkdgDetails.expTorsionAngles[t].first);
    ff->contribs().emplace_back(contrib);
  }
}

//! Add bond constraints with padding at current positions to force field
/*!

  \param ff Force field to add contributions to
  \param etkdgDetails Contains information about the ETKDG force field
  \param atomPairs bitset for which atom pairs will be set to one for all the
  1-4 atom pairs that are part of an experimental torsion contribution
  \param positions       A vector of pointers to 3D Points to write out the
  resulting coordinates
  \param forceConstant force constant with which to constrain bond distances
  \param numAtoms number of atoms in molecule

*/
void add12Terms(ForceFields::ForceField *ff,
                const ForceFields::CrystalFF::CrystalFFDetails &etkdgDetails,
                boost::dynamic_bitset<> &atomPairs,
                RDGeom::Point3DPtrVect &positions, double forceConstant,
                unsigned int numAtoms) {
  for (const auto &bond : etkdgDetails.bonds) {
    unsigned int i = bond.first;
    unsigned int j = bond.second;
    if (i < j) {
      atomPairs[i * numAtoms + j] = 1;
    } else {
      atomPairs[j * numAtoms + i] = 1;
    }
    double d = ((*positions[i]) - (*positions[j])).length();
    auto *contrib = new ForceFields::UFF::DistanceConstraintContrib(
        ff, i, j, d - KNOWN_DIST_TOL, d + KNOWN_DIST_TOL, forceConstant);
    ff->contribs().emplace_back(contrib);
  }
}
//! Add 1-3 distance constraints with padding at current positions to force
/// field
/*!

  \param ff Force field to add contributions to
  \param etkdgDetails Contains information about the ETKDG force field
  \param atomPairs bitset for which atom pairs will be set to one for all the
  1-4 atom pairs that are part of an experimental torsion contribution
  \param positions       A vector of pointers to 3D Points to write out the
  resulting coordinates
  \param forceConstant force constant with which to constrain bond distances
  \param is13Constrained  The bit at every position where the atom with the
  same index in the molecule is the center of an improper torsion is set to one.
  \param useBasicKnowledge whether to use basic knowledge terms
  \param numAtoms number of atoms in molecule

*/
void add13Terms(ForceFields::ForceField *ff,
                const ForceFields::CrystalFF::CrystalFFDetails &etkdgDetails,
                boost::dynamic_bitset<> &atomPairs,
                RDGeom::Point3DPtrVect &positions, double forceConstant,
                boost::dynamic_bitset<> &is13Constrained,
                bool useBasicKnowledge, unsigned int numAtoms) {
  for (const auto &angle : etkdgDetails.angles) {
    unsigned int i = angle[0];
    unsigned int j = angle[1];
    unsigned int k = angle[2];

    if (i < k) {
      atomPairs[i * numAtoms + k] = 1;
    } else {
      atomPairs[k * numAtoms + i] = 1;
    }
    // check for triple bonds
    if (useBasicKnowledge && angle[3]) {
      auto *contrib = new ForceFields::UFF::AngleConstraintContrib(
          ff, i, j, k, 179.0, 180.0, 1);
      ff->contribs().emplace_back(contrib);
    } else if (!is13Constrained[j]) {
      double d = ((*positions[i]) - (*positions[k])).length();
      auto *contrib = new ForceFields::UFF::DistanceConstraintContrib(
          ff, i, k, d - KNOWN_DIST_TOL, d + KNOWN_DIST_TOL, forceConstant);
      ff->contribs().emplace_back(contrib);
    }
  }
}

//! Add long distance constraints to bounds matrix borders or constrained atoms
/// when provideds
/*!

  \param ff Force field to add contributions to
  \param etkdgDetails Contains information about the ETKDG force field
  \param atomPairs bitset for which atom pairs will be set to one for all the
  1-4 atom pairs that are part of an experimental torsion contribution
  \param positions       A vector of pointers to 3D Points to write out the
  resulting coordinates
  \param knownDistanceForceConstant force constant with which to constrain bond
  distances
  \param mmat  Bounds matrix to use bounds from for constraints
  \param numAtoms number of atoms in molecule

*/
void addLongRangeDistanceConstraints(
    ForceFields::ForceField *ff,
    const ForceFields::CrystalFF::CrystalFFDetails &etkdgDetails,
    boost::dynamic_bitset<> &atomPairs, RDGeom::Point3DPtrVect &positions,
    double knownDistanceForceConstant, const BoundsMatrix &mmat,
    unsigned int numAtoms) {
  double fdist = knownDistanceForceConstant;
  for (unsigned int i = 1; i < numAtoms; ++i) {
    for (unsigned int j = 0; j < i; ++j) {
      if (!atomPairs[j * numAtoms + i]) {
        fdist = etkdgDetails.boundsMatForceScaling * 10.0;
        double l = mmat.getLowerBound(i, j);
        double u = mmat.getUpperBound(i, j);
        if (!etkdgDetails.constrainedAtoms.empty() &&
            etkdgDetails.constrainedAtoms[i] &&
            etkdgDetails.constrainedAtoms[j]) {
          // we're constrained, so use very tight bounds
          l = u = ((*positions[i]) - (*positions[j])).length();
          l -= KNOWN_DIST_TOL;
          u += KNOWN_DIST_TOL;
          fdist = knownDistanceForceConstant;
        }
        auto *contrib = new ForceFields::UFF::DistanceConstraintContrib(
            ff, i, j, l, u, fdist);
        ff->contribs().emplace_back(contrib);
      }
    }
  }
}

ForceFields::ForceField *construct3DForceField(
    const BoundsMatrix &mmat, RDGeom::Point3DPtrVect &positions,
    const ForceFields::CrystalFF::CrystalFFDetails &etkdgDetails) {
  unsigned int N = mmat.numRows();
  CHECK_INVARIANT(N == positions.size(), "");
  CHECK_INVARIANT(etkdgDetails.expTorsionAtoms.size() ==
                      etkdgDetails.expTorsionAngles.size(),
                  "");
  auto *field = new ForceFields::ForceField(positions[0]->dimension());
  field->positions().insert(field->positions().begin(), positions.begin(),
                            positions.end());

  // keep track which atoms are 1,2- or 1,3-restrained
  // don't add 1-3 Distances constraints for angles where the
  // central atom of the angle is the central atom of an improper torsion.
  boost::dynamic_bitset<> atomPairs(N * N);
  boost::dynamic_bitset<> is13Constrained(N);

  // ET/K torsion constraints
  addExperimentalTorsionTerms(field, etkdgDetails, atomPairs, N);
  addImproperTorsionTerms(field, 10.0, etkdgDetails.improperAtoms,
                          is13Constrained);

  constexpr double knownDistanceConstraintForce = 100.0;
  add12Terms(field, etkdgDetails, atomPairs, positions,
             knownDistanceConstraintForce, N);
  add13Terms(field, etkdgDetails, atomPairs, positions,
             knownDistanceConstraintForce, is13Constrained, true, N);

  // minimum distance for all other atom pairs that aren't constrained
  addLongRangeDistanceConstraints(field, etkdgDetails, atomPairs, positions,
                                  knownDistanceConstraintForce, mmat, N);
  return field;
}  // construct3DForceField

ForceFields::ForceField *construct3DForceField(
    const BoundsMatrix &mmat, RDGeom::Point3DPtrVect &positions,
    const ForceFields::CrystalFF::CrystalFFDetails &etkdgDetails,
    const std::map<std::pair<unsigned int, unsigned int>, double> &CPCI) {
  auto *field = construct3DForceField(mmat, positions, etkdgDetails);

  bool is1_4 = false;
  // double dielConst = 1.0;
  boost::uint8_t dielModel = 1;
  for (const auto &charge : CPCI) {
    auto *contrib = new ForceFields::MMFF::EleContrib(
        field, charge.first.first, charge.first.second, charge.second,
        dielModel, is1_4);
    field->contribs().emplace_back(contrib);
  }

  return field;
}

ForceFields::ForceField *constructPlain3DForceField(
    const BoundsMatrix &mmat, RDGeom::Point3DPtrVect &positions,
    const ForceFields::CrystalFF::CrystalFFDetails &etkdgDetails) {
  unsigned int N = mmat.numRows();
  CHECK_INVARIANT(N == positions.size(), "");
  CHECK_INVARIANT(etkdgDetails.expTorsionAtoms.size() ==
                      etkdgDetails.expTorsionAngles.size(),
                  "");
  auto *field = new ForceFields::ForceField(positions[0]->dimension());
  field->positions().insert(field->positions().begin(), positions.begin(),
                            positions.end());

  // keep track which atoms are 1,2- or 1,3-restrained
  boost::dynamic_bitset<> atomPairs(N * N);
  boost::dynamic_bitset<> is13Constrained(N);

  // ET torsion constraints
  addExperimentalTorsionTerms(field, etkdgDetails, atomPairs, N);

  constexpr double knownDistanceConstraintForce = 100.0;
  add12Terms(field, etkdgDetails, atomPairs, positions,
             knownDistanceConstraintForce, N);
  add13Terms(field, etkdgDetails, atomPairs, positions,
             knownDistanceConstraintForce, is13Constrained, false, N);
  // minimum distance for all other atom pairs that aren't constrained
  addLongRangeDistanceConstraints(field, etkdgDetails, atomPairs, positions,
                                  knownDistanceConstraintForce, mmat, N);

  return field;
}  // constructPlain3DForceField

ForceFields::ForceField *construct3DImproperForceField(
    const BoundsMatrix &mmat, RDGeom::Point3DPtrVect &positions,
    const std::vector<std::vector<int>> &improperAtoms,
    const std::vector<std::vector<int>> &angles,
    const std::vector<int> &atomNums) {
  RDUNUSED_PARAM(atomNums);
  unsigned int N = mmat.numRows();
  CHECK_INVARIANT(N == positions.size(), "");
  auto *field = new ForceFields::ForceField(positions[0]->dimension());
  field->positions().insert(field->positions().begin(), positions.begin(),
                            positions.end());

  // improper torsions / out-of-plane bend / inversion
  double oobForceScalingFactor = 10.0;
  boost::dynamic_bitset<> is13Constrained(N);
  addImproperTorsionTerms(field, oobForceScalingFactor, improperAtoms,
                          is13Constrained);

  // Check that SP Centers have an angle of 180 degrees.
  for (const auto &angle : angles) {
    if (angle[3]) {
      auto *contrib = new ForceFields::UFF::AngleConstraintContrib(
          field, angle[0], angle[1], angle[2], 179.0, 180.0,
          oobForceScalingFactor);
      field->contribs().emplace_back(contrib);
    }
  }
  return field;
}  // construct3DImproperForceField
}  // namespace DistGeom<|MERGE_RESOLUTION|>--- conflicted
+++ resolved
@@ -213,17 +213,12 @@
         includeIt = true;
       }
       if (includeIt) {
-<<<<<<< HEAD
-        auto *contrib = new DistViolationContrib(field, i, j, u, l, w);
-        field->contribs().emplace_back(contrib);
-=======
         contrib->addContrib(i, j, u, l, w);
->>>>>>> 350a8bcd
       }
     }
   }
   if (!contrib->empty()) {
-    field->contribs().push_back(ForceFields::ContribPtr(contrib));
+    field->contribs().emplace_back(contrib);
   } else {
     delete contrib;
   }
@@ -232,18 +227,12 @@
     auto contrib = new ChiralViolationContribs(field);
 
     for (const auto &cset : csets) {
-<<<<<<< HEAD
-      auto *contrib =
-          new ChiralViolationContrib(field, cset.get(), weightChiral);
+      contrib->addContrib(cset.get(), weightChiral);
+    }
+    if (!contrib->empty()) {
       field->contribs().emplace_back(contrib);
-=======
-      contrib->addContrib(cset.get(), weightChiral);
-    }
-    if (!contrib->empty()) {
-      field->contribs().push_back(ForceFields::ContribPtr(contrib));
     } else {
       delete contrib;
->>>>>>> 350a8bcd
     }
   }
 
@@ -251,17 +240,12 @@
   if ((field->dimension() == 4) && (weightFourthDim > 1.e-8)) {
     auto contrib = new FourthDimContribs(field);
     for (unsigned int i = 0; i < N; i++) {
-<<<<<<< HEAD
-      auto *contrib = new FourthDimContrib(field, i, weightFourthDim);
+      contrib->addContrib(i, weightFourthDim);
+    }
+    if (!contrib->empty()) {
       field->contribs().emplace_back(contrib);
-=======
-      contrib->addContrib(i, weightFourthDim);
-    }
-    if (!contrib->empty()) {
-      field->contribs().push_back(ForceFields::ContribPtr(contrib));
     } else {
       delete contrib;
->>>>>>> 350a8bcd
     }
   }
   return field;
