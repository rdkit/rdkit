--- conflicted
+++ resolved
@@ -5,17 +5,11 @@
 //   @@ All Rights Reserved  @@
 //
 #include <boost/python.hpp>
-<<<<<<< HEAD
 
 #include <iostream>
 #include <fstream>
 #include <RDBoost/Wrap.h>
-=======
-#include <iostream>
-#include <fstream>
-#include <RDBoost/Wrap.h>
 #include <RDGeneral/versions.h>
->>>>>>> 976c8e63
 
 #include <RDGeneral/RDLog.h>
 #if 0
