-- User-defined types
---------------------

-- mol type

CREATE TYPE mol;

CREATE OR REPLACE FUNCTION mol_in(cstring)
RETURNS mol
AS 'MODULE_PATHNAME'
LANGUAGE C STRICT IMMUTABLE;

CREATE OR REPLACE FUNCTION mol_out(mol)
RETURNS cstring
AS 'MODULE_PATHNAME'
LANGUAGE C STRICT IMMUTABLE;

CREATE OR REPLACE FUNCTION mol_recv(internal)
RETURNS mol
AS 'MODULE_PATHNAME'
LANGUAGE C STRICT IMMUTABLE;

CREATE OR REPLACE FUNCTION mol_send(mol)
RETURNS bytea
AS 'MODULE_PATHNAME'
LANGUAGE C STRICT IMMUTABLE;

CREATE TYPE mol (
        INTERNALLENGTH = VARIABLE,
        INPUT = mol_in,
        OUTPUT = mol_out,
        RECEIVE = mol_recv,
        SEND = mol_send,
        STORAGE = extended
);


-- qmol type

CREATE TYPE qmol;

CREATE OR REPLACE FUNCTION qmol_in(cstring)
RETURNS qmol
AS 'MODULE_PATHNAME'
LANGUAGE C STRICT IMMUTABLE;

CREATE OR REPLACE FUNCTION qmol_out(qmol)
RETURNS cstring
AS 'MODULE_PATHNAME'
LANGUAGE C STRICT IMMUTABLE;

CREATE OR REPLACE FUNCTION qmol_recv(internal)
RETURNS qmol
AS 'MODULE_PATHNAME', 'mol_recv'
LANGUAGE C STRICT IMMUTABLE;

CREATE OR REPLACE FUNCTION qmol_send(qmol)
RETURNS bytea
AS 'MODULE_PATHNAME', 'mol_send'
LANGUAGE C STRICT IMMUTABLE;

CREATE TYPE qmol (
        INTERNALLENGTH = VARIABLE,
        INPUT = qmol_in,
        OUTPUT = qmol_out,
        RECEIVE = qmol_recv,
        SEND = qmol_send,
        STORAGE = extended
);


-- bfp type

CREATE TYPE bfp;

CREATE OR REPLACE FUNCTION bfp_in(cstring)
RETURNS bfp
AS 'MODULE_PATHNAME'
LANGUAGE C STRICT IMMUTABLE;

CREATE OR REPLACE FUNCTION bfp_out(bfp)
RETURNS cstring
AS 'MODULE_PATHNAME'
LANGUAGE C STRICT IMMUTABLE;

CREATE TYPE bfp (
        INTERNALLENGTH = VARIABLE,
        INPUT = bfp_in,
        OUTPUT = bfp_out,
        STORAGE = extended
);


-- sfp type

CREATE TYPE sfp;

CREATE OR REPLACE FUNCTION sfp_in(cstring)
RETURNS sfp
AS 'MODULE_PATHNAME'
LANGUAGE C STRICT IMMUTABLE;

CREATE OR REPLACE FUNCTION sfp_out(sfp)
RETURNS cstring
AS 'MODULE_PATHNAME'
LANGUAGE C STRICT IMMUTABLE;

CREATE TYPE sfp (
        INTERNALLENGTH = VARIABLE,
        INPUT = sfp_in,
        OUTPUT = sfp_out,
        STORAGE = extended
);


-- reaction type

CREATE TYPE reaction;

CREATE OR REPLACE FUNCTION reaction_in(cstring)
RETURNS reaction
AS 'MODULE_PATHNAME'
LANGUAGE C STRICT IMMUTABLE;

CREATE OR REPLACE FUNCTION reaction_out(reaction)
RETURNS cstring
AS 'MODULE_PATHNAME'
LANGUAGE C STRICT IMMUTABLE;

CREATE OR REPLACE FUNCTION reaction_recv(internal)
RETURNS reaction
AS 'MODULE_PATHNAME'
LANGUAGE C STRICT IMMUTABLE;

CREATE OR REPLACE FUNCTION reaction_send(reaction)
RETURNS bytea
AS 'MODULE_PATHNAME'
LANGUAGE C STRICT IMMUTABLE;

CREATE TYPE reaction (
        INTERNALLENGTH = VARIABLE,
        INPUT = reaction_in,
        OUTPUT = reaction_out,
        RECEIVE = reaction_recv,
        SEND = reaction_send,
        STORAGE = extended
);


-- Construction/Conversion of User-defined types
------------------------------------------------

-- mol constructors

CREATE OR REPLACE FUNCTION mol_from_smiles(cstring)
RETURNS mol
AS 'MODULE_PATHNAME'
LANGUAGE C STRICT IMMUTABLE;

CREATE OR REPLACE FUNCTION mol_from_smarts(cstring)
RETURNS mol
AS 'MODULE_PATHNAME'
LANGUAGE C STRICT IMMUTABLE;

CREATE OR REPLACE FUNCTION mol_from_ctab(cstring,bool default false)
RETURNS mol
AS 'MODULE_PATHNAME'
LANGUAGE C STRICT IMMUTABLE;

CREATE OR REPLACE FUNCTION mol_from_pkl(bytea)
RETURNS mol
AS 'MODULE_PATHNAME'
LANGUAGE C STRICT IMMUTABLE;


-- mol conversion functions

CREATE OR REPLACE FUNCTION mol_to_smiles(mol)
RETURNS cstring
AS 'MODULE_PATHNAME'
LANGUAGE C STRICT IMMUTABLE;

CREATE OR REPLACE FUNCTION mol_to_smarts(mol)
RETURNS cstring
AS 'MODULE_PATHNAME'
LANGUAGE C STRICT IMMUTABLE;

CREATE OR REPLACE FUNCTION mol_to_ctab(mol,bool default true)
RETURNS cstring
AS 'MODULE_PATHNAME'
LANGUAGE C STRICT IMMUTABLE;

CREATE OR REPLACE FUNCTION mol_to_pkl(mol)
RETURNS bytea
AS 'MODULE_PATHNAME'
LANGUAGE C STRICT IMMUTABLE;


-- qmol constructors

CREATE OR REPLACE FUNCTION qmol_from_smiles(cstring)
RETURNS qmol
AS 'MODULE_PATHNAME'
LANGUAGE C STRICT IMMUTABLE;

CREATE OR REPLACE FUNCTION qmol_from_ctab(cstring,bool default false)
RETURNS qmol
AS 'MODULE_PATHNAME'
LANGUAGE C STRICT IMMUTABLE;


-- qmol conversion functions

CREATE OR REPLACE FUNCTION mol_to_smiles(qmol)
RETURNS cstring
AS 'MODULE_PATHNAME'
LANGUAGE C STRICT IMMUTABLE;

CREATE OR REPLACE FUNCTION mol_to_smarts(qmol)
RETURNS cstring
AS 'MODULE_PATHNAME'
LANGUAGE C STRICT IMMUTABLE;


-- bfp constructors

CREATE OR REPLACE FUNCTION bfp_from_binary_text(bytea)
RETURNS bfp
AS 'MODULE_PATHNAME'
LANGUAGE C STRICT IMMUTABLE;

CREATE OR REPLACE FUNCTION avalon_fp(mol,bool default false,int default 15761407)
RETURNS bfp
AS 'MODULE_PATHNAME'
LANGUAGE C STRICT IMMUTABLE;

CREATE OR REPLACE FUNCTION layered_fp(mol)
RETURNS bfp
AS 'MODULE_PATHNAME'
LANGUAGE C STRICT IMMUTABLE;

CREATE OR REPLACE FUNCTION maccs_fp(mol)
RETURNS bfp
AS 'MODULE_PATHNAME'
LANGUAGE C STRICT IMMUTABLE;

CREATE OR REPLACE FUNCTION rdkit_fp(mol)
RETURNS bfp
AS 'MODULE_PATHNAME'
LANGUAGE C STRICT IMMUTABLE;

CREATE OR REPLACE FUNCTION atompairbv_fp(mol)
RETURNS bfp
AS 'MODULE_PATHNAME'
LANGUAGE C STRICT IMMUTABLE;

CREATE OR REPLACE FUNCTION featmorganbv_fp(mol,int default 2)
RETURNS bfp
AS 'MODULE_PATHNAME'
LANGUAGE C STRICT IMMUTABLE;

CREATE OR REPLACE FUNCTION morganbv_fp(mol,int default 2)
RETURNS bfp
AS 'MODULE_PATHNAME'
LANGUAGE C STRICT IMMUTABLE;

CREATE OR REPLACE FUNCTION torsionbv_fp(mol)
RETURNS bfp
AS 'MODULE_PATHNAME'
LANGUAGE C STRICT IMMUTABLE;

CREATE OR REPLACE FUNCTION reaction_structural_bfp(reaction,int default 5)
RETURNS bfp
AS 'MODULE_PATHNAME'
LANGUAGE C STRICT IMMUTABLE;


-- bfp conversion functions

CREATE OR REPLACE FUNCTION bfp_to_binary_text(bfp)
RETURNS bytea
AS 'MODULE_PATHNAME'
LANGUAGE C STRICT IMMUTABLE;


-- sfp constructors

CREATE OR REPLACE FUNCTION atompair_fp(mol)
RETURNS sfp
AS 'MODULE_PATHNAME'
LANGUAGE C STRICT IMMUTABLE;

CREATE OR REPLACE FUNCTION featmorgan_fp(mol,int default 2)
RETURNS sfp
AS 'MODULE_PATHNAME'
LANGUAGE C STRICT IMMUTABLE;

CREATE OR REPLACE FUNCTION morgan_fp(mol,int default 2)
RETURNS sfp
AS 'MODULE_PATHNAME'
LANGUAGE C STRICT IMMUTABLE;

CREATE OR REPLACE FUNCTION torsion_fp(mol)
RETURNS sfp
AS 'MODULE_PATHNAME'
LANGUAGE C STRICT IMMUTABLE;

CREATE OR REPLACE FUNCTION reaction_difference_fp(reaction, int default 1)
RETURNS sfp
AS 'MODULE_PATHNAME'
LANGUAGE C STRICT IMMUTABLE;


-- reaction constructors

CREATE OR REPLACE FUNCTION reaction_from_smiles(cstring)
RETURNS reaction
AS 'MODULE_PATHNAME'
LANGUAGE C STRICT IMMUTABLE;

CREATE OR REPLACE FUNCTION reaction_from_smarts(cstring)
RETURNS reaction
AS 'MODULE_PATHNAME'
LANGUAGE C STRICT IMMUTABLE;

CREATE OR REPLACE FUNCTION reaction_from_ctab(cstring)
RETURNS reaction
AS 'MODULE_PATHNAME'
LANGUAGE C STRICT IMMUTABLE;


-- reaction conversion functions

CREATE OR REPLACE FUNCTION reaction_to_smiles(reaction)
RETURNS cstring
AS 'MODULE_PATHNAME'
LANGUAGE C STRICT IMMUTABLE;

CREATE OR REPLACE FUNCTION reaction_to_smarts(reaction)
RETURNS cstring
AS 'MODULE_PATHNAME'
LANGUAGE C STRICT IMMUTABLE;

CREATE OR REPLACE FUNCTION reaction_to_ctab(reaction)
RETURNS cstring
AS 'MODULE_PATHNAME'
LANGUAGE C STRICT IMMUTABLE;


-- Descriptor Functions
-----------------------

-- mol floating point descriptors

CREATE OR REPLACE FUNCTION mol_amw(mol)
RETURNS real
AS 'MODULE_PATHNAME'
LANGUAGE C STRICT IMMUTABLE;

CREATE OR REPLACE FUNCTION mol_logp(mol)
RETURNS real
AS 'MODULE_PATHNAME'
LANGUAGE C STRICT IMMUTABLE;

CREATE OR REPLACE FUNCTION mol_fractioncsp3(mol)
RETURNS real
AS 'MODULE_PATHNAME'
LANGUAGE C STRICT IMMUTABLE;

CREATE OR REPLACE FUNCTION mol_tpsa(mol)
RETURNS real
AS 'MODULE_PATHNAME'
LANGUAGE C STRICT IMMUTABLE;

CREATE OR REPLACE FUNCTION mol_chi0n(mol)
RETURNS real
AS 'MODULE_PATHNAME'
LANGUAGE C STRICT IMMUTABLE;

CREATE OR REPLACE FUNCTION mol_chi1n(mol)
RETURNS real
AS 'MODULE_PATHNAME'
LANGUAGE C STRICT IMMUTABLE;

CREATE OR REPLACE FUNCTION mol_chi2n(mol)
RETURNS real
AS 'MODULE_PATHNAME'
LANGUAGE C STRICT IMMUTABLE;

CREATE OR REPLACE FUNCTION mol_chi3n(mol)
RETURNS real
AS 'MODULE_PATHNAME'
LANGUAGE C STRICT IMMUTABLE;

CREATE OR REPLACE FUNCTION mol_chi4n(mol)
RETURNS real
AS 'MODULE_PATHNAME'
LANGUAGE C STRICT IMMUTABLE;

CREATE OR REPLACE FUNCTION mol_chi0v(mol)
RETURNS real
AS 'MODULE_PATHNAME'
LANGUAGE C STRICT IMMUTABLE;

CREATE OR REPLACE FUNCTION mol_chi1v(mol)
RETURNS real
AS 'MODULE_PATHNAME'
LANGUAGE C STRICT IMMUTABLE;

CREATE OR REPLACE FUNCTION mol_chi2v(mol)
RETURNS real
AS 'MODULE_PATHNAME'
LANGUAGE C STRICT IMMUTABLE;

CREATE OR REPLACE FUNCTION mol_chi3v(mol)
RETURNS real
AS 'MODULE_PATHNAME'
LANGUAGE C STRICT IMMUTABLE;

CREATE OR REPLACE FUNCTION mol_chi4v(mol)
RETURNS real
AS 'MODULE_PATHNAME'
LANGUAGE C STRICT IMMUTABLE;

CREATE OR REPLACE FUNCTION mol_kappa1(mol)
RETURNS real
AS 'MODULE_PATHNAME'
LANGUAGE C STRICT IMMUTABLE;

CREATE OR REPLACE FUNCTION mol_kappa2(mol)
RETURNS real
AS 'MODULE_PATHNAME'
LANGUAGE C STRICT IMMUTABLE;

CREATE OR REPLACE FUNCTION mol_kappa3(mol)
RETURNS real
AS 'MODULE_PATHNAME'
LANGUAGE C STRICT IMMUTABLE;


-- mol integer descriptors

CREATE OR REPLACE FUNCTION mol_hba(mol)
RETURNS integer
AS 'MODULE_PATHNAME'
LANGUAGE C STRICT IMMUTABLE;

CREATE OR REPLACE FUNCTION mol_hbd(mol)
RETURNS integer
AS 'MODULE_PATHNAME'
LANGUAGE C STRICT IMMUTABLE;

CREATE OR REPLACE FUNCTION mol_numrotatablebonds(mol)
RETURNS integer
AS 'MODULE_PATHNAME'
LANGUAGE C STRICT IMMUTABLE;

CREATE OR REPLACE FUNCTION mol_numatoms(mol)
RETURNS integer
AS 'MODULE_PATHNAME'
LANGUAGE C STRICT IMMUTABLE;

CREATE OR REPLACE FUNCTION mol_numheavyatoms(mol)
RETURNS integer
AS 'MODULE_PATHNAME'
LANGUAGE C STRICT IMMUTABLE;

CREATE OR REPLACE FUNCTION mol_numheteroatoms(mol)
RETURNS integer
AS 'MODULE_PATHNAME'
LANGUAGE C STRICT IMMUTABLE;

CREATE OR REPLACE FUNCTION mol_numrings(mol)
RETURNS integer
AS 'MODULE_PATHNAME'
LANGUAGE C STRICT IMMUTABLE;

CREATE OR REPLACE FUNCTION mol_numaromaticrings(mol)
RETURNS integer
AS 'MODULE_PATHNAME'
LANGUAGE C STRICT IMMUTABLE;

CREATE OR REPLACE FUNCTION mol_numaliphaticrings(mol)
RETURNS integer
AS 'MODULE_PATHNAME'
LANGUAGE C STRICT IMMUTABLE;

CREATE OR REPLACE FUNCTION mol_numsaturatedrings(mol)
RETURNS integer
AS 'MODULE_PATHNAME'
LANGUAGE C STRICT IMMUTABLE;

CREATE OR REPLACE FUNCTION mol_numaromaticheterocycles(mol)
RETURNS integer
AS 'MODULE_PATHNAME'
LANGUAGE C STRICT IMMUTABLE;

CREATE OR REPLACE FUNCTION mol_numaliphaticheterocycles(mol)
RETURNS integer
AS 'MODULE_PATHNAME'
LANGUAGE C STRICT IMMUTABLE;

CREATE OR REPLACE FUNCTION mol_numsaturatedheterocycles(mol)
RETURNS integer
AS 'MODULE_PATHNAME'
LANGUAGE C STRICT IMMUTABLE;

CREATE OR REPLACE FUNCTION mol_numaromaticcarbocycles(mol)
RETURNS integer
AS 'MODULE_PATHNAME'
LANGUAGE C STRICT IMMUTABLE;

CREATE OR REPLACE FUNCTION mol_numaliphaticcarbocycles(mol)
RETURNS integer
AS 'MODULE_PATHNAME'
LANGUAGE C STRICT IMMUTABLE;

CREATE OR REPLACE FUNCTION mol_numsaturatedcarbocycles(mol)
RETURNS integer
AS 'MODULE_PATHNAME'
LANGUAGE C STRICT IMMUTABLE;

CREATE OR REPLACE FUNCTION mol_numheterocycles(mol)
RETURNS integer
AS 'MODULE_PATHNAME'
LANGUAGE C STRICT IMMUTABLE;

CREATE OR REPLACE FUNCTION mol_numspiroatoms(mol)
RETURNS int
AS 'MODULE_PATHNAME'
LANGUAGE C STRICT IMMUTABLE;

CREATE OR REPLACE FUNCTION mol_numbridgeheadatoms(mol)
RETURNS int
AS 'MODULE_PATHNAME'
LANGUAGE C STRICT IMMUTABLE;


-- mol text descriptors

CREATE OR REPLACE FUNCTION mol_formula(mol,bool default false, bool default true)
RETURNS cstring
AS 'MODULE_PATHNAME'
LANGUAGE C STRICT IMMUTABLE;

CREATE OR REPLACE FUNCTION mol_inchi(mol, cstring default '')
RETURNS cstring
AS 'MODULE_PATHNAME'
LANGUAGE C STRICT IMMUTABLE;

CREATE OR REPLACE FUNCTION mol_inchikey(mol, cstring default '')
RETURNS cstring
AS 'MODULE_PATHNAME'
LANGUAGE C STRICT IMMUTABLE;

CREATE OR REPLACE FUNCTION mol_murckoscaffold(mol)
RETURNS mol
AS 'MODULE_PATHNAME'
LANGUAGE C STRICT IMMUTABLE;

CREATE OR REPLACE FUNCTION mol_hash(mol)
    RETURNS cstring
    AS 'MODULE_PATHNAME', 'mol_hash'
    LANGUAGE C STRICT IMMUTABLE;


-- bfp integer descriptors

CREATE OR REPLACE FUNCTION size(bfp)
RETURNS int4
AS 'MODULE_PATHNAME', 'bfp_size'
LANGUAGE C STRICT IMMUTABLE;


-- Sfp manipulation

CREATE OR REPLACE FUNCTION add(sfp, sfp)
RETURNS sfp
AS 'MODULE_PATHNAME', 'sfp_add'
LANGUAGE C STRICT IMMUTABLE COST 10;

CREATE OR REPLACE FUNCTION subtract(sfp, sfp)
RETURNS sfp
AS 'MODULE_PATHNAME', 'sfp_subtract'
LANGUAGE C STRICT IMMUTABLE COST 10;

CREATE OR REPLACE FUNCTION all_values_gt(sfp, int)
RETURNS bool
AS 'MODULE_PATHNAME', 'sfp_allvals_gt'
LANGUAGE C STRICT IMMUTABLE COST 10;

CREATE OR REPLACE FUNCTION all_values_lt(sfp, int)
RETURNS bool
AS 'MODULE_PATHNAME', 'sfp_allvals_lt'
LANGUAGE C STRICT IMMUTABLE COST 10;


-- reaction integer descriptors

CREATE OR REPLACE FUNCTION reaction_numreactants(reaction)
RETURNS integer
AS 'MODULE_PATHNAME'
LANGUAGE C STRICT IMMUTABLE;

CREATE OR REPLACE FUNCTION reaction_numproducts(reaction)
RETURNS integer
AS 'MODULE_PATHNAME'
LANGUAGE C STRICT IMMUTABLE;

CREATE OR REPLACE FUNCTION reaction_numagents(reaction)
RETURNS integer
AS 'MODULE_PATHNAME'
LANGUAGE C STRICT IMMUTABLE;


-- Utility functions

CREATE OR REPLACE FUNCTION rdkit_version()
RETURNS text
AS 'MODULE_PATHNAME'
LANGUAGE C STRICT IMMUTABLE;

CREATE OR REPLACE FUNCTION is_valid_smiles(cstring)
RETURNS bool
AS 'MODULE_PATHNAME'
LANGUAGE C STRICT IMMUTABLE;

CREATE OR REPLACE FUNCTION is_valid_smarts(cstring)
RETURNS bool
AS 'MODULE_PATHNAME'
LANGUAGE C STRICT IMMUTABLE;

CREATE OR REPLACE FUNCTION is_valid_ctab(cstring)
RETURNS bool
AS 'MODULE_PATHNAME'
LANGUAGE C STRICT IMMUTABLE;

CREATE OR REPLACE FUNCTION is_valid_mol_pkl(bytea)
RETURNS bool
AS 'MODULE_PATHNAME'
LANGUAGE C STRICT IMMUTABLE;


-- Similarity functions
-----------------------

-- Bfp similarity functions

CREATE OR REPLACE FUNCTION tanimoto_sml(bfp, bfp)
RETURNS float8
AS 'MODULE_PATHNAME', 'bfp_tanimoto_sml'
LANGUAGE C STRICT IMMUTABLE COST 10;

CREATE OR REPLACE FUNCTION dice_sml(bfp, bfp)
RETURNS float8
AS 'MODULE_PATHNAME', 'bfp_dice_sml'
LANGUAGE C STRICT IMMUTABLE COST 10;

<<<<<<< HEAD
CREATE OR REPLACE FUNCTION tversky_sml(bfp, bfp, float4, float4)
RETURNS float8
AS 'MODULE_PATHNAME', 'bfp_tversky_sml'
LANGUAGE C STRICT IMMUTABLE COST 10;

-- Sfp similarity functions
=======
CREATE OR REPLACE FUNCTION mol_adjust_query_properties(mol,cstring default '')
RETURNS mol
AS 'MODULE_PATHNAME'
LANGUAGE C STRICT IMMUTABLE;
>>>>>>> 5106eb8d

CREATE OR REPLACE FUNCTION tanimoto_sml(sfp, sfp)
RETURNS float8
AS 'MODULE_PATHNAME', 'sfp_tanimoto_sml'
LANGUAGE C STRICT IMMUTABLE COST 10;

CREATE OR REPLACE FUNCTION dice_sml(sfp, sfp)
RETURNS float8
AS 'MODULE_PATHNAME', 'sfp_dice_sml'
LANGUAGE C STRICT IMMUTABLE COST 10;


-- Similarity operators
-----------------------

-- Bfp similarity and distance operators

CREATE OR REPLACE FUNCTION tanimoto_sml_op(bfp, bfp)
RETURNS bool
AS 'MODULE_PATHNAME', 'bfp_tanimoto_sml_op'
LANGUAGE C STRICT IMMUTABLE COST 10;

CREATE OPERATOR % (
	LEFTARG = bfp,
	RIGHTARG = bfp,
	PROCEDURE = tanimoto_sml_op(bfp, bfp),
	COMMUTATOR = '%',
	RESTRICT = contsel,
	JOIN = contjoinsel
);

CREATE OR REPLACE FUNCTION tanimoto_dist(bfp, bfp)
RETURNS float8
AS 'MODULE_PATHNAME', 'bfp_tanimoto_dist'
LANGUAGE C STRICT IMMUTABLE COST 10;

CREATE OPERATOR <%> (
    LEFTARG = bfp,
    RIGHTARG = bfp,
    PROCEDURE = tanimoto_dist(bfp, bfp),
    COMMUTATOR = '<%>'
);

CREATE OR REPLACE FUNCTION dice_sml_op(bfp, bfp)
RETURNS bool
AS 'MODULE_PATHNAME', 'bfp_dice_sml_op'
LANGUAGE C STRICT IMMUTABLE COST 10;

CREATE OPERATOR # (
	LEFTARG = bfp,
	RIGHTARG = bfp,
	PROCEDURE = dice_sml_op(bfp, bfp),
	COMMUTATOR = '#',
	RESTRICT = contsel,
	JOIN = contjoinsel
);

CREATE OR REPLACE FUNCTION dice_dist(bfp, bfp)
RETURNS float8
AS 'MODULE_PATHNAME', 'bfp_dice_dist'
LANGUAGE C STRICT IMMUTABLE COST 10;

CREATE OPERATOR <#> (
    LEFTARG = bfp,
    RIGHTARG = bfp,
    PROCEDURE = dice_dist(bfp, bfp),
    COMMUTATOR = '<#>'
);

-- Sfp similarity operators

CREATE OR REPLACE FUNCTION tanimoto_sml_op(sfp, sfp)
RETURNS bool
AS 'MODULE_PATHNAME', 'sfp_tanimoto_sml_op'
LANGUAGE C STRICT IMMUTABLE COST 10;

CREATE OPERATOR % (
	LEFTARG = sfp,
	RIGHTARG = sfp,
	PROCEDURE = tanimoto_sml_op(sfp, sfp),
	COMMUTATOR = '%',
	RESTRICT = contsel,
	JOIN = contjoinsel
);

CREATE OR REPLACE FUNCTION dice_sml_op(sfp, sfp)
RETURNS bool
AS 'MODULE_PATHNAME', 'sfp_dice_sml_op'
LANGUAGE C STRICT IMMUTABLE COST 10;

CREATE OPERATOR # (
	LEFTARG = sfp,
	RIGHTARG = sfp,
	PROCEDURE = dice_sml_op(sfp, sfp),
	COMMUTATOR = '#',
	RESTRICT = contsel,
	JOIN = contjoinsel
);


-- mol substructure search

CREATE OR REPLACE FUNCTION substruct(mol, mol)
RETURNS bool
AS 'MODULE_PATHNAME', 'mol_substruct'
LANGUAGE C STRICT IMMUTABLE;

CREATE OR REPLACE FUNCTION substruct_count(mol, mol,bool default true)
RETURNS int
AS 'MODULE_PATHNAME', 'mol_substruct_count'
LANGUAGE C STRICT IMMUTABLE;

CREATE OPERATOR @> (
	LEFTARG = mol,
	RIGHTARG = mol,
	PROCEDURE = substruct(mol, mol),
	COMMUTATOR = '<@',
	RESTRICT = contsel,
	JOIN = contjoinsel
);

CREATE OR REPLACE FUNCTION substruct(mol, qmol)
RETURNS bool
AS 'MODULE_PATHNAME', 'mol_substruct'
LANGUAGE C STRICT IMMUTABLE;
CREATE OPERATOR @> (
	LEFTARG = mol,
	RIGHTARG = qmol,
	PROCEDURE = substruct(mol, qmol),
	COMMUTATOR = '<@',
	RESTRICT = contsel,
	JOIN = contjoinsel
);

CREATE OR REPLACE FUNCTION rsubstruct(mol, mol)
RETURNS bool
AS 'MODULE_PATHNAME', 'mol_rsubstruct'
LANGUAGE C STRICT IMMUTABLE;

CREATE OR REPLACE FUNCTION rsubstruct(qmol, mol)
RETURNS bool
AS 'MODULE_PATHNAME', 'mol_rsubstruct'
LANGUAGE C STRICT IMMUTABLE;

CREATE OPERATOR <@ (
	LEFTARG = mol,
	RIGHTARG = mol,
	PROCEDURE = rsubstruct(mol, mol),
	COMMUTATOR = '@>',
	RESTRICT = contsel,
	JOIN = contjoinsel
);
CREATE OPERATOR <@ (
	LEFTARG = qmol,
	RIGHTARG = mol,
	PROCEDURE = rsubstruct(qmol, mol),
	COMMUTATOR = '@>',
	RESTRICT = contsel,
	JOIN = contjoinsel
);

-- mol comparison

CREATE OR REPLACE FUNCTION mol_cmp(mol,mol)
RETURNS int4
AS 'MODULE_PATHNAME'
LANGUAGE C STRICT IMMUTABLE;

CREATE OR REPLACE FUNCTION mol_lt(mol,mol)
RETURNS bool
AS 'MODULE_PATHNAME'
LANGUAGE C STRICT IMMUTABLE;

CREATE OR REPLACE FUNCTION mol_le(mol,mol)
RETURNS bool
AS 'MODULE_PATHNAME'
LANGUAGE C STRICT IMMUTABLE;

CREATE OR REPLACE FUNCTION mol_eq(mol,mol)
RETURNS bool
AS 'MODULE_PATHNAME'
LANGUAGE C STRICT IMMUTABLE;

CREATE OR REPLACE FUNCTION mol_ge(mol,mol)
RETURNS bool
AS 'MODULE_PATHNAME'
LANGUAGE C STRICT IMMUTABLE;

CREATE OR REPLACE FUNCTION mol_gt(mol,mol)
RETURNS bool
AS 'MODULE_PATHNAME'
LANGUAGE C STRICT IMMUTABLE;

CREATE OR REPLACE FUNCTION mol_ne(mol,mol)
RETURNS bool
AS 'MODULE_PATHNAME'
LANGUAGE C STRICT IMMUTABLE;

CREATE OPERATOR < (
    LEFTARG = mol,
    RIGHTARG = mol,
    PROCEDURE = mol_lt,
    COMMUTATOR = '>',
    NEGATOR = '>=',
    RESTRICT = contsel,
    JOIN = contjoinsel
);

CREATE OPERATOR <= (
    LEFTARG = mol,
    RIGHTARG = mol,
    PROCEDURE = mol_le,
    COMMUTATOR = '>=',
    NEGATOR = '>',
    RESTRICT = contsel,
    JOIN = contjoinsel
);

CREATE OPERATOR >= (
    LEFTARG = mol,
    RIGHTARG = mol,
    PROCEDURE = mol_ge,
    COMMUTATOR = '<=',
    NEGATOR = '<',
    RESTRICT = contsel,
    JOIN = contjoinsel
);

CREATE OPERATOR > (
    LEFTARG = mol,
    RIGHTARG = mol,
    PROCEDURE = mol_gt,
    COMMUTATOR = '<',
    NEGATOR = '<=',
    RESTRICT = contsel,
    JOIN = contjoinsel
);

CREATE OPERATOR = (
    LEFTARG = mol,
    RIGHTARG = mol,
    PROCEDURE = mol_eq,
    COMMUTATOR = '=',
    NEGATOR = '<>',
    RESTRICT = eqsel,
    JOIN = eqjoinsel,
    SORT1 = '<',
    SORT2 = '<'
);

CREATE OPERATOR <> (
    LEFTARG = mol,
    RIGHTARG = mol,
    PROCEDURE = mol_ne,
    COMMUTATOR = '<>',
    NEGATOR = '=',
    RESTRICT = neqsel,
    JOIN = neqjoinsel
);

CREATE OPERATOR @= (
    LEFTARG = mol,
    RIGHTARG = mol,
    PROCEDURE = mol_eq,
    COMMUTATOR = '=',
    NEGATOR = '<>',
    RESTRICT = eqsel,
    JOIN = eqjoinsel
);

-- bfp comparison

CREATE OR REPLACE FUNCTION bfp_cmp(bfp,bfp)
RETURNS int4
AS 'MODULE_PATHNAME'
LANGUAGE C STRICT IMMUTABLE;

CREATE OR REPLACE FUNCTION bfp_lt(bfp,bfp)
RETURNS bool
AS 'MODULE_PATHNAME'
LANGUAGE C STRICT IMMUTABLE;

CREATE OR REPLACE FUNCTION bfp_le(bfp,bfp)
RETURNS bool
AS 'MODULE_PATHNAME'
LANGUAGE C STRICT IMMUTABLE;

CREATE OR REPLACE FUNCTION bfp_eq(bfp,bfp)
RETURNS bool
AS 'MODULE_PATHNAME'
LANGUAGE C STRICT IMMUTABLE;

CREATE OR REPLACE FUNCTION bfp_ge(bfp,bfp)
RETURNS bool
AS 'MODULE_PATHNAME'
LANGUAGE C STRICT IMMUTABLE;

CREATE OR REPLACE FUNCTION bfp_gt(bfp,bfp)
RETURNS bool
AS 'MODULE_PATHNAME'
LANGUAGE C STRICT IMMUTABLE;

CREATE OR REPLACE FUNCTION bfp_ne(bfp,bfp)
RETURNS bool
AS 'MODULE_PATHNAME'
LANGUAGE C STRICT IMMUTABLE;

CREATE OPERATOR < (
        LEFTARG = bfp,
    RIGHTARG = bfp,
    PROCEDURE = bfp_lt,
        COMMUTATOR = '>',
    NEGATOR = '>=',
        RESTRICT = contsel,
    JOIN = contjoinsel
);

CREATE OPERATOR <= (
        LEFTARG = bfp,
    RIGHTARG = bfp,
    PROCEDURE = bfp_le,
        COMMUTATOR = '>=',
    NEGATOR = '>',
        RESTRICT = contsel,
    JOIN = contjoinsel
);

CREATE OPERATOR >= (
        LEFTARG = bfp,
    RIGHTARG = bfp,
    PROCEDURE = bfp_ge,
        COMMUTATOR = '<=',
    NEGATOR = '<',
        RESTRICT = contsel,
    JOIN = contjoinsel
);

CREATE OPERATOR > (
        LEFTARG = bfp,
    RIGHTARG = bfp,
    PROCEDURE = bfp_gt,
        COMMUTATOR = '<',
    NEGATOR = '<=',
        RESTRICT = contsel,
    JOIN = contjoinsel
);

CREATE OPERATOR = (
        LEFTARG = bfp,
    RIGHTARG = bfp,
    PROCEDURE = bfp_eq,
        COMMUTATOR = '=',
    NEGATOR = '<>',
        RESTRICT = eqsel,
    JOIN = eqjoinsel,
        SORT1 = '<',
    SORT2 = '<'
);

CREATE OPERATOR <> (
        LEFTARG = bfp,
    RIGHTARG = bfp,
    PROCEDURE = bfp_ne,
        COMMUTATOR = '<>',
    NEGATOR = '=',
        RESTRICT = neqsel,
    JOIN = neqjoinsel
);

-- sfp comparison

CREATE OR REPLACE FUNCTION sfp_cmp(sfp,sfp)
RETURNS int4
AS 'MODULE_PATHNAME'
LANGUAGE C STRICT IMMUTABLE;

CREATE OR REPLACE FUNCTION sfp_lt(sfp,sfp)
RETURNS bool
AS 'MODULE_PATHNAME'
LANGUAGE C STRICT IMMUTABLE;

CREATE OR REPLACE FUNCTION sfp_le(sfp,sfp)
RETURNS bool
AS 'MODULE_PATHNAME'
LANGUAGE C STRICT IMMUTABLE;

CREATE OR REPLACE FUNCTION sfp_eq(sfp,sfp)
RETURNS bool
AS 'MODULE_PATHNAME'
LANGUAGE C STRICT IMMUTABLE;

CREATE OR REPLACE FUNCTION sfp_ge(sfp,sfp)
RETURNS bool
AS 'MODULE_PATHNAME'
LANGUAGE C STRICT IMMUTABLE;

CREATE OR REPLACE FUNCTION sfp_gt(sfp,sfp)
RETURNS bool
AS 'MODULE_PATHNAME'
LANGUAGE C STRICT IMMUTABLE;

CREATE OR REPLACE FUNCTION sfp_ne(sfp,sfp)
RETURNS bool
AS 'MODULE_PATHNAME'
LANGUAGE C STRICT IMMUTABLE;

CREATE OPERATOR < (
    LEFTARG = sfp,
    RIGHTARG = sfp,
    PROCEDURE = sfp_lt,
    COMMUTATOR = '>',
    NEGATOR = '>=',
    RESTRICT = contsel,
    JOIN = contjoinsel
);

CREATE OPERATOR <= (
    LEFTARG = sfp,
    RIGHTARG = sfp,
    PROCEDURE = sfp_le,
    COMMUTATOR = '>=',
    NEGATOR = '>',
    RESTRICT = contsel,
    JOIN = contjoinsel
);

CREATE OPERATOR >= (
    LEFTARG = sfp,
    RIGHTARG = sfp,
    PROCEDURE = sfp_ge,
    COMMUTATOR = '<=',
    NEGATOR = '<',
    RESTRICT = contsel,
    JOIN = contjoinsel
);

CREATE OPERATOR > (
    LEFTARG = sfp,
    RIGHTARG = sfp,
    PROCEDURE = sfp_gt,
    COMMUTATOR = '<',
    NEGATOR = '<=',
    RESTRICT = contsel,
    JOIN = contjoinsel
);

CREATE OPERATOR = (
    LEFTARG = sfp,
    RIGHTARG = sfp,
    PROCEDURE = sfp_eq,
    COMMUTATOR = '=',
    NEGATOR = '<>',
    RESTRICT = eqsel,
    JOIN = eqjoinsel,
    SORT1 = '<',
    SORT2 = '<'
);

CREATE OPERATOR <> (
    LEFTARG = sfp,
    RIGHTARG = sfp,
    PROCEDURE = sfp_ne,
    COMMUTATOR = '<>',
    NEGATOR = '=',
    RESTRICT = neqsel,
    JOIN = neqjoinsel
);


-- Reaction substructure search

CREATE OR REPLACE FUNCTION substruct(reaction, reaction)
RETURNS bool
AS 'MODULE_PATHNAME', 'reaction_substruct'
LANGUAGE C STRICT IMMUTABLE;

CREATE OPERATOR @> (
	LEFTARG = reaction,
	RIGHTARG = reaction,
	PROCEDURE = substruct(reaction, reaction),
	COMMUTATOR = '<@',
	RESTRICT = contsel,
	JOIN = contjoinsel
);

CREATE OR REPLACE FUNCTION substructFP(reaction, reaction)
RETURNS bool
AS 'MODULE_PATHNAME', 'reaction_substructFP'
LANGUAGE C STRICT IMMUTABLE;

CREATE OPERATOR ?> (
	LEFTARG = reaction,
	RIGHTARG = reaction,
	PROCEDURE = substructFP(reaction, reaction),
	COMMUTATOR = '?<',
	RESTRICT = contsel,
	JOIN = contjoinsel
);

CREATE OR REPLACE FUNCTION rsubstruct(reaction, reaction)
RETURNS bool
AS 'MODULE_PATHNAME', 'reaction_rsubstruct'
LANGUAGE C STRICT IMMUTABLE;

CREATE OPERATOR <@ (
	LEFTARG = reaction,
	RIGHTARG = reaction,
	PROCEDURE = rsubstruct(reaction, reaction),
	COMMUTATOR = '@>',
	RESTRICT = contsel,
	JOIN = contjoinsel
);

CREATE OR REPLACE FUNCTION rsubstructFP(reaction, reaction)
RETURNS bool
AS 'MODULE_PATHNAME', 'reaction_rsubstructFP'
LANGUAGE C STRICT IMMUTABLE;

CREATE OPERATOR ?< (
    LEFTARG = reaction,
    RIGHTARG = reaction,
    PROCEDURE = rsubstructFP(reaction, reaction),
    COMMUTATOR = '?>',
    RESTRICT = contsel,
    JOIN = contjoinsel
);


-- Reaction comparison

CREATE OR REPLACE FUNCTION reaction_ne(reaction,reaction)
RETURNS bool
AS 'MODULE_PATHNAME'
LANGUAGE C STRICT IMMUTABLE;

CREATE OPERATOR <> (
    LEFTARG = reaction,
    RIGHTARG = reaction,
    PROCEDURE = reaction_ne,
    COMMUTATOR = '<>',
    NEGATOR = '=',
    RESTRICT = neqsel,
    JOIN = neqjoinsel
);

CREATE OR REPLACE FUNCTION reaction_eq(reaction,reaction)
RETURNS bool
AS 'MODULE_PATHNAME'
LANGUAGE C STRICT IMMUTABLE;

CREATE OPERATOR @= (
    LEFTARG = reaction,
    RIGHTARG = reaction,
    PROCEDURE = reaction_eq,
    COMMUTATOR = '=',
    NEGATOR = '<>',
    RESTRICT = eqsel,
    JOIN = eqjoinsel
);


-- Operator classes for btree

CREATE OPERATOR CLASS btree_mol_ops
    DEFAULT FOR TYPE mol USING btree AS
        OPERATOR        1       < ,
        OPERATOR        2       <= ,
        OPERATOR        3       = ,
        OPERATOR        4       >= ,
        OPERATOR        5       > ,
        FUNCTION        1       mol_cmp(mol, mol);

CREATE OPERATOR CLASS btree_bfp_ops
    DEFAULT FOR TYPE bfp USING btree AS
        OPERATOR        1       < ,
        OPERATOR        2       <= ,
        OPERATOR        3       = ,
        OPERATOR        4       >= ,
        OPERATOR        5       > ,
        FUNCTION        1       bfp_cmp(bfp, bfp);

CREATE OPERATOR CLASS btree_sfp_ops
    DEFAULT FOR TYPE sfp USING btree AS
        OPERATOR        1       < ,
        OPERATOR        2       <= ,
        OPERATOR        3       = ,
        OPERATOR        4       >= ,
        OPERATOR        5       > ,
        FUNCTION        1       sfp_cmp(sfp, sfp);


-- Operator classes for hash

CREATE OPERATOR CLASS hash_mol_ops
    DEFAULT FOR TYPE mol USING hash AS
	OPERATOR	1	=,
	FUNCTION	1	hashvarlena(internal);

CREATE OPERATOR CLASS hash_bfp_ops
    DEFAULT FOR TYPE bfp USING hash AS
	OPERATOR	1	=,
	FUNCTION	1	hashvarlena(internal);

CREATE OPERATOR CLASS hash_sfp_ops
    DEFAULT FOR TYPE sfp USING hash AS
	OPERATOR	1	=,
	FUNCTION	1	hashvarlena(internal);


-- Support functions for mol gist

CREATE OR REPLACE FUNCTION gmol_consistent(bytea,internal,int4)
    RETURNS bool
    AS 'MODULE_PATHNAME'
    LANGUAGE C IMMUTABLE;

CREATE OR REPLACE FUNCTION gmol_compress(internal)
    RETURNS internal
    AS 'MODULE_PATHNAME'
    LANGUAGE C IMMUTABLE;

CREATE OR REPLACE FUNCTION gmol_decompress(internal)
    RETURNS internal
    AS 'MODULE_PATHNAME'
    LANGUAGE C IMMUTABLE;

CREATE OR REPLACE FUNCTION gmol_penalty(internal,internal,internal)
    RETURNS internal
    AS 'MODULE_PATHNAME'
    LANGUAGE C STRICT IMMUTABLE;

CREATE OR REPLACE FUNCTION gmol_picksplit(internal, internal)
    RETURNS internal
    AS 'MODULE_PATHNAME'
    LANGUAGE C IMMUTABLE;

CREATE OR REPLACE FUNCTION gmol_union(bytea, internal)
    RETURNS _int4
    AS 'MODULE_PATHNAME'
    LANGUAGE C IMMUTABLE;

CREATE OR REPLACE FUNCTION gmol_same(bytea, bytea, internal)
    RETURNS internal
    AS 'MODULE_PATHNAME'
    LANGUAGE C IMMUTABLE;


-- Support functions for bfp gist

CREATE OR REPLACE FUNCTION gbfp_consistent(internal, bytea, smallint, oid, internal)
    RETURNS bool
    AS 'MODULE_PATHNAME'
    LANGUAGE C STABLE STRICT;

CREATE OR REPLACE FUNCTION gbfp_union(internal, internal)
    RETURNS _internal
    AS 'MODULE_PATHNAME'
    LANGUAGE C IMMUTABLE STRICT;

CREATE OR REPLACE FUNCTION gbfp_compress(internal)
    RETURNS internal
    AS 'MODULE_PATHNAME'
    LANGUAGE C IMMUTABLE STRICT;

CREATE OR REPLACE FUNCTION gbfp_decompress(internal)
    RETURNS internal
    AS 'MODULE_PATHNAME'
    LANGUAGE C IMMUTABLE STRICT;

CREATE OR REPLACE FUNCTION gbfp_penalty(internal,internal,internal)
    RETURNS internal
    AS 'MODULE_PATHNAME'
    LANGUAGE C IMMUTABLE STRICT;

CREATE OR REPLACE FUNCTION gbfp_picksplit(internal, internal)
    RETURNS internal
    AS 'MODULE_PATHNAME'
    LANGUAGE C IMMUTABLE STRICT;

CREATE OR REPLACE FUNCTION gbfp_same(internal, internal, internal)
    RETURNS internal
    AS 'MODULE_PATHNAME'
    LANGUAGE C IMMUTABLE STRICT;

CREATE OR REPLACE FUNCTION gbfp_distance(internal, bytea, smallint, oid)
    RETURNS float8
    AS 'MODULE_PATHNAME'
    LANGUAGE C STABLE STRICT;

CREATE OR REPLACE FUNCTION gbfp_fetch(internal)
    RETURNS internal
    AS 'MODULE_PATHNAME'
    LANGUAGE C IMMUTABLE STRICT;

-- Support functions for sfp gist

CREATE OR REPLACE FUNCTION gsfp_consistent(bytea,internal,int4)
    RETURNS bool
    AS 'MODULE_PATHNAME'
    LANGUAGE C IMMUTABLE;

CREATE OR REPLACE FUNCTION gsfp_compress(internal)
    RETURNS internal
    AS 'MODULE_PATHNAME'
    LANGUAGE C IMMUTABLE;


-- Support functions for low sfp gist

CREATE OR REPLACE FUNCTION gslfp_consistent(bytea,internal,int4)
    RETURNS bool
    AS 'MODULE_PATHNAME'
    LANGUAGE C IMMUTABLE;

CREATE OR REPLACE FUNCTION gslfp_compress(internal)
    RETURNS internal
    AS 'MODULE_PATHNAME'
    LANGUAGE C IMMUTABLE;

CREATE OR REPLACE FUNCTION gslfp_decompress(internal)
    RETURNS internal
    AS 'MODULE_PATHNAME'
    LANGUAGE C IMMUTABLE;

CREATE OR REPLACE FUNCTION gslfp_penalty(internal,internal,internal)
    RETURNS internal
    AS 'MODULE_PATHNAME'
    LANGUAGE C STRICT IMMUTABLE;

CREATE OR REPLACE FUNCTION gslfp_picksplit(internal, internal)
    RETURNS internal
    AS 'MODULE_PATHNAME'
    LANGUAGE C IMMUTABLE;

CREATE OR REPLACE FUNCTION gslfp_union(bytea, internal)
    RETURNS _int4
    AS 'MODULE_PATHNAME'
    LANGUAGE C IMMUTABLE;

CREATE OR REPLACE FUNCTION gslfp_same(bytea, bytea, internal)
    RETURNS internal
    AS 'MODULE_PATHNAME'
    LANGUAGE C IMMUTABLE;


-- Support functions for reaction gist

CREATE OR REPLACE FUNCTION greaction_consistent(bytea,internal,int4)
    RETURNS bool
    AS 'MODULE_PATHNAME'
    LANGUAGE C IMMUTABLE;

CREATE OR REPLACE FUNCTION greaction_compress(internal)
    RETURNS internal
    AS 'MODULE_PATHNAME'
    LANGUAGE C IMMUTABLE;


-- Operator classes for gist

CREATE OPERATOR CLASS gist_mol_ops
DEFAULT FOR TYPE mol USING gist
AS
    OPERATOR	3   @> (mol, mol),
    OPERATOR    4   <@ (mol, mol),
    OPERATOR    3   @> (mol, qmol),
    OPERATOR    4   <@ (qmol, mol),
    OPERATOR    6   @= (mol, mol),
    FUNCTION    1   gmol_consistent (bytea, internal, int4),
    FUNCTION    2   gmol_union (bytea, internal),
    FUNCTION    3   gmol_compress (internal),
    FUNCTION    4   gmol_decompress (internal),
    FUNCTION    5   gmol_penalty (internal, internal, internal),
    FUNCTION    6   gmol_picksplit (internal, internal),
    FUNCTION    7   gmol_same (bytea, bytea, internal),
STORAGE         bytea;

CREATE OPERATOR CLASS gist_bfp_ops
DEFAULT FOR TYPE bfp USING gist
AS
    OPERATOR    1   % (bfp, bfp),
    OPERATOR    2   # (bfp, bfp),
    OPERATOR    3   <%> FOR ORDER BY pg_catalog.float_ops,
    OPERATOR    4   <#> FOR ORDER BY pg_catalog.float_ops,
    FUNCTION    1   gbfp_consistent (internal, bytea, smallint, oid, internal),
    FUNCTION    2   gbfp_union (internal, internal),
    FUNCTION    3   gbfp_compress (internal),
    FUNCTION    4   gbfp_decompress (internal),
    FUNCTION    5   gbfp_penalty (internal, internal, internal),
    FUNCTION    6   gbfp_picksplit (internal, internal),
    FUNCTION    7   gbfp_same (internal, internal, internal),
    FUNCTION    8   (bfp, bfp) gbfp_distance(internal, bytea, smallint, oid),
    FUNCTION    9   gbfp_fetch (internal),
STORAGE         bytea;

CREATE OPERATOR CLASS gist_sfp_ops
DEFAULT FOR TYPE sfp USING gist
AS
    OPERATOR    1   % (sfp, sfp),
    OPERATOR    2   # (sfp, sfp),
    FUNCTION    1   gsfp_consistent (bytea, internal, int4),
    FUNCTION    2   gmol_union (bytea, internal),
    FUNCTION    3   gsfp_compress (internal),
    FUNCTION    4   gmol_decompress (internal),
    FUNCTION    5   gmol_penalty (internal, internal, internal),
    FUNCTION    6   gmol_picksplit (internal, internal),
    FUNCTION    7   gmol_same (bytea, bytea, internal),
STORAGE         bytea;

CREATE OPERATOR CLASS gist_sfp_low_ops
FOR TYPE sfp USING gist
AS
    OPERATOR    1   % (sfp, sfp),
    OPERATOR    2   # (sfp, sfp),
    FUNCTION    1   gslfp_consistent (bytea, internal, int4),
    FUNCTION    2   gslfp_union (bytea, internal),
    FUNCTION    3   gslfp_compress (internal),
    FUNCTION    4   gslfp_decompress (internal),
    FUNCTION    5   gslfp_penalty (internal, internal, internal),
    FUNCTION    6   gslfp_picksplit (internal, internal),
    FUNCTION    7   gslfp_same (bytea, bytea, internal),
STORAGE         bytea;

CREATE OPERATOR CLASS gist_reaction_ops
DEFAULT FOR TYPE reaction USING gist
AS
    OPERATOR	3   @> (reaction, reaction),
    OPERATOR	4   <@ (reaction, reaction),
    OPERATOR	6   @= (reaction, reaction),
    OPERATOR	7   ?> (reaction, reaction),
    OPERATOR	8   ?< (reaction, reaction),
    FUNCTION    1   greaction_consistent (bytea, internal, int4),
    FUNCTION    2   gmol_union (bytea, internal),
    FUNCTION    3   greaction_compress (internal),
    FUNCTION    4   gmol_decompress (internal),
    FUNCTION    5   gmol_penalty (internal, internal, internal),
    FUNCTION    6   gmol_picksplit (internal, internal),
    FUNCTION    7   gmol_same (bytea, bytea, internal),
STORAGE         bytea;


-- Support functions for bfp gin

CREATE FUNCTION gin_bfp_extract_value(bfp, internal)
RETURNS internal
AS 'MODULE_PATHNAME'
LANGUAGE C IMMUTABLE STRICT;

CREATE FUNCTION gin_bfp_extract_query(bfp, internal, int2, internal, internal, internal, internal)
RETURNS internal
AS 'MODULE_PATHNAME'
LANGUAGE C IMMUTABLE STRICT;

CREATE FUNCTION gin_bfp_consistent(internal, int2, bfp, int4, internal, internal, internal, internal)
RETURNS bool
AS 'MODULE_PATHNAME'
LANGUAGE C STABLE STRICT;

CREATE FUNCTION gin_bfp_triconsistent(internal, int2, bfp, int4, internal, internal, internal)
RETURNS bool
AS 'MODULE_PATHNAME'
LANGUAGE C STABLE STRICT;


-- Operator classes for gin

CREATE OPERATOR CLASS gin_bfp_ops
DEFAULT FOR TYPE bfp USING gin
AS
    OPERATOR    1   % (bfp, bfp),
    OPERATOR    2   # (bfp, bfp),
    FUNCTION    1   btint4cmp (int4, int4),
    FUNCTION    2   gin_bfp_extract_value(bfp, internal),
    FUNCTION    3   gin_bfp_extract_query(bfp, internal, int2, internal, internal, internal, internal),
    FUNCTION    4   gin_bfp_consistent(internal, int2, bfp, int4, internal, internal, internal, internal),
    FUNCTION    6   gin_bfp_triconsistent(internal, int2, bfp, int4, internal, internal, internal),
    STORAGE     int4;

--

CREATE OR REPLACE FUNCTION has_reaction_substructmatch(queryreaction char, tablename regclass, columnname text)
  RETURNS SETOF reaction AS
$BODY$
DECLARE
	nof_all_entries real;
	nof_index_matches real;
	match_ratio real;
BEGIN
  SET enable_seqscan=off;
  SET enable_bitmapscan=on;
  SET enable_indexscan=on;
  RAISE NOTICE 'Your query: %', queryreaction;
  EXECUTE 'SELECT COUNT(*) FROM ' || tablename INTO nof_all_entries;
  RAISE NOTICE 'Number of reactions in table: %', nof_all_entries;
  EXECUTE 'SELECT COUNT(*) FROM ' || tablename || ' WHERE ' || quote_ident(columnname) || '?>' || quote_literal(queryreaction) INTO nof_index_matches;
  RAISE NOTICE 'Number of matched reactions in the index: %', nof_index_matches;
  match_ratio := nof_index_matches/nof_all_entries;
  RAISE NOTICE 'Match ratio: %', match_ratio;
  IF match_ratio > 0.7 THEN
    SET enable_seqscan=on;
    SET enable_bitmapscan=off;
    SET enable_indexscan=off;
    IF match_ratio >= 1.0 THEN
      RAISE NOTICE 'Your query matches % percent of the index. You are sure you already have build an index?', match_ratio*100.0;
    END IF;
    RAISE NOTICE 'Your query matches % percent of the index. Executing strategy: SequentialScan. Starting substructure matching..', match_ratio*100.0;
  ELSE
    SET enable_seqscan=off;
    SET enable_bitmapscan=on;
    SET enable_indexscan=on;
    RAISE NOTICE 'Executing strategy: IndexScan and BitMapHeapScan. % matches have to be rechecked. Starting substructure matching...', nof_index_matches;
  END IF;
  RETURN QUERY EXECUTE 'SELECT * FROM ' || tablename || ' WHERE ' || quote_ident(columnname) || '@>' || quote_literal(queryreaction);
END
$BODY$
LANGUAGE plpgsql;


/*** FMCS ***/

CREATE OR REPLACE FUNCTION fmcs_smiles(cstring, cstring)  -- find MCS in 'space' separated SMILES string
    RETURNS cstring
    AS 'MODULE_PATHNAME'
    LANGUAGE C STRICT IMMUTABLE;

CREATE OR REPLACE FUNCTION fmcs_smiles(text, text)  -- find MCS in 'space' separated SMILES string
    RETURNS text
    AS 'SELECT CAST( fmcs_smiles(CAST($1 AS CSTRING), CAST($2 AS CSTRING)) AS text);'
    LANGUAGE SQL IMMUTABLE;

CREATE OR REPLACE FUNCTION fmcs_smiles(text)  -- find MCS in 'space' separated SMILES string WITH default params
    RETURNS text
    AS 'SELECT CAST( fmcs_smiles(CAST($1 AS CSTRING), CAST('''' AS CSTRING)) AS text);'
    LANGUAGE SQL IMMUTABLE;

--// fmcs_smiles aggregate function
CREATE OR REPLACE FUNCTION fmcs_smiles_transition(text, text)
    RETURNS text              -- state_data_type
    AS 'MODULE_PATHNAME'
    LANGUAGE C STRICT IMMUTABLE;
CREATE AGGREGATE fmcs (
    BASETYPE  = text,         -- item type
    SFUNC     = fmcs_smiles_transition, -- transition function
    STYPE     = text,         -- state type
    FINALFUNC = fmcs_smiles   -- final calculation function
);

--// ==========================================
--// fmcs_mols aggregate function
CREATE OR REPLACE FUNCTION fmcs_mols(internal)
    RETURNS text              -- state_data_type
    AS 'MODULE_PATHNAME'
    LANGUAGE C STRICT IMMUTABLE;
CREATE OR REPLACE FUNCTION fmcs_mol_transition(internal, mol)
    RETURNS internal              -- state_data_type
    AS 'MODULE_PATHNAME'
    LANGUAGE C IMMUTABLE;
CREATE AGGREGATE fmcs (
    BASETYPE  = mol,       -- item type
    SFUNC     = fmcs_mol_transition, -- transition function
    STYPE     = internal,       -- state type
    FINALFUNC = fmcs_mols  -- final calculation function
);
--// ==========================================

/*
use:
SELECT fmcs_smiles(CAST(str AS CSTRING), CAST('{"Timeout": 7}' AS CSTRING)) FROM (SELECT string_agg(str,' ') AS str FROM testsmiles) AS str;
SELECT fmcs_smiles(str, '{"Timeout": 7}') FROM (SELECT string_agg(str,' ') AS str FROM testsmiles) AS str;
SELECT fmcs_smiles(str) FROM (SELECT string_agg(str,' ') AS str FROM testsmiles) AS str;
SELECT fmcs_smiles(str) FROM (SELECT string_agg(str,' ') AS str FROM testsmiles GROUP BY gid) AS str;
------ aggregate function -------
select fmcs(str) from testsmiles group by gid;
select fmcs(mol_from_smiles(CAST(str AS CSTRING))) from testsmiles group by gid;

where testsmiles is a table like:
DROP  TABLE testsmiles;
CREATE TABLE testsmiles (
  gid int NOT NULL,         -- Group ID
  str VARCHAR(16) NOT NULL  -- mol SMILES
);
INSERT INTO testsmiles (gid,str) VALUES (1,'CCC');
INSERT INTO testsmiles (gid,str) VALUES (1,'CCCC');
INSERT INTO testsmiles (gid,str) VALUES (2,'CCCNC');
INSERT INTO testsmiles (gid,str) VALUES (2,'CNCCC');
SELECT * FROM testsmiles;

result is:
  fmcs_smiles
----------------
 [#6]-[#6]-[#6]
(1 row)
*/<|MERGE_RESOLUTION|>--- conflicted
+++ resolved
@@ -172,6 +172,11 @@
 AS 'MODULE_PATHNAME'
 LANGUAGE C STRICT IMMUTABLE;
 
+CREATE OR REPLACE FUNCTION mol_adjust_query_properties(mol,cstring default '')
+RETURNS mol
+AS 'MODULE_PATHNAME'
+LANGUAGE C STRICT IMMUTABLE;
+
 
 -- mol conversion functions
 
@@ -656,19 +661,12 @@
 AS 'MODULE_PATHNAME', 'bfp_dice_sml'
 LANGUAGE C STRICT IMMUTABLE COST 10;
 
-<<<<<<< HEAD
 CREATE OR REPLACE FUNCTION tversky_sml(bfp, bfp, float4, float4)
 RETURNS float8
 AS 'MODULE_PATHNAME', 'bfp_tversky_sml'
 LANGUAGE C STRICT IMMUTABLE COST 10;
 
 -- Sfp similarity functions
-=======
-CREATE OR REPLACE FUNCTION mol_adjust_query_properties(mol,cstring default '')
-RETURNS mol
-AS 'MODULE_PATHNAME'
-LANGUAGE C STRICT IMMUTABLE;
->>>>>>> 5106eb8d
 
 CREATE OR REPLACE FUNCTION tanimoto_sml(sfp, sfp)
 RETURNS float8
