//
//  Copyright (c) 2010-2021 Novartis Institutes for BioMedical Research Inc.
//    and other RDKit contributors
//  All rights reserved.
//
// Redistribution and use in source and binary forms, with or without
// modification, are permitted provided that the following conditions are
// met:
//
//     * Redistributions of source code must retain the above copyright
//       notice, this list of conditions and the following disclaimer.
//     * Redistributions in binary form must reproduce the above
//       copyright notice, this list of conditions and the following
//       disclaimer in the documentation and/or other materials provided
//       with the distribution.
//     * Neither the name of Novartis Institutes for BioMedical Research Inc.
//       nor the names of its contributors may be used to endorse or promote
//       products derived from this software without specific prior written
//       permission.
//
// THIS SOFTWARE IS PROVIDED BY THE COPYRIGHT HOLDERS AND CONTRIBUTORS
// "AS IS" AND ANY EXPRESS OR IMPLIED WARRANTIES, INCLUDING, BUT NOT
// LIMITED TO, THE IMPLIED WARRANTIES OF MERCHANTABILITY AND FITNESS FOR
// A PARTICULAR PURPOSE ARE DISCLAIMED. IN NO EVENT SHALL THE COPYRIGHT
// OWNER OR CONTRIBUTORS BE LIABLE FOR ANY DIRECT, INDIRECT, INCIDENTAL,
// SPECIAL, EXEMPLARY, OR CONSEQUENTIAL DAMAGES (INCLUDING, BUT NOT
// LIMITED TO, PROCUREMENT OF SUBSTITUTE GOODS OR SERVICES; LOSS OF USE,
// DATA, OR PROFITS; OR BUSINESS INTERRUPTION) HOWEVER CAUSED AND ON ANY
// THEORY OF LIABILITY, WHETHER IN CONTRACT, STRICT LIABILITY, OR TORT
// (INCLUDING NEGLIGENCE OR OTHERWISE) ARISING IN ANY WAY OUT OF THE USE
// OF THIS SOFTWARE, EVEN IF ADVISED OF THE POSSIBILITY OF SUCH DAMAGE.
//

// PostgreSQL 14 on Windows uses a hack to redefine the stat struct
// The hack assumes that sys/stat.h will be imported for the first
// time by win32_port.h, which is not necessarily the case
// So we need to set the stage for the hack or it will fail
#ifdef _WIN32
#define fstat microsoft_native_fstat
#define stat microsoft_native_stat
#include <sys/stat.h>
#ifdef __MINGW32__
#ifndef HAVE_GETTIMEOFDAY
#define HAVE_GETTIMEOFDAY 1
#endif
#endif
#endif

#include <GraphMol/RDKitBase.h>
#include <GraphMol/MolPickler.h>
#include <GraphMol/ChemReactions/ReactionPickler.h>
#include <GraphMol/ChemReactions/ReactionParser.h>
#include <GraphMol/ChemReactions/Reaction.h>
#include <GraphMol/SmilesParse/SmilesParse.h>
#include <GraphMol/SmilesParse/SmartsWrite.h>
#include <GraphMol/SmilesParse/SmilesWrite.h>
#include <GraphMol/Fingerprints/Fingerprints.h>
#include <GraphMol/FileParsers/FileParsers.h>
#include <GraphMol/GenericGroups/GenericGroups.h>
#include <GraphMol/Depictor/RDDepictor.h>
#include <GraphMol/Fingerprints/AtomPairs.h>
#include <GraphMol/Fingerprints/MorganFingerprints.h>
#include <GraphMol/Fingerprints/MACCS.h>
#include <GraphMol/Substruct/SubstructMatch.h>
#include <GraphMol/Descriptors/MolDescriptors.h>
#include <GraphMol/ChemTransforms/ChemTransforms.h>
#include <GraphMol/MolHash/MolHash.h>
#include <GraphMol/FMCS/FMCS.h>
#include <DataStructs/BitOps.h>
#include <DataStructs/SparseIntVect.h>
#include <GraphMol/MolDraw2D/MolDraw2D.h>
#include <GraphMol/MolDraw2D/MolDraw2DSVG.h>
#include <GraphMol/MolDraw2D/MolDraw2DUtils.h>
#include <GraphMol/MolEnumerator/MolEnumerator.h>

#include <RDGeneral/BoostStartInclude.h>
#include <boost/integer_traits.hpp>
#include <boost/property_tree/ptree.hpp>
#include <boost/property_tree/json_parser.hpp>
#include <boost/algorithm/string.hpp>
#include <boost/tokenizer.hpp>
#include <RDGeneral/BoostEndInclude.h>

#ifdef RDK_BUILD_INCHI_SUPPORT
#include <INCHI-API/inchi.h>
#endif
#ifdef RDK_BUILD_AVALON_SUPPORT
#include <AvalonTools/AvalonTools.h>
#endif
#include <GraphMol/ChemReactions/ReactionFingerprints.h>
#include <GraphMol/ChemReactions/ReactionUtils.h>

#ifdef RDK_BUILD_MOLINTERCHANGE_SUPPORT
#include <GraphMol/MolInterchange/MolInterchange.h>
#endif

// see above comment on the PostgreSQL hack
#ifdef _WIN32
#undef fstat
#undef stat
#endif

#include "rdkit.h"
#include "guc.h"
#include "bitstring.h"

#include <GraphMol/GeneralizedSubstruct/XQMol.h>
using namespace std;
using namespace RDKit;
using RDKit::GeneralizedSubstruct::ExtendedQueryMol;

constexpr unsigned int pickleWhat =
    PicklerOps::PropertyPickleOptions::MolProps |
    PicklerOps::PropertyPickleOptions::PrivateProps;

constexpr unsigned int pickleForQuery =
    PicklerOps::PropertyPickleOptions::AtomProps |
    PicklerOps::PropertyPickleOptions::BondProps |
    PicklerOps::PropertyPickleOptions::PrivateProps |
    PicklerOps::PropertyPickleOptions::QueryAtomData;
constexpr unsigned int pickleDefault =
    PicklerOps::PropertyPickleOptions::NoProps;

class ByteA : public std::string {
 public:
  ByteA() : string(){};
  ByteA(bytea *b) : string(VARDATA(b), VARSIZE(b) - VARHDRSZ){};
  ByteA(string &s) : string(s){};

  /*
   * Convert string to bytea. Convertaion is in pgsql's memory
   */
  bytea *toByteA() {
    bytea *res;
    int len;

    len = this->size();
    res = (bytea *)palloc(VARHDRSZ + len);
    memcpy(VARDATA(res), this->data(), len);
    SET_VARSIZE(res, VARHDRSZ + len);

    return res;
  };

  /* Just the copy of string's method */
  ByteA &operator=(const string &__str) {
    return (ByteA &)this->assign(__str);
  };
};

/*
 * Constant io
 */
static string StringData;

/*
 * Real sparse vector
 */

typedef SparseIntVect<std::uint32_t> SparseFP;

/*******************************************
 *        ROMol transformation             *
 *******************************************/

extern "C" void freeCROMol(CROMol data) {
  auto *mol = (ROMol *)data;
  delete mol;
}

extern "C" CROMol constructROMol(Mol *data) {
  auto *mol = new ROMol();

  try {
    ByteA b(data);
    MolPickler::molFromPickle(b, mol);
  } catch (MolPicklerException &e) {
    elog(ERROR, "molFromPickle: %s", e.what());
  } catch (...) {
    elog(ERROR, "constructROMol: Unknown exception");
  }

  return (CROMol)mol;
}

Mol *deconstructROMolWithProps(CROMol data, unsigned int properties) {
  auto *mol = (ROMol *)data;
  ByteA b;

  try {
<<<<<<< HEAD
    MolPickler::pickleMol(mol, b, pickleWhat);
=======
    MolPickler::pickleMol(mol, b, properties);
>>>>>>> f5c9fb6a
  } catch (MolPicklerException &e) {
    elog(ERROR, "pickleMol: %s", e.what());
  } catch (...) {
    elog(ERROR, "deconstructROMol: Unknown exception");
  }

  return (Mol *)b.toByteA();
}

extern "C" Mol *deconstructROMol(CROMol data) {
  return deconstructROMolWithProps(data, pickleDefault);
}

extern "C" Mol *deconstructROMolWithQueryProperties(CROMol data) {
  return deconstructROMolWithProps(data, pickleForQuery);
}

extern "C" CROMol parseMolText(char *data, bool asSmarts, bool warnOnFail,
                               bool asQuery, bool sanitize) {
  RWMol *mol = nullptr;

  try {
    if (!asSmarts) {
      if (!asQuery) {
        SmilesParserParams ps;
        ps.sanitize = sanitize;
        mol = SmilesToMol(data, ps);
        if (mol && !sanitize) {
          mol->updatePropertyCache(false);
          unsigned int failedOp;
          unsigned int ops = MolOps::SANITIZE_ALL ^
                             MolOps::SANITIZE_PROPERTIES ^
                             MolOps::SANITIZE_KEKULIZE;
          MolOps::sanitizeMol(*mol, failedOp, ops);
        }
      } else {
        mol = SmilesToMol(data, 0, false);
        if (mol != nullptr) {
          mol->updatePropertyCache(false);
          MolOps::setAromaticity(*mol);
          MolOps::mergeQueryHs(*mol);
        }
      }
    } else {
      mol = SmartsToMol(data, 0, false);
    }
  } catch (...) {
    mol = nullptr;
  }
  if (mol == nullptr) {
    if (warnOnFail) {
      ereport(WARNING,
              (errcode(ERRCODE_WARNING),
               errmsg("could not create molecule from SMILES '%s'", data)));
    } else {
      ereport(ERROR,
              (errcode(ERRCODE_DATA_EXCEPTION),
               errmsg("could not create molecule from SMILES '%s'", data)));
    }
  }

  return (CROMol)mol;
}

extern "C" CROMol parseMolBlob(char *data, int len) {
  ROMol *mol = nullptr;

  try {
    string binStr(data, len);
    mol = new ROMol(binStr);
  } catch (...) {
    ereport(ERROR, (errcode(ERRCODE_DATA_EXCEPTION),
                    errmsg("problem generating molecule from blob data")));
  }
  if (mol == nullptr) {
    ereport(ERROR, (errcode(ERRCODE_DATA_EXCEPTION),
                    errmsg("blob data could not be parsed")));
  }

  return (CROMol)mol;
}

extern "C" CROMol parseMolCTAB(char *data, bool keepConformer, bool warnOnFail,
                               bool asQuery) {
  RWMol *mol = nullptr;

  try {
    if (!asQuery) {
      mol = MolBlockToMol(data);
    } else {
      mol = MolBlockToMol(data, false, false);
      if (mol != nullptr) {
        mol->updatePropertyCache(false);
        MolOps::setAromaticity(*mol);
        MolOps::mergeQueryHs(*mol);
      }
    }
  } catch (...) {
    mol = nullptr;
  }
  if (mol == nullptr) {
    if (warnOnFail) {
      ereport(WARNING,
              (errcode(ERRCODE_WARNING),
               errmsg("could not create molecule from CTAB '%s'", data)));

    } else {
      ereport(ERROR,
              (errcode(ERRCODE_DATA_EXCEPTION),
               errmsg("could not create molecule from CTAB '%s'", data)));
    }
  } else {
    if (!keepConformer) {
      mol->clearConformers();
    }
  }

  return (CROMol)mol;
}

extern "C" bool isValidSmiles(char *data) {
  RWMol *mol = nullptr;
  bool res;
  try {
    string str(data);
    if (str.empty()) {
      // Pass the test - No-Structure input is allowed. No cleanup necessary.
      return true;
    }
    mol = SmilesToMol(str, 0, 0);
    if (mol) {
      MolOps::cleanUp(*mol);
      mol->updatePropertyCache();
      MolOps::Kekulize(*mol);
      MolOps::assignRadicals(*mol);
      MolOps::setAromaticity(*mol);
      MolOps::adjustHs(*mol);
    }
  } catch (...) {
    mol = nullptr;
  }
  if (mol == nullptr) {
    res = false;
  } else {
    res = true;
    delete mol;
  }
  return res;
}

extern "C" bool isValidSmarts(char *data) {
  ROMol *mol = nullptr;
  bool res;
  try {
    mol = SmartsToMol(data);
  } catch (...) {
    mol = nullptr;
  }
  if (mol == nullptr) {
    res = false;
  } else {
    res = true;
    delete mol;
  }
  return res;
}

extern "C" bool isValidCTAB(char *data) {
  RWMol *mol = nullptr;
  bool res;
  try {
    mol = MolBlockToMol(data, false, false);
    if (mol) {
      MolOps::cleanUp(*mol);
      mol->updatePropertyCache();
      MolOps::Kekulize(*mol);
      MolOps::assignRadicals(*mol);
      MolOps::setAromaticity(*mol);
      MolOps::adjustHs(*mol);
    }
  } catch (...) {
    mol = nullptr;
  }
  if (mol == nullptr) {
    res = false;
  } else {
    res = true;
    delete mol;
  }
  return res;
}

extern "C" bool isValidMolBlob(char *data, int len) {
  ROMol *mol = nullptr;
  bool res = false;
  try {
    string binStr(data, len);
    mol = new ROMol(binStr);
  } catch (...) {
    mol = nullptr;
  }
  if (mol == nullptr) {
    res = false;
  } else {
    delete mol;
    res = true;
  }
  return res;
}

extern "C" char *makeMolText(CROMol data, int *len, bool asSmarts,
                             bool cxSmiles) {
  auto *mol = (ROMol *)data;

  try {
    if (!asSmarts) {
      if (!cxSmiles) {
        StringData = MolToSmiles(*mol);
      } else {
        StringData = MolToCXSmiles(*mol);
      }
    } else {
      if (!cxSmiles) {
        StringData = MolToSmarts(*mol, false);
      } else {
        StringData = MolToCXSmarts(*mol);
      }
    }
  } catch (...) {
    ereport(
        WARNING,
        (errcode(ERRCODE_WARNING),
         errmsg("makeMolText: problems converting molecule to SMILES/SMARTS")));
    StringData = "";
  }

  *len = StringData.size();
  return (char *)StringData.c_str();
}

extern "C" char *makeCtabText(CROMol data, int *len,
                              bool createDepictionIfMissing, bool useV3000) {
  auto *mol = (ROMol *)data;

  try {
    if (createDepictionIfMissing && mol->getNumConformers() == 0) {
      RDDepict::compute2DCoords(*mol);
    }
    if (!useV3000) {
      StringData = MolToMolBlock(*mol);
    } else {
      StringData = MolToV3KMolBlock(*mol);
    }
  } catch (...) {
    ereport(WARNING,
            (errcode(ERRCODE_WARNING),
             errmsg("makeCtabText: problems converting molecule to CTAB")));
    StringData = "";
  }

  *len = StringData.size();
  return (char *)StringData.c_str();
}

extern "C" const char *makeMolJSON(CROMol data) {
  std::string json = "MolToJSON not available";
#ifdef RDK_BUILD_MOLINTERCHANGE_SUPPORT
  auto *mol = (ROMol *)data;

  try {
    json = MolInterchange::MolToJSONData(*mol);
  } catch (...) {
    ereport(WARNING,
            (errcode(ERRCODE_WARNING),
             errmsg("makeMolJSON: problems converting molecule to JSON")));
    json = "";
  }
#endif
  return strdup(json.c_str());
}

extern "C" CROMol parseMolJSON(char *data, bool warnOnFail) {
  RWMol *mol = nullptr;
#ifdef RDK_BUILD_MOLINTERCHANGE_SUPPORT
  try {
    auto mols = MolInterchange::JSONDataToMols(std::string(data));
    mol = new RWMol(*mols[0]);
  } catch (...) {
    mol = nullptr;
  }
  if (mol == nullptr) {
    if (warnOnFail) {
      ereport(WARNING,
              (errcode(ERRCODE_WARNING),
               errmsg("could not create molecule from JSON '%s'", data)));

    } else {
      ereport(ERROR,
              (errcode(ERRCODE_DATA_EXCEPTION),
               errmsg("could not create molecule from JSON '%s'", data)));
    }
  }
#endif

  return (CROMol)mol;
}

extern "C" char *makeMolBlob(CROMol data, int *len) {
  auto *mol = (ROMol *)data;
  StringData.clear();
  try {
    MolPickler::pickleMol(*mol, StringData, pickleWhat);
  } catch (...) {
    elog(ERROR, "makeMolBlob: Unknown exception");
  }

  *len = StringData.size();
  return (char *)StringData.data();
}

extern "C" bytea *makeMolSignature(CROMol data) {
  auto *mol = (ROMol *)data;
  ExplicitBitVect *res = nullptr;
  bytea *ret = nullptr;

  try {
    res = RDKit::PatternFingerprintMol(*mol, getSubstructFpSize());
    // res =
    // RDKit::LayeredFingerprintMol(*mol,RDKit::substructLayers,1,5,SSS_FP_SIZE);

    if (res) {
      std::string sres = BitVectToBinaryText(*res);

      unsigned int varsize = VARHDRSZ + sres.size();
      ret = (bytea *)palloc0(varsize);
      memcpy(VARDATA(ret), sres.data(), sres.size());
      SET_VARSIZE(ret, varsize);

      delete res;
      res = nullptr;
    }
  } catch (...) {
    elog(ERROR, "makeMolSignature: Unknown exception");
    if (res) {
      delete res;
    }
  }

  return ret;
}

extern "C" int molcmp(CROMol i, CROMol a) {
  auto *im = (ROMol *)i;
  auto *am = (ROMol *)a;

  if (!im) {
    if (!am) {
      return 0;
    }
    return -1;
  }
  if (!am) {
    return 1;
  }

  int res = im->getNumAtoms() - am->getNumAtoms();
  if (res) {
    return res;
  }

  res = im->getNumBonds() - am->getNumBonds();
  if (res) {
    return res;
  }

  res = int(RDKit::Descriptors::calcAMW(*im, false)) -
        int(RDKit::Descriptors::calcAMW(*am, false));
  if (res) {
    return res;
  }

  res = im->getRingInfo()->numRings() - am->getRingInfo()->numRings();
  if (res) {
    return res;
  }

  bool useChirality = getDoChiralSSS();
  bool useEnhancedStereo = getDoEnhancedStereoSSS();

  RDKit::SubstructMatchParameters params;
  params.recursionPossible = false;
  params.useChirality = useChirality;
  params.useEnhancedStereo = useEnhancedStereo;
  params.maxMatches = 1;
  params.useQueryQueryMatches = true;  // <- this was part of github #6002
  auto mv1 = RDKit::SubstructMatch(*im, *am, params);
  auto mv2 = RDKit::SubstructMatch(*am, *im, params);
  bool ss1 = mv1.size() != 0;
  bool ss2 = mv2.size() != 0;
  if (ss1 && !ss2) {
    return 1;
  } else if (!ss1 && ss2) {
    return -1;
  }

  // the above can still fail in some chirality cases
  std::string smi1;
  std::string smi2;
  if (!useEnhancedStereo) {
    smi1 = MolToSmiles(*im, useChirality);
    smi2 = MolToSmiles(*am, useChirality);
  } else {
    smi1 = MolToCXSmiles(*im);
    smi2 = MolToCXSmiles(*am);
  }
  return smi1 == smi2 ? 0 : (smi1 < smi2 ? -1 : 1);
}

extern "C" int MolSubstruct(CROMol i, CROMol a, bool useChirality,
                            bool useMatchers) {
  auto *im = (ROMol *)i;
  auto *am = (ROMol *)a;
  RDKit::SubstructMatchParameters params;
  if (useChirality) {
    params.useChirality = true;
    params.useEnhancedStereo = true;
  } else {
    params.useChirality = getDoChiralSSS();
    params.useEnhancedStereo = getDoEnhancedStereoSSS();
  }
  params.useQueryQueryMatches = true;

  params.useGenericMatchers = useMatchers;
  params.maxMatches = 1;

  auto matchVect = RDKit::SubstructMatch(*im, *am, params);
  return static_cast<int>(matchVect.size());
}

extern "C" int MolSubstructCount(CROMol i, CROMol a, bool uniquify,
                                 bool useChirality) {
  auto *im = (ROMol *)i;
  auto *am = (ROMol *)a;
  RDKit::SubstructMatchParameters params;
  if (useChirality) {
    params.useChirality = true;
    params.useEnhancedStereo = true;
  } else {
    params.useChirality = getDoChiralSSS();
    params.useEnhancedStereo = getDoEnhancedStereoSSS();
  }
  params.uniquify = uniquify;
  params.useQueryQueryMatches = true;
  auto matchVect = RDKit::SubstructMatch(*im, *am, params);
  return static_cast<int>(matchVect.size());
}

/*******************************************
 *     Molecule operations                 *
 *******************************************/
#define MOLDESCR(name, func, ret)      \
  extern "C" ret Mol##name(CROMol i) { \
    const ROMol *im = (ROMol *)i;      \
    return func(*im);                  \
  }
MOLDESCR(FractionCSP3, RDKit::Descriptors::calcFractionCSP3, double)
MOLDESCR(TPSA, RDKit::Descriptors::calcTPSA, double)
MOLDESCR(LabuteASA, RDKit::Descriptors::calcLabuteASA, double)
MOLDESCR(AMW, RDKit::Descriptors::calcAMW, double)
MOLDESCR(ExactMW, RDKit::Descriptors::calcExactMW, double)
MOLDESCR(HBA, RDKit::Descriptors::calcLipinskiHBA, int)
MOLDESCR(HBD, RDKit::Descriptors::calcLipinskiHBD, int)
MOLDESCR(NumHeteroatoms, RDKit::Descriptors::calcNumHeteroatoms, int)
MOLDESCR(NumRings, RDKit::Descriptors::calcNumRings, int)
MOLDESCR(NumAromaticRings, RDKit::Descriptors::calcNumAromaticRings, int)
MOLDESCR(NumAliphaticRings, RDKit::Descriptors::calcNumAliphaticRings, int)
MOLDESCR(NumSaturatedRings, RDKit::Descriptors::calcNumSaturatedRings, int)
MOLDESCR(NumAromaticHeterocycles,
         RDKit::Descriptors::calcNumAromaticHeterocycles, int)
MOLDESCR(NumAliphaticHeterocycles,
         RDKit::Descriptors::calcNumAliphaticHeterocycles, int)
MOLDESCR(NumSaturatedHeterocycles,
         RDKit::Descriptors::calcNumSaturatedHeterocycles, int)
MOLDESCR(NumAromaticCarbocycles, RDKit::Descriptors::calcNumAromaticCarbocycles,
         int)
MOLDESCR(NumAliphaticCarbocycles,
         RDKit::Descriptors::calcNumAliphaticCarbocycles, int)
MOLDESCR(NumSaturatedCarbocycles,
         RDKit::Descriptors::calcNumSaturatedCarbocycles, int)
MOLDESCR(NumHeterocycles, RDKit::Descriptors::calcNumHeterocycles, int)
MOLDESCR(NumSpiroAtoms, RDKit::Descriptors::calcNumSpiroAtoms, int)
MOLDESCR(NumBridgeheadAtoms, RDKit::Descriptors::calcNumBridgeheadAtoms, int)
MOLDESCR(NumAmideBonds, RDKit::Descriptors::calcNumAmideBonds, int)

MOLDESCR(NumRotatableBonds, RDKit::Descriptors::calcNumRotatableBonds, int)
MOLDESCR(Chi0v, RDKit::Descriptors::calcChi0v, double)
MOLDESCR(Chi1v, RDKit::Descriptors::calcChi1v, double)
MOLDESCR(Chi2v, RDKit::Descriptors::calcChi2v, double)
MOLDESCR(Chi3v, RDKit::Descriptors::calcChi3v, double)
MOLDESCR(Chi4v, RDKit::Descriptors::calcChi4v, double)
MOLDESCR(Chi0n, RDKit::Descriptors::calcChi0n, double)
MOLDESCR(Chi1n, RDKit::Descriptors::calcChi1n, double)
MOLDESCR(Chi2n, RDKit::Descriptors::calcChi2n, double)
MOLDESCR(Chi3n, RDKit::Descriptors::calcChi3n, double)
MOLDESCR(Chi4n, RDKit::Descriptors::calcChi4n, double)
MOLDESCR(Kappa1, RDKit::Descriptors::calcKappa1, double)
MOLDESCR(Kappa2, RDKit::Descriptors::calcKappa2, double)
MOLDESCR(Kappa3, RDKit::Descriptors::calcKappa3, double)
MOLDESCR(HallKierAlpha, RDKit::Descriptors::calcHallKierAlpha, double)
MOLDESCR(Phi, RDKit::Descriptors::calcPhi, double)

extern "C" double MolLogP(CROMol i) {
  double logp, mr;
  RDKit::Descriptors::calcCrippenDescriptors(*(ROMol *)i, logp, mr);
  return logp;
}
extern "C" int MolNumAtoms(CROMol i) {
  const ROMol *im = (ROMol *)i;
  return im->getNumAtoms(false);
}
extern "C" int MolNumHeavyAtoms(CROMol i) {
  const ROMol *im = (ROMol *)i;
  return im->getNumHeavyAtoms();
}

extern "C" char *makeMolFormulaText(CROMol data, int *len,
                                    bool separateIsotopes,
                                    bool abbreviateHIsotopes) {
  auto *mol = (ROMol *)data;

  try {
    StringData = RDKit::Descriptors::calcMolFormula(*mol, separateIsotopes,
                                                    abbreviateHIsotopes);
  } catch (...) {
    ereport(WARNING,
            (errcode(ERRCODE_WARNING),
             errmsg("makeMolFormulaText: problems converting molecule to "
                    "sum formula")));
    StringData = "";
  }

  *len = StringData.size();
  return (char *)StringData.c_str();
}

extern "C" const char *MolInchi(CROMol i, const char *opts) {
  std::string inchi = "InChI not available";
#ifdef RDK_BUILD_INCHI_SUPPORT
  const ROMol *im = (ROMol *)i;
  ExtraInchiReturnValues rv;
  try {
    std::string sopts = "/AuxNone /WarnOnEmptyStructure";
    if (strlen(opts)) {
      sopts += std::string(" ") + std::string(opts);
    }
    inchi = MolToInchi(*im, rv, sopts.c_str());
  } catch (MolSanitizeException &e) {
    inchi = "";
    elog(ERROR, "MolInchi: cannot kekulize molecule");
  } catch (...) {
    inchi = "";
    elog(ERROR, "MolInchi: Unknown exception");
  }
#endif
  return strdup(inchi.c_str());
}
extern "C" const char *MolInchiKey(CROMol i, const char *opts) {
  std::string key = "InChI not available";
#ifdef RDK_BUILD_INCHI_SUPPORT
  const ROMol *im = (ROMol *)i;
  ExtraInchiReturnValues rv;
  try {
    std::string sopts = "/AuxNone /WarnOnEmptyStructure";
    if (strlen(opts)) {
      sopts += std::string(" ") + std::string(opts);
    }
    std::string inchi = MolToInchi(*im, rv, sopts.c_str());
    key = InchiToInchiKey(inchi);
  } catch (MolSanitizeException &e) {
    key = "";
    elog(ERROR, "MolInchiKey: cannot kekulize molecule");
  } catch (...) {
    key = "";
    elog(ERROR, "MolInchiKey: Unknown exception");
  }
#endif
  return strdup(key.c_str());
}

extern "C" CROMol MolMurckoScaffold(CROMol i) {
  const ROMol *im = (ROMol *)i;
  ROMol *mol = MurckoDecompose(*im);
  if (mol && !mol->getNumAtoms()) {
    delete mol;
    mol = nullptr;
  } else {
    try {
      MolOps::sanitizeMol(*(RWMol *)mol);
    } catch (...) {
      delete mol;
      mol = nullptr;
    }
  }
  return (CROMol)mol;
}

extern "C" CROMol MolAdjustQueryProperties(CROMol i, const char *params) {
  const ROMol *im = (ROMol *)i;

  MolOps::AdjustQueryParameters p;

  bool includeGenericGroups = false;
  if (params && strlen(params)) {
    std::string pstring(params);
    try {
      MolOps::parseAdjustQueryParametersFromJSON(p, pstring);
    } catch (const ValueErrorException &e) {
      elog(ERROR, "MolAdjustQueryProperties: %s", e.what());
    } catch (...) {
      elog(WARNING,
           "adjustQueryProperties: Invalid argument \'params\' ignored");
    }
    std::istringstream ss;
    ss.str(params);

    boost::property_tree::ptree pt;
    boost::property_tree::read_json(ss, pt);
    includeGenericGroups = pt.get("setGenericQueryFromProperties", false);
  }

  ROMol *mol = nullptr;
  if (includeGenericGroups) {
    mol = GenericGroups::adjustQueryPropertiesWithGenericGroups(*im, &p);
  } else {
    mol = MolOps::adjustQueryProperties(*im, &p);
  }
  return (CROMol)mol;
}

extern "C" char *MolGetSVG(CROMol i, unsigned int w, unsigned int h,
                           const char *legend, const char *params) {
  // SVG routines need an RWMol since they change the
  // molecule as they prepare it for drawing. We don't
  // want a plain SQL function (mol_to_svg) to have
  // unexpected side effects, so take a copy and render
  // (and change) that.
  RWMol input_copy(*(ROMol *)i);

  MolDraw2DUtils::prepareMolForDrawing(input_copy);
  std::string slegend(legend ? legend : "");
  MolDraw2DSVG drawer(w, h);
  if (params && strlen(params)) {
    try {
      MolDraw2DUtils::updateDrawerParamsFromJSON(drawer, params);
    } catch (...) {
      elog(WARNING,
           "adjustQueryProperties: Invalid argument \'params\' ignored");
    }
  }
  drawer.drawMolecule(input_copy, legend);
  drawer.finishDrawing();
  std::string txt = drawer.getDrawingText();
  return strdup(txt.c_str());
}

extern "C" char *ReactionGetSVG(CChemicalReaction i, unsigned int w,
                                unsigned int h, bool highlightByReactant,
                                const char *params) {
  auto *rxn = (ChemicalReaction *)i;

  MolDraw2DSVG drawer(w, h);
  if (params && strlen(params)) {
    try {
      MolDraw2DUtils::updateDrawerParamsFromJSON(drawer, params);
    } catch (...) {
      elog(WARNING,
           "adjustQueryProperties: Invalid argument \'params\' ignored");
    }
  }
  drawer.drawReaction(*rxn, highlightByReactant);
  drawer.finishDrawing();
  std::string txt = drawer.getDrawingText();
  return strdup(txt.c_str());
}

/*******************************************
 *     CBfp transformation                 *
 *******************************************/

extern "C" void freeCBfp(CBfp data) {
  auto *fp = (std::string *)data;
  delete fp;
}

extern "C" CBfp constructCBfp(Bfp *data) {
  std::string *ebv = nullptr;

  try {
    ebv = new std::string(VARDATA(data), VARSIZE(data) - VARHDRSZ);
  } catch (...) {
    elog(ERROR, "constructMolFingerPrint: Unknown exception");
  }

  return (CBfp)ebv;
}

extern "C" Bfp *deconstructCBfp(CBfp data) {
  auto *ebv = (std::string *)data;
  ByteA b;

  try {
    b = *ebv;
  } catch (...) {
    elog(ERROR, "deconstructMolFingerPrint: Unknown exception");
  }

  return b.toByteA();
}

extern "C" BfpSignature *makeBfpSignature(CBfp data) {
  auto *ebv = (std::string *)data;
  int siglen = ebv->size();

  unsigned int varsize = sizeof(BfpSignature) + siglen;
  BfpSignature *res = (BfpSignature *)palloc0(varsize);
  SET_VARSIZE(res, varsize);

  res->weight = bitstringWeight(siglen, (uint8 *)ebv->data());
  memcpy(res->fp, ebv->data(), siglen);

  return res;
}

extern "C" int CBfpSize(CBfp a) {
  auto *ebv = (std::string *)a;
  int numBits = ebv->size() * 8;
  return numBits;
}

extern "C" double calcBitmapTanimotoSml(CBfp a, CBfp b) {
  auto *abv = (std::string *)a;
  auto *bbv = (std::string *)b;
  const auto *afp = (const unsigned char *)abv->c_str();
  const auto *bfp = (const unsigned char *)bbv->c_str();
  /* return CalcBitmapTanimoto(afp, bfp, abv->size()); */
  return bitstringTanimotoSimilarity(abv->size(), (uint8 *)afp, (uint8 *)bfp);
}

extern "C" double calcBitmapDiceSml(CBfp a, CBfp b) {
  auto *abv = (std::string *)a;
  auto *bbv = (std::string *)b;
  const auto *afp = (const unsigned char *)abv->c_str();
  const auto *bfp = (const unsigned char *)bbv->c_str();
  return CalcBitmapDice(afp, bfp, abv->size());
}

double calcBitmapTverskySml(CBfp a, CBfp b, float ca, float cb) {
  auto *abv = (std::string *)a;
  auto *bbv = (std::string *)b;
  const auto *afp = (const unsigned char *)abv->c_str();
  const auto *bfp = (const unsigned char *)bbv->c_str();
  return CalcBitmapTversky(afp, bfp, abv->size(), ca, cb);
}

/*******************************************
 *     CSfp transformation                 *
 *******************************************/

extern "C" void freeCSfp(CSfp data) {
  auto *fp = (SparseFP *)data;
  delete fp;
}

extern "C" CSfp constructCSfp(Sfp *data) {
  SparseFP *ebv = nullptr;

  try {
    ebv = new SparseFP(VARDATA(data), VARSIZE(data) - VARHDRSZ);
  } catch (...) {
    elog(ERROR, "constructMolFingerPrint: Unknown exception");
  }

  return (CSfp)ebv;
}

extern "C" Sfp *deconstructCSfp(CSfp data) {
  auto *ebv = (SparseFP *)data;
  ByteA b;

  try {
    b = ebv->toString();
  } catch (...) {
    elog(ERROR, "deconstructMolFingerPrint: Unknown exception");
  }

  return b.toByteA();
}

extern "C" bytea *makeSfpSignature(CSfp data, int numBits) {
  auto *v = (SparseFP *)data;
  int n, numBytes;
  bytea *res;
  unsigned char *s;
  SparseFP::StorageType::const_iterator iter;

  numBytes = VARHDRSZ + (numBits / 8);
  if ((numBits % 8) != 0) {
    numBytes++;
  }

  res = (bytea *)palloc0(numBytes);
  SET_VARSIZE(res, numBytes);
  s = (unsigned char *)VARDATA(res);

  for (iter = v->getNonzeroElements().begin();
       iter != v->getNonzeroElements().end(); iter++) {
    n = iter->first % numBits;
    s[n / 8] |= 1 << (n % 8);
  }

  return res;
}

extern "C" bytea *makeLowSparseFingerPrint(CSfp data, int numInts) {
  auto *v = (SparseFP *)data;
  int numBytes;
  bytea *res;
  IntRange *s;
  int n;
  SparseFP::StorageType::const_iterator iter;

  numBytes = VARHDRSZ + (numInts * sizeof(IntRange));

  res = (bytea *)palloc0(numBytes);
  SET_VARSIZE(res, numBytes);
  s = (IntRange *)VARDATA(res);

  for (iter = v->getNonzeroElements().begin();
       iter != v->getNonzeroElements().end(); iter++) {
    uint32 iterV = (uint32)iter->second;
    n = iter->first % numInts;

    if (iterV > INTRANGEMAX) {
#if 0
        elog(ERROR, "sparse fingerprint is too big, increase INTRANGEMAX in rdkit.h");
#else
      iterV = INTRANGEMAX;
#endif
    }

    if (s[n].low == 0 || s[n].low > iterV) {
      s[n].low = iterV;
    }
    if (s[n].high < iterV) {
      s[n].high = iterV;
    }
  }

  return res;
}

extern "C" void countOverlapValues(bytea *sign, CSfp data, int numBits,
                                   int *sum, int *overlapSum, int *overlapN) {
  auto *v = (SparseFP *)data;
  SparseFP::StorageType::const_iterator iter;

  *sum = *overlapSum = *overlapN = 0;

  if (sign) {
    unsigned char *s = (unsigned char *)VARDATA(sign);
    int n;

    for (iter = v->getNonzeroElements().begin();
         iter != v->getNonzeroElements().end(); iter++) {
      *sum += iter->second;
      n = iter->first % numBits;
      if (s[n / 8] & (1 << (n % 8))) {
        *overlapSum += iter->second;
        *overlapN += 1;
      }
    }
  } else {
    /* Assume, sign has only true bits */
    for (iter = v->getNonzeroElements().begin();
         iter != v->getNonzeroElements().end(); iter++) {
      *sum += iter->second;
    }

    *overlapSum = *sum;
    *overlapN = v->getNonzeroElements().size();
  }
}

extern "C" void countLowOverlapValues(bytea *sign, CSfp data, int numInts,
                                      int *querySum, int *keySum,
                                      int *overlapUp, int *overlapDown) {
  auto *v = (SparseFP *)data;
  SparseFP::StorageType::const_iterator iter;
  IntRange *s = (IntRange *)VARDATA(sign);
  int n;

  *querySum = *keySum = *overlapUp = *overlapDown = 0;

  for (iter = v->getNonzeroElements().begin();
       iter != v->getNonzeroElements().end(); iter++) {
    *querySum += iter->second;
    n = iter->first % numInts;
    if (s[n].low == 0) {
      Assert(s[n].high == 0);
      continue;
    }

    *overlapDown += Min(s[n].low, (uint32)iter->second);
    *overlapUp += Min(s[n].high, (uint32)iter->second);
  }

  Assert(*overlapDown <= *overlapUp);

  for (n = 0; n < numInts; n++) {
    *keySum += s[n].low;
    if (s[n].low != s[n].high) {
      *keySum += s[n].high;
    } /* there is at least two key mapped into current
                                    backet */
  }

  Assert(*overlapUp <= *keySum);
}

extern "C" double calcSparseTanimotoSml(CSfp a, CSfp b) {
  double res = -1.0;

  /*
   * Nsame / (Na + Nb - Nsame)
   */

  try {
    res = TanimotoSimilarity(*(SparseFP *)a, *(SparseFP *)b);
  } catch (ValueErrorException &e) {
    elog(ERROR, "TanimotoSimilarity: %s", e.what());
  } catch (...) {
    elog(ERROR, "calcSparseTanimotoSml: Unknown exception");
  }

  return res;
}

extern "C" double calcSparseDiceSml(CSfp a, CSfp b) {
  double res = -1.0;

  /*
   * 2 * Nsame / (Na + Nb)
   */

  try {
    res = DiceSimilarity(*(SparseFP *)a, *(SparseFP *)b);
  } catch (ValueErrorException &e) {
    elog(ERROR, "DiceSimilarity: %s", e.what());
  } catch (...) {
    elog(ERROR, "calcSparseDiceSml: Unknown exception");
  }

  return res;
}

extern "C" double calcSparseStringDiceSml(const char *a, unsigned int,
                                          const char *b, unsigned int) {
  const auto *t1 = (const unsigned char *)a;
  const auto *t2 = (const unsigned char *)b;

  std::uint32_t tmp;
  tmp = *(reinterpret_cast<const std::uint32_t *>(t1));
  t1 += sizeof(std::uint32_t);
  if (tmp != (std::uint32_t)ci_SPARSEINTVECT_VERSION) {
    elog(ERROR, "calcSparseStringDiceSml: could not convert argument 1");
  }
  tmp = *(reinterpret_cast<const std::uint32_t *>(t2));
  t2 += sizeof(std::uint32_t);
  if (tmp != (std::uint32_t)ci_SPARSEINTVECT_VERSION) {
    elog(ERROR, "calcSparseStringDiceSml: could not convert argument 2");
  }

  // check the element size:
  tmp = *(reinterpret_cast<const std::uint32_t *>(t1));
  t1 += sizeof(std::uint32_t);
  if (tmp != sizeof(std::uint32_t)) {
    elog(ERROR,
         "calcSparseStringDiceSml: could not convert argument 1 -> uint32_t");
  }
  tmp = *(reinterpret_cast<const std::uint32_t *>(t2));
  t2 += sizeof(std::uint32_t);
  if (tmp != sizeof(std::uint32_t)) {
    elog(ERROR,
         "calcSparseStringDiceSml: could not convert argument 2 -> uint32_t");
  }

  double res = 0.;
  // start reading:
  std::uint32_t len1, len2;
  len1 = *(reinterpret_cast<const std::uint32_t *>(t1));
  t1 += sizeof(std::uint32_t);
  len2 = *(reinterpret_cast<const std::uint32_t *>(t2));
  t2 += sizeof(std::uint32_t);
  if (len1 != len2) {
    elog(ERROR, "attempt to compare fingerprints of different length");
  }

  std::uint32_t nElem1, nElem2;
  nElem1 = *(reinterpret_cast<const std::uint32_t *>(t1));
  t1 += sizeof(std::uint32_t);
  nElem2 = *(reinterpret_cast<const std::uint32_t *>(t2));
  t2 += sizeof(std::uint32_t);

  if (!nElem1 || !nElem2) {
    return 0.0;
  }

  double v1Sum = 0, v2Sum = 0, numer = 0;
  std::uint32_t idx1 = 0;
  std::int32_t v1;
  std::uint32_t idx2 = 0;
  std::int32_t v2;
  idx1 = *(reinterpret_cast<const std::uint32_t *>(t1));
  t1 += sizeof(std::uint32_t);
  v1 = *(reinterpret_cast<const std::int32_t *>(t1));
  t1 += sizeof(std::int32_t);
  nElem1--;
  v1Sum += v1;

  idx2 = *(reinterpret_cast<const std::uint32_t *>(t2));
  t2 += sizeof(std::uint32_t);
  v2 = *(reinterpret_cast<const std::int32_t *>(t2));
  t2 += sizeof(std::int32_t);
  nElem2--;
  v2Sum += v2;

  while (1) {
    while (nElem2 && idx2 < idx1) {
      idx2 = *(reinterpret_cast<const std::uint32_t *>(t2));
      t2 += sizeof(std::uint32_t);
      v2 = *(reinterpret_cast<const std::int32_t *>(t2));
      t2 += sizeof(std::int32_t);
      nElem2--;
      v2Sum += v2;
    }
    if (idx2 == idx1) {
      // std::cerr<<"   --- "<<idx1<<" "<<v1<<" - "<<idx2<<" "<<v2<<std::endl;
      numer += std::min(v1, v2);
    }
    if (nElem1) {
      idx1 = *(reinterpret_cast<const std::uint32_t *>(t1));
      t1 += sizeof(std::uint32_t);
      v1 = *(reinterpret_cast<const std::int32_t *>(t1));
      t1 += sizeof(std::int32_t);
      nElem1--;
      v1Sum += v1;
    } else {
      break;
    }
  }
  while (nElem2) {
    idx2 = *(reinterpret_cast<const std::uint32_t *>(t2));
    t2 += sizeof(std::uint32_t);
    v2 = *(reinterpret_cast<const std::int32_t *>(t2));
    t2 += sizeof(std::int32_t);
    nElem2--;
    v2Sum += v2;
  }
  double denom = v1Sum + v2Sum;
  if (fabs(denom) < 1e-6) {
    res = 0.0;
  } else {
    res = 2. * numer / denom;
  }

  return res;
}

extern "C" bool calcSparseStringAllValsGT(const char *a, unsigned int,
                                          int tgt) {
  const auto *t1 = (const unsigned char *)a;

  std::uint32_t tmp;
  tmp = *(reinterpret_cast<const std::uint32_t *>(t1));
  t1 += sizeof(std::uint32_t);
  if (tmp != (std::uint32_t)ci_SPARSEINTVECT_VERSION) {
    elog(ERROR, "calcSparseStringAllValsGT: could not convert argument 1");
  }
  // check the element size:
  tmp = *(reinterpret_cast<const std::uint32_t *>(t1));
  t1 += sizeof(std::uint32_t);
  if (tmp != sizeof(std::uint32_t)) {
    elog(ERROR,
         "calcSparseStringAllValsGT: could not convert argument 1 -> "
         "uint32_t");
  }

  // std::uint32_t len1;
  // len1 = *(reinterpret_cast<const std::uint32_t *>(t1));
  t1 += sizeof(std::uint32_t);

  std::uint32_t nElem1;
  nElem1 = *(reinterpret_cast<const std::uint32_t *>(t1));
  t1 += sizeof(std::uint32_t);

  while (nElem1) {
    --nElem1;
    // skip the index:
    t1 += sizeof(std::uint32_t);
    std::int32_t v1 = *(reinterpret_cast<const std::int32_t *>(t1));
    t1 += sizeof(std::int32_t);

    if (v1 <= tgt) {
      return false;
    }
  }
  return true;
}
extern "C" bool calcSparseStringAllValsLT(const char *a, unsigned int,
                                          int tgt) {
  const auto *t1 = (const unsigned char *)a;

  std::uint32_t tmp;
  tmp = *(reinterpret_cast<const std::uint32_t *>(t1));
  t1 += sizeof(std::uint32_t);
  if (tmp != (std::uint32_t)ci_SPARSEINTVECT_VERSION) {
    elog(ERROR, "calcSparseStringAllValsGT: could not convert argument 1");
  }
  // check the element size:
  tmp = *(reinterpret_cast<const std::uint32_t *>(t1));
  t1 += sizeof(std::uint32_t);
  if (tmp != sizeof(std::uint32_t)) {
    elog(ERROR,
         "calcSparseStringAllValsGT: could not convert argument 1 -> "
         "uint32_t");
  }

  // std::uint32_t len1;
  // len1 = *(reinterpret_cast<const std::uint32_t *>(t1));
  t1 += sizeof(std::uint32_t);

  std::uint32_t nElem1;
  nElem1 = *(reinterpret_cast<const std::uint32_t *>(t1));
  t1 += sizeof(std::uint32_t);

  while (nElem1) {
    --nElem1;
    // skip the index:
    t1 += sizeof(std::uint32_t);
    std::int32_t v1 = *(reinterpret_cast<const std::int32_t *>(t1));
    t1 += sizeof(std::int32_t);

    if (v1 >= tgt) {
      return false;
    }
  }
  return true;
}

extern "C" CSfp addSFP(CSfp a, CSfp b) {
  SparseFP *res = nullptr;
  try {
    SparseFP tmp = (*(SparseFP *)a + *(SparseFP *)b);
    res = (SparseFP *)new SparseFP(tmp);
  } catch (...) {
    elog(ERROR, "addSFP: Unknown exception");
  }
  return (CSfp)res;
}

extern "C" CSfp subtractSFP(CSfp a, CSfp b) {
  SparseFP *res = nullptr;
  try {
    SparseFP tmp = (*(SparseFP *)a - *(SparseFP *)b);
    res = (SparseFP *)new SparseFP(tmp);
  } catch (...) {
    elog(ERROR, "addSFP: Unknown exception");
  }
  return (CSfp)res;
}

/*
 * Mol -> fp
 */
extern "C" CBfp makeLayeredBFP(CROMol data) {
  auto *mol = (ROMol *)data;
  ExplicitBitVect *res = nullptr;

  try {
    res = RDKit::LayeredFingerprintMol(*mol, 0xFFFFFFFF, 1, 7,
                                       getLayeredFpSize());
  } catch (...) {
    elog(ERROR, "makeLayeredBFP: Unknown exception");
    if (res) {
      delete res;
    }
    res = nullptr;
  }
  if (res) {
    std::string *sres = new std::string(BitVectToBinaryText(*res));
    delete res;
    return (CBfp)sres;
  } else {
    return nullptr;
  }
}

extern "C" CBfp makeRDKitBFP(CROMol data) {
  auto *mol = (ROMol *)data;
  ExplicitBitVect *res = nullptr;

  try {
    res = RDKit::RDKFingerprintMol(*mol, 1, 6, getRDKitFpSize(), 2);
  } catch (...) {
    elog(ERROR, "makeRDKitBFP: Unknown exception");
    if (res) {
      delete res;
    }
    res = nullptr;
  }

  if (res) {
    std::string *sres = new std::string(BitVectToBinaryText(*res));
    delete res;
    return (CBfp)sres;
  } else {
    return nullptr;
  }
}

extern "C" CSfp makeMorganSFP(CROMol data, int radius) {
  auto *mol = (ROMol *)data;
  SparseFP *res = nullptr;
  std::vector<std::uint32_t> invars(mol->getNumAtoms());
  try {
    RDKit::MorganFingerprints::getConnectivityInvariants(*mol, invars, true);
    res = (SparseFP *)RDKit::MorganFingerprints::getFingerprint(*mol, radius,
                                                                &invars);
  } catch (...) {
    elog(ERROR, "makeMorganSFP: Unknown exception");
  }

  return (CSfp)res;
}

extern "C" CBfp makeMorganBFP(CROMol data, int radius) {
  auto *mol = (ROMol *)data;
  ExplicitBitVect *res = nullptr;
  std::vector<std::uint32_t> invars(mol->getNumAtoms());
  try {
    RDKit::MorganFingerprints::getConnectivityInvariants(*mol, invars, true);
    res = RDKit::MorganFingerprints::getFingerprintAsBitVect(
        *mol, radius, getMorganFpSize(), &invars);
  } catch (...) {
    elog(ERROR, "makeMorganBFP: Unknown exception");
  }

  if (res) {
    std::string *sres = new std::string(BitVectToBinaryText(*res));
    delete res;
    return (CBfp)sres;
  } else {
    return nullptr;
  }
}

extern "C" CSfp makeFeatMorganSFP(CROMol data, int radius) {
  auto *mol = (ROMol *)data;
  SparseFP *res = nullptr;
  std::vector<std::uint32_t> invars(mol->getNumAtoms());
  try {
    RDKit::MorganFingerprints::getFeatureInvariants(*mol, invars);
    res = (SparseFP *)RDKit::MorganFingerprints::getFingerprint(*mol, radius,
                                                                &invars);
  } catch (...) {
    elog(ERROR, "makeMorganSFP: Unknown exception");
  }

  return (CSfp)res;
}

extern "C" CBfp makeFeatMorganBFP(CROMol data, int radius) {
  auto *mol = (ROMol *)data;
  ExplicitBitVect *res = nullptr;
  std::vector<std::uint32_t> invars(mol->getNumAtoms());
  try {
    RDKit::MorganFingerprints::getFeatureInvariants(*mol, invars);
    res = RDKit::MorganFingerprints::getFingerprintAsBitVect(
        *mol, radius, getFeatMorganFpSize(), &invars);
  } catch (...) {
    elog(ERROR, "makeMorganBFP: Unknown exception");
  }

  if (res) {
    std::string *sres = new std::string(BitVectToBinaryText(*res));
    delete res;
    return (CBfp)sres;
  } else {
    return nullptr;
  }
}

extern "C" CSfp makeAtomPairSFP(CROMol data) {
  auto *mol = (ROMol *)data;
  SparseFP *res = nullptr;
#ifdef UNHASHED_PAIR_FPS
  try {
    SparseIntVect<std::int32_t> *afp =
        RDKit::AtomPairs::getAtomPairFingerprint(*mol);
    res = new SparseFP(1 << RDKit::AtomPairs::numAtomPairFingerprintBits);
    for (SparseIntVect<std::int32_t>::StorageType::const_iterator iter =
             afp->getNonzeroElements().begin();
         iter != afp->getNonzeroElements().end(); ++iter) {
      res->setVal(iter->first, iter->second);
    }
    delete afp;
  } catch (...) {
    elog(ERROR, "makeAtomPairSFP: Unknown exception");
  }
#else
  try {
    SparseIntVect<std::int32_t> *afp =
        RDKit::AtomPairs::getHashedAtomPairFingerprint(
            *mol, getHashedAtomPairFpSize());
    res = new SparseFP(getHashedAtomPairFpSize());
    for (const auto &iter : afp->getNonzeroElements()) {
      res->setVal(iter.first, iter.second);
    }
    delete afp;
  } catch (...) {
    elog(ERROR, "makeAtomPairSFP: Unknown exception");
  }
#endif
  return (CSfp)res;
}

extern "C" CSfp makeTopologicalTorsionSFP(CROMol data) {
  auto *mol = (ROMol *)data;
  SparseFP *res = nullptr;

#ifdef UNHASHED_PAIR_FPS
  try {
    SparseIntVect<boost::int64_t> *afp =
        RDKit::AtomPairs::getHashedTopologicalTorsionFingerprint(
            *mol, boost::integer_traits<std::uint32_t>::const_max);
    res = new SparseFP(boost::integer_traits<std::uint32_t>::const_max);
    for (SparseIntVect<boost::int64_t>::StorageType::const_iterator iter =
             afp->getNonzeroElements().begin();
         iter != afp->getNonzeroElements().end(); ++iter) {
      res->setVal(iter->first, iter->second);
    }
    delete afp;
  } catch (...) {
    elog(ERROR, "makeTopologicalTorsionSFP: Unknown exception");
  }
#else
  try {
    SparseIntVect<boost::int64_t> *afp =
        RDKit::AtomPairs::getHashedTopologicalTorsionFingerprint(
            *mol, getHashedTorsionFpSize());
    res = new SparseFP(getHashedTorsionFpSize());
    for (const auto &iter : afp->getNonzeroElements()) {
      res->setVal(iter.first, iter.second);
    }
    delete afp;
  } catch (...) {
    elog(ERROR, "makeTopologicalTorsionSFP: Unknown exception");
  }
#endif
  return (CSfp)res;
}

extern "C" CBfp makeAtomPairBFP(CROMol data) {
  auto *mol = (ROMol *)data;
  ExplicitBitVect *res = nullptr;
  try {
    res = RDKit::AtomPairs::getHashedAtomPairFingerprintAsBitVect(
        *mol, getHashedAtomPairFpSize());
  } catch (...) {
    elog(ERROR, "makeAtomPairBFP: Unknown exception");
  }
  if (res) {
    std::string *sres = new std::string(BitVectToBinaryText(*res));
    delete res;
    return (CBfp)sres;
  } else {
    return nullptr;
  }
}

extern "C" CBfp makeTopologicalTorsionBFP(CROMol data) {
  auto *mol = (ROMol *)data;
  ExplicitBitVect *res = nullptr;
  try {
    res = RDKit::AtomPairs::getHashedTopologicalTorsionFingerprintAsBitVect(
        *mol, getHashedTorsionFpSize());
  } catch (...) {
    elog(ERROR, "makeTopologicalTorsionBFP: Unknown exception");
  }
  if (res) {
    std::string *sres = new std::string(BitVectToBinaryText(*res));
    delete res;
    return (CBfp)sres;
  } else {
    return nullptr;
  }
}

extern "C" CBfp makeMACCSBFP(CROMol data) {
  auto *mol = (ROMol *)data;
  ExplicitBitVect *res = nullptr;
  try {
    res = RDKit::MACCSFingerprints::getFingerprintAsBitVect(*mol);
  } catch (...) {
    elog(ERROR, "makeMACCSBFP: Unknown exception");
  }
  if (res) {
    std::string *sres = new std::string(BitVectToBinaryText(*res));
    delete res;
    return (CBfp)sres;
  } else {
    return nullptr;
  }
}

extern "C" CBfp makeAvalonBFP(CROMol data, bool isQuery,
                              unsigned int bitFlags) {
#ifdef RDK_BUILD_AVALON_SUPPORT
  auto *mol = (ROMol *)data;
  ExplicitBitVect *res = nullptr;
  try {
    res = new ExplicitBitVect(getAvalonFpSize());
    AvalonTools::getAvalonFP(*mol, *res, getAvalonFpSize(), isQuery, true,
                             bitFlags);
  } catch (...) {
    elog(ERROR, "makeAvalonBFP: Unknown exception");
  }

  if (res) {
    std::string *sres = new std::string(BitVectToBinaryText(*res));
    delete res;
    return (CBfp)sres;
  } else {
    return nullptr;
  }
#else
  elog(ERROR, "Avalon support not enabled");
  return NULL;
#endif
}

/* chemical reactions */

extern "C" void freeChemReaction(CChemicalReaction data) {
  auto *rxn = (ChemicalReaction *)data;
  delete rxn;
}

extern "C" CChemicalReaction constructChemReact(Reaction *data) {
  auto *rxn = new ChemicalReaction();

  try {
    ByteA b(data);
    ReactionPickler::reactionFromPickle(b, rxn);
  } catch (ReactionPicklerException &e) {
    elog(ERROR, "reactionFromPickle: %s", e.what());
  } catch (...) {
    elog(ERROR, "constructChemReact: Unknown exception");
  }

  return (CChemicalReaction)rxn;
}

extern "C" Reaction *deconstructChemReact(CChemicalReaction data) {
  auto *rxn = (ChemicalReaction *)data;
  ByteA b;

  try {
    ReactionPickler::pickleReaction(rxn, b);
  } catch (ReactionPicklerException &e) {
    elog(ERROR, "pickleReaction: %s", e.what());
  } catch (...) {
    elog(ERROR, "deconstructChemReact: Unknown exception");
  }

  return (Reaction *)b.toByteA();
}

extern "C" CChemicalReaction parseChemReactText(char *data, bool asSmarts,
                                                bool warnOnFail) {
  ChemicalReaction *rxn = nullptr;

  try {
    if (asSmarts) {
      rxn = RxnSmartsToChemicalReaction(data);
    } else {
      rxn = RxnSmartsToChemicalReaction(data, nullptr, true);
    }
    if (getInitReaction()) {
      rxn->initReactantMatchers();
    }
    if (getMoveUnmappedReactantsToAgents() && hasReactionAtomMapping(*rxn)) {
      rxn->removeUnmappedReactantTemplates(getThresholdUnmappedReactantAtoms());
    }
  } catch (...) {
    rxn = nullptr;
  }
  if (rxn == nullptr) {
    if (warnOnFail) {
      ereport(WARNING,
              (errcode(ERRCODE_WARNING),
               errmsg("could not create chemical reaction from SMILES '%s'",
                      data)));
    } else {
      ereport(ERROR,
              (errcode(ERRCODE_DATA_EXCEPTION),
               errmsg("could not create chemical reaction  from SMILES '%s'",
                      data)));
    }
  }

  return (CChemicalReaction)rxn;
}

extern "C" CChemicalReaction parseChemReactBlob(char *data, int len) {
  ChemicalReaction *rxn = nullptr;

  try {
    string binStr(data, len);
    rxn = new ChemicalReaction(binStr);
    if (getInitReaction()) {
      rxn->initReactantMatchers();
    }
    if (getMoveUnmappedReactantsToAgents() && hasReactionAtomMapping(*rxn)) {
      rxn->removeUnmappedReactantTemplates(getThresholdUnmappedReactantAtoms());
    }
  } catch (...) {
    ereport(ERROR,
            (errcode(ERRCODE_DATA_EXCEPTION),
             errmsg("problem generating chemical reaction from blob data")));
  }
  if (rxn == nullptr) {
    ereport(ERROR, (errcode(ERRCODE_DATA_EXCEPTION),
                    errmsg("blob data could not be parsed")));
  }

  return (CChemicalReaction)rxn;
}

extern "C" char *makeChemReactText(CChemicalReaction data, int *len,
                                   bool asSmarts) {
  auto *rxn = (ChemicalReaction *)data;

  try {
    if (!asSmarts) {
      StringData = ChemicalReactionToRxnSmiles(*rxn);
    } else {
      StringData = ChemicalReactionToRxnSmarts(*rxn);
    }
  } catch (...) {
    ereport(WARNING, (errcode(ERRCODE_WARNING),
                      errmsg("makeChemReactText: problems converting chemical "
                             "reaction  to SMILES/SMARTS")));
    StringData = "";
  }

  *len = StringData.size();
  return (char *)StringData.c_str();
}

extern "C" char *makeChemReactBlob(CChemicalReaction data, int *len) {
  auto *rxn = (ChemicalReaction *)data;
  StringData.clear();
  try {
    ReactionPickler::pickleReaction(*rxn, StringData);
  } catch (...) {
    elog(ERROR, "makeChemReactBlob: Unknown exception");
  }

  *len = StringData.size();
  return (char *)StringData.data();
}

extern "C" CChemicalReaction parseChemReactCTAB(char *data, bool warnOnFail) {
  ChemicalReaction *rxn = nullptr;

  try {
    rxn = RxnBlockToChemicalReaction(data);
    if (getInitReaction()) {
      rxn->initReactantMatchers();
    }
    if (getMoveUnmappedReactantsToAgents() && hasReactionAtomMapping(*rxn)) {
      rxn->removeUnmappedReactantTemplates(getThresholdUnmappedReactantAtoms());
    }
  } catch (...) {
    rxn = nullptr;
  }
  if (rxn == nullptr) {
    if (warnOnFail) {
      ereport(WARNING,
              (errcode(ERRCODE_WARNING),
               errmsg("could not create reaction from CTAB '%s'", data)));

    } else {
      ereport(ERROR,
              (errcode(ERRCODE_DATA_EXCEPTION),
               errmsg("could not create reaction from CTAB '%s'", data)));
    }
  }

  return (CChemicalReaction)rxn;
}

extern "C" char *makeCTABChemReact(CChemicalReaction data, int *len) {
  auto *rxn = (ChemicalReaction *)data;

  try {
    StringData = ChemicalReactionToRxnBlock(*rxn);
  } catch (...) {
    ereport(
        WARNING,
        (errcode(ERRCODE_WARNING),
         errmsg("makeCTABChemReact: problems converting reaction to CTAB")));
    StringData = "";
  }

  *len = StringData.size();
  return (char *)StringData.c_str();
}

extern "C" int ChemReactNumReactants(CChemicalReaction crxn) {
  const ChemicalReaction *rxn = (ChemicalReaction *)crxn;
  return rxn->getNumReactantTemplates();
}

extern "C" int ChemReactNumProducts(CChemicalReaction crxn) {
  const ChemicalReaction *rxn = (ChemicalReaction *)crxn;
  return rxn->getNumProductTemplates();
}

extern "C" int ChemReactNumAgents(CChemicalReaction crxn) {
  const ChemicalReaction *rxn = (ChemicalReaction *)crxn;
  return rxn->getNumAgentTemplates();
}

extern "C" bytea *makeReactionSign(CChemicalReaction data) {
  auto *rxn = (ChemicalReaction *)data;
  ExplicitBitVect *res = nullptr;
  bytea *ret = nullptr;

  try {
    RDKit::ReactionFingerprintParams params;
    params.fpType = static_cast<FingerprintType>(getReactionSubstructFpType());
    params.fpSize = getReactionSubstructFpSize();
    params.includeAgents = (!getIgnoreReactionAgents());
    params.bitRatioAgents = getReactionStructuralFPAgentBitRatio();
    res = RDKit::StructuralFingerprintChemReaction(*rxn, params);

    if (res) {
      std::string sres = BitVectToBinaryText(*res);

      unsigned int varsize = VARHDRSZ + sres.size();
      ret = (bytea *)palloc0(varsize);
      memcpy(VARDATA(ret), sres.data(), sres.size());
      SET_VARSIZE(ret, varsize);

      delete res;
      res = nullptr;
    }
  } catch (...) {
    elog(ERROR, "makeReactionSign: Unknown exception");
    if (res) {
      delete res;
    }
  }
  return ret;
}

extern "C" int ReactionSubstruct(CChemicalReaction rxn,
                                 CChemicalReaction rxn2) {
  auto *rxnm = (ChemicalReaction *)rxn;
  auto *rxn2m = (ChemicalReaction *)rxn2;

  /* Reaction search */
  if (rxn2m->getNumReactantTemplates() != 0 &&
      rxn2m->getNumProductTemplates() != 0) {
    return hasReactionSubstructMatch(*rxnm, *rxn2m,
                                     (!getIgnoreReactionAgents()));
  }
  /* Product search */
  if (rxn2m->getNumReactantTemplates() == 0 &&
      rxn2m->getNumProductTemplates() != 0) {
    if (rxn2m->getNumAgentTemplates() != 0 && !getIgnoreReactionAgents()) {
      return (hasProductTemplateSubstructMatch(*rxnm, *rxn2m) &&
              hasAgentTemplateSubstructMatch(*rxnm, *rxn2m));
    }
    return hasProductTemplateSubstructMatch(*rxnm, *rxn2m);
  }
  /* Reactant search */
  if (rxn2m->getNumReactantTemplates() != 0 &&
      rxn2m->getNumProductTemplates() == 0) {
    if (rxn2m->getNumAgentTemplates() != 0 && !getIgnoreReactionAgents()) {
      return (hasReactantTemplateSubstructMatch(*rxnm, *rxn2m) &&
              hasAgentTemplateSubstructMatch(*rxnm, *rxn2m));
    }
    return hasReactantTemplateSubstructMatch(*rxnm, *rxn2m);
  }
  /* Agent search */
  if (rxn2m->getNumReactantTemplates() == 0 &&
      rxn2m->getNumProductTemplates() == 0 &&
      rxn2m->getNumAgentTemplates() != 0) {
    return hasAgentTemplateSubstructMatch(*rxnm, *rxn2m);
  }

  return false;
}

extern "C" int ReactionSubstructFP(CChemicalReaction rxn,
                                   CChemicalReaction rxnquery) {
  auto *rxnm = (ChemicalReaction *)rxn;
  auto *rxnqm = (ChemicalReaction *)rxnquery;

  RDKit::ReactionFingerprintParams params;
  params.fpType = static_cast<FingerprintType>(getReactionSubstructFpType());
  params.fpSize = getReactionSubstructFpSize();
  params.includeAgents = (!getIgnoreReactionAgents());
  params.bitRatioAgents = getReactionStructuralFPAgentBitRatio();

  ExplicitBitVect *fp1 = StructuralFingerprintChemReaction(*rxnm, params);
  ExplicitBitVect *fp2 = StructuralFingerprintChemReaction(*rxnqm, params);

  if (fp1->getNumOnBits() < fp2->getNumOnBits()) {
    return false;
  }
  for (unsigned i = 0; i < fp1->getNumBits(); i++) {
    if ((fp1->getBit(i) & fp2->getBit(i)) != fp2->getBit(i)) {
      return false;
    }
  }
  return true;
}

// some helper functions in anonymous namespace
namespace {

struct MoleculeDescriptors {
  MoleculeDescriptors() {}
  unsigned nAtoms{0};
  unsigned nBonds{0};
  unsigned nRings{0};
  double MW{0.0};
};

MoleculeDescriptors *calcMolecularDescriptorsReaction(
    RDKit::ChemicalReaction *rxn, RDKit::ReactionMoleculeType t) {
  auto *des = new MoleculeDescriptors();
  auto begin = getStartIterator(*rxn, t);
  auto end = getEndIterator(*rxn, t);
  for (; begin != end; ++begin) {
    des->nAtoms += begin->get()->getNumHeavyAtoms();
    des->nBonds += begin->get()->getNumBonds(true);
    des->MW = RDKit::Descriptors::calcAMW(*begin->get(), true);
    if (!begin->get()->getRingInfo()->isInitialized()) {
      begin->get()->updatePropertyCache();
      RDKit::MolOps::findSSSR(*begin->get());
    }
    des->nRings += begin->get()->getRingInfo()->numRings();
  }
  return des;
}

int compareMolDescriptors(const MoleculeDescriptors &md1,
                          const MoleculeDescriptors &md2) {
  int res = md1.nAtoms - md2.nAtoms;
  if (res) {
    return res;
  }
  res = md1.nBonds - md2.nBonds;
  if (res) {
    return res;
  }
  res = md1.nRings - md2.nRings;
  if (res) {
    return res;
  }
  res = int(md1.MW - md2.MW);
  if (res) {
    return res;
  }
  return 0;
}
}  // namespace

extern "C" int reactioncmp(CChemicalReaction rxn, CChemicalReaction rxn2) {
  auto *rxnm = (ChemicalReaction *)rxn;
  auto *rxn2m = (ChemicalReaction *)rxn2;

  if (!rxnm) {
    if (!rxn2m) {
      return 0;
    }
    return -1;
  }
  if (!rxn2m) {
    return 1;
  }

  int res = rxnm->getNumReactantTemplates() - rxn2m->getNumReactantTemplates();
  if (res) {
    return res;
  }
  res = rxnm->getNumProductTemplates() - rxn2m->getNumProductTemplates();
  if (res) {
    return res;
  }
  if (!getIgnoreReactionAgents()) {
    res = rxnm->getNumAgentTemplates() - rxn2m->getNumAgentTemplates();
    if (res) {
      return res;
    }
  }

  MoleculeDescriptors *rxn_react =
      calcMolecularDescriptorsReaction(rxnm, Reactant);
  MoleculeDescriptors *rxn2_react =
      calcMolecularDescriptorsReaction(rxn2m, Reactant);
  res = compareMolDescriptors(*rxn_react, *rxn2_react);
  delete (rxn_react);
  delete (rxn2_react);
  if (res) {
    return res;
  }
  MoleculeDescriptors *rxn_product =
      calcMolecularDescriptorsReaction(rxnm, Product);
  MoleculeDescriptors *rxn2_product =
      calcMolecularDescriptorsReaction(rxn2m, Product);
  res = compareMolDescriptors(*rxn_product, *rxn2_product);
  delete (rxn_product);
  delete (rxn2_product);
  if (res) {
    return res;
  }
  if (!getIgnoreReactionAgents()) {
    MoleculeDescriptors *rxn_agent =
        calcMolecularDescriptorsReaction(rxnm, Agent);
    MoleculeDescriptors *rxn2_agent =
        calcMolecularDescriptorsReaction(rxn2m, Agent);
    res = compareMolDescriptors(*rxn_agent, *rxn2_agent);
    delete (rxn_agent);
    delete (rxn2_agent);
    if (res) {
      return res;
    }
  }

  RDKit::MatchVectType matchVect;
  if (hasReactionSubstructMatch(*rxnm, *rxn2m, (!getIgnoreReactionAgents()))) {
    return 0;
  }
  return -1;
}

extern "C" CSfp makeReactionDifferenceSFP(CChemicalReaction data, int size,
                                          int fpType) {
  auto *rxn = (ChemicalReaction *)data;
  SparseFP *res = nullptr;

  try {
    if (fpType > 3 || fpType < 1) {
      elog(ERROR, "makeReactionDifferenceSFP: Unknown Fingerprint type");
    }
    RDKit::ReactionFingerprintParams params;
    params.fpType = static_cast<FingerprintType>(fpType);
    params.fpSize = size;
    params.includeAgents = (!getIgnoreReactionAgents());
    params.agentWeight = getReactionDifferenceFPWeightAgents();
    params.nonAgentWeight = getReactionDifferenceFPWeightNonagents();
    res = (SparseFP *)RDKit::DifferenceFingerprintChemReaction(*rxn, params);
  } catch (...) {
    elog(ERROR, "makeReactionDifferenceSFP: Unknown exception");
  }
  return (CSfp)res;
}

extern "C" CBfp makeReactionBFP(CChemicalReaction data, int size, int fpType) {
  auto *rxn = (ChemicalReaction *)data;
  ExplicitBitVect *res = nullptr;

  try {
    if (fpType > 5 || fpType < 1) {
      elog(ERROR, "makeReactionBFP: Unknown Fingerprint type");
    }
    RDKit::ReactionFingerprintParams params;
    params.fpType = static_cast<FingerprintType>(fpType);
    params.fpSize = size;
    params.includeAgents = (!getIgnoreReactionAgents());
    params.bitRatioAgents = getReactionStructuralFPAgentBitRatio();
    res = (ExplicitBitVect *)RDKit::StructuralFingerprintChemReaction(*rxn,
                                                                      params);
  } catch (...) {
    elog(ERROR, "makeReactionBFP: Unknown exception");
  }

  if (res) {
    std::string *sres = new std::string(BitVectToBinaryText(*res));
    delete res;
    return (CBfp)sres;
  } else {
    return nullptr;
  }
}

extern "C" char *computeNMMolHash(CROMol data, const char *which) {
  RWMol mol(*(ROMol *)data);

  RDKit::MolHash::HashFunction func =
      RDKit::MolHash::HashFunction::AnonymousGraph;
  if (!strcmp(which, "AnonymousGraph")) {
    func = RDKit::MolHash::HashFunction::AnonymousGraph;
  } else if (!strcmp(which, "ElementGraph")) {
    func = RDKit::MolHash::HashFunction::ElementGraph;
  } else if (!strcmp(which, "CanonicalSmiles")) {
    func = RDKit::MolHash::HashFunction::CanonicalSmiles;
  } else if (!strcmp(which, "MurckoScaffold")) {
    func = RDKit::MolHash::HashFunction::MurckoScaffold;
  } else if (!strcmp(which, "ExtendedMurcko")) {
    func = RDKit::MolHash::HashFunction::ExtendedMurcko;
  } else if (!strcmp(which, "MolFormula")) {
    func = RDKit::MolHash::HashFunction::MolFormula;
  } else if (!strcmp(which, "AtomBondCounts")) {
    func = RDKit::MolHash::HashFunction::AtomBondCounts;
  } else if (!strcmp(which, "DegreeVector")) {
    func = RDKit::MolHash::HashFunction::DegreeVector;
  } else if (!strcmp(which, "Mesomer")) {
    func = RDKit::MolHash::HashFunction::Mesomer;
  } else if (!strcmp(which, "HetAtomTautomer")) {
    func = RDKit::MolHash::HashFunction::HetAtomTautomer;
  } else if (!strcmp(which, "HetAtomTautomerv2")) {
    func = RDKit::MolHash::HashFunction::HetAtomTautomerv2;
  } else if (!strcmp(which, "HetAtomProtomer")) {
    func = RDKit::MolHash::HashFunction::HetAtomProtomer;
  } else if (!strcmp(which, "RedoxPair")) {
    func = RDKit::MolHash::HashFunction::RedoxPair;
  } else if (!strcmp(which, "Regioisomer")) {
    func = RDKit::MolHash::HashFunction::Regioisomer;
  } else if (!strcmp(which, "NetCharge")) {
    func = RDKit::MolHash::HashFunction::NetCharge;
  } else if (!strcmp(which, "SmallWorldIndexBR")) {
    func = RDKit::MolHash::HashFunction::SmallWorldIndexBR;
  } else if (!strcmp(which, "SmallWorldIndexBRL")) {
    func = RDKit::MolHash::HashFunction::SmallWorldIndexBRL;
  } else if (!strcmp(which, "ArthorSubstructureOrder")) {
    func = RDKit::MolHash::HashFunction::ArthorSubstructureOrder;
  } else {
    ereport(
        WARNING,
        (errcode(ERRCODE_WARNING),
         errmsg(
             "computeNMMolHash: hash %s not recognized, using AnonymousGraph",
             which)));
  }

  string text;
  try {
    text = RDKit::MolHash::MolHash(&mol, func);
  } catch (...) {
    ereport(WARNING,
            (errcode(ERRCODE_WARNING), errmsg("computeMolHash: failed")));
  }
  return strdup(text.c_str());
}

extern "C" char *findMCSsmiles(char *smiles, char *params) {
  static string mcs;
  mcs.clear();

  char *str = smiles;
  char *s = str;
  char *s_end = str + strlen(str);
  int len = 0;
  std::vector<RDKit::ROMOL_SPTR> molecules;
  while (*s && *s <= ' ') {
    s++;
  }
  while (s<s_end && * s> ' ') {
    len = 0;
    while (s[len] > ' ') {
      len++;
    }
    s[len] = '\0';
    ROMol *molptr = nullptr;
    try {
      molptr = RDKit::SmilesToMol(s);
    } catch (...) {
      molptr = nullptr;
    }
    if (molptr == nullptr) {
      ereport(
          ERROR,
          (errcode(ERRCODE_DATA_EXCEPTION),
           errmsg("findMCS: could not create molecule from SMILES '%s'", s)));
      return strdup("");
    }
    molecules.push_back(RDKit::ROMOL_SPTR(molptr));
    // elog(WARNING, s);
    s += len;
    s++;  // do s++; while(*s && *s <= ' ');
  }

  RDKit::MCSParameters p;

  if (params && 0 != strlen(params)) {
    try {
      RDKit::parseMCSParametersJSON(params, &p);
    } catch (...) {
      ereport(WARNING, (errcode(ERRCODE_WARNING),
                        errmsg("findMCS: Invalid argument \'params\'")));
      return strdup("");
    }
  }

  try {
    MCSResult res = RDKit::findMCS(molecules, &p);
    mcs = res.SmartsString;
    if (!res.isCompleted()) {
      ereport(WARNING, (errcode(ERRCODE_WARNING),
                        errmsg("findMCS timed out, result is not maximal")));
    }
  } catch (...) {
    ereport(WARNING, (errcode(ERRCODE_WARNING), errmsg("findMCS: failed")));
    mcs.clear();
  }
  return mcs.empty() ? strdup("") : strdup(mcs.c_str());
}

extern "C" void *addMol2list(void *lst, Mol *mol) {
  try {
    if (!lst) {
      // elog(WARNING, "addMol2list: allocate new list");
      lst = new std::vector<RDKit::ROMOL_SPTR>;
    }
    std::vector<RDKit::ROMOL_SPTR> &mlst =
        *(std::vector<RDKit::ROMOL_SPTR> *)lst;
    // elog(WARNING, "addMol2list: create a copy of new mol");
    auto *m = (ROMol *)constructROMol(
        mol);  // new ROMol(*(const ROMol*)mol, false); // create a copy
    // elog(WARNING, "addMol2list: append new mol into list");
    mlst.push_back(RDKit::ROMOL_SPTR(m));
    // elog(WARNING, "addMol2list: finished");
  } catch (...) {
    // elog(WARNING, "addMol2list: ERROR");
    ereport(WARNING, (errcode(ERRCODE_WARNING), errmsg("addMol2list: failed")));
  }
  return lst;
}

extern "C" char *findMCS(void *vmols, char *params) {
  static string mcs;
  mcs.clear();
  std::vector<RDKit::ROMOL_SPTR> *molecules =
      (std::vector<RDKit::ROMOL_SPTR> *)vmols;
  // char t[256];
  // sprintf(t,"findMCS(): lst=%p, size=%u", molecules, molecules->size());
  // elog(WARNING, t);

  RDKit::MCSParameters p;

  if (params && 0 != strlen(params)) {
    try {
      RDKit::parseMCSParametersJSON(params, &p);
    } catch (...) {
      // mcs = params; //DEBUG
      ereport(WARNING, (errcode(ERRCODE_WARNING),
                        errmsg("findMCS: Invalid argument \'params\'")));
      return strdup(mcs.c_str());
    }
  }

  try {
    MCSResult res = RDKit::findMCS(*molecules, &p);
    if (!res.isCompleted()) {
      ereport(WARNING, (errcode(ERRCODE_WARNING),
                        errmsg("findMCS timed out, result is not maximal")));
    }
    mcs = res.SmartsString;
  } catch (...) {
    ereport(WARNING, (errcode(ERRCODE_WARNING), errmsg("findMCS: failed")));
    mcs.clear();
  }
  // sprintf(t,"findMCS(): MCS='%s'", mcs.c_str());
  // elog(WARNING, t);
  delete molecules;
  // elog(WARNING, "findMCS(): molecules deleted. FINISHED.");
  return strdup(mcs.c_str());
}

extern "C" char *makeXQMolBlob(CXQMol data, int *len) {
  StringData.clear();
  auto *xqm = (ExtendedQueryMol *)data;
  try {
    StringData = xqm->toBinary();
  } catch (...) {
    elog(ERROR, "makeXQMolBlob: Unknown exception");
  }

  *len = StringData.size();
  return (char *)StringData.data();
}
extern "C" CXQMol parseXQMolBlob(char *data, int len) {
  ExtendedQueryMol *mol = nullptr;

  try {
    string binStr(data, len);
    mol = new ExtendedQueryMol(binStr, false);
  } catch (...) {
    ereport(
        ERROR,
        (errcode(ERRCODE_DATA_EXCEPTION),
         errmsg("problem generating extended query molecule from blob data")));
  }
  if (mol == nullptr) {
    ereport(ERROR, (errcode(ERRCODE_DATA_EXCEPTION),
                    errmsg("blob data could not be parsed")));
  }

  return (CXQMol)mol;
}

extern "C" char *makeXQMolText(CXQMol data, int *len) {
  auto *mol = (ExtendedQueryMol *)data;

  try {
    StringData = mol->toJSON();
  } catch (...) {
    ereport(WARNING,
            (errcode(ERRCODE_WARNING),
             errmsg("makeXQMolText: problems converting molecule to text")));
    StringData = "";
  }

  *len = StringData.size();
  return (char *)StringData.c_str();
}

extern "C" CXQMol parseXQMolText(char *data) {
  ExtendedQueryMol *mol = nullptr;

  try {
    string json(data);
    mol = new ExtendedQueryMol(json, true);
  } catch (...) {
    ereport(
        ERROR,
        (errcode(ERRCODE_DATA_EXCEPTION),
         errmsg("problem generating extended query molecule from text data")));
  }
  if (mol == nullptr) {
    ereport(ERROR, (errcode(ERRCODE_DATA_EXCEPTION),
                    errmsg("text data could not be parsed")));
  }

  return (CXQMol)mol;
}

extern "C" CXQMol constructXQMol(XQMol *data) {
  ExtendedQueryMol *mol = nullptr;

  ByteA b(data);
  try {
    mol = new ExtendedQueryMol(b, false);
  } catch (MolPicklerException &e) {
    elog(ERROR, "constructXQMol: %s", e.what());
  } catch (ValueErrorException &e) {
    elog(ERROR, "constructXQMol Value Error: %s", e.what());
  } catch (...) {
    elog(ERROR, "constructXQMol: Unknown exception");
  }

  return (CXQMol)mol;
}

extern "C" XQMol *deconstructXQMol(CXQMol data) {
  auto *mol = (ExtendedQueryMol *)data;
  ByteA b;

  try {
    b = mol->toBinary();
  } catch (MolPicklerException &e) {
    elog(ERROR, "deconstructXQMol: %s", e.what());
  } catch (...) {
    elog(ERROR, "deconstructXQMol: Unknown exception");
  }

  return (XQMol *)b.toByteA();
}

extern "C" void freeCXQMol(CXQMol data) {
  auto *mol = (ExtendedQueryMol *)data;
  delete mol;
}

extern "C" CXQMol MolToXQMol(CROMol m, bool doEnumeration, bool doTautomers,
                             bool adjustQueryProperties, const char *params) {
  const ROMol *im = (ROMol *)m;
  if (!im) {
    return nullptr;
  }

  MolOps::AdjustQueryParameters p;

  if (params && strlen(params)) {
    std::string pstring(params);
    try {
      MolOps::parseAdjustQueryParametersFromJSON(p, pstring);
    } catch (const ValueErrorException &e) {
      elog(ERROR, "MolAdjustQueryProperties: %s", e.what());
    } catch (...) {
      elog(WARNING,
           "adjustQueryProperties: Invalid argument \'params\' ignored");
    }
  }

  ExtendedQueryMol *xqm = nullptr;
  try {
    xqm = new ExtendedQueryMol(GeneralizedSubstruct::createExtendedQueryMol(
        *im, doEnumeration, doTautomers, adjustQueryProperties, p));
  } catch (MolSanitizeException &e) {
    elog(ERROR, "MolToTautomerQuery: %s", e.what());
    xqm = nullptr;
  } catch (...) {
    elog(ERROR, "MolToTautomerQuery: unknown failure type");
    xqm = nullptr;
  }
  return (CXQMol)xqm;
}

extern "C" int XQMolSubstruct(CROMol i, CXQMol a, bool useChirality,
                              bool useMatchers) {
  auto *im = (ROMol *)i;
  auto *xqm = (ExtendedQueryMol *)a;
  if (!im || !xqm) {
    return 0;
  }
  RDKit::SubstructMatchParameters params;
  if (useChirality) {
    params.useChirality = true;
    params.useEnhancedStereo = true;
  } else {
    params.useChirality = getDoChiralSSS();
    params.useEnhancedStereo = getDoEnhancedStereoSSS();
  }
  params.useQueryQueryMatches = true;
  params.maxMatches = 1;

  // if (useMatchers) {
  //   GenericGroups::setGenericQueriesFromProperties(*am);
  //   params.useGenericMatchers = true;
  // }
  int res = GeneralizedSubstruct::SubstructMatch(*im, *xqm, params).size();
  return res;
}<|MERGE_RESOLUTION|>--- conflicted
+++ resolved
@@ -109,17 +109,15 @@
 using namespace RDKit;
 using RDKit::GeneralizedSubstruct::ExtendedQueryMol;
 
-constexpr unsigned int pickleWhat =
+constexpr unsigned int pickleForQuery =
     PicklerOps::PropertyPickleOptions::MolProps |
-    PicklerOps::PropertyPickleOptions::PrivateProps;
-
-constexpr unsigned int pickleForQuery =
     PicklerOps::PropertyPickleOptions::AtomProps |
     PicklerOps::PropertyPickleOptions::BondProps |
     PicklerOps::PropertyPickleOptions::PrivateProps |
     PicklerOps::PropertyPickleOptions::QueryAtomData;
 constexpr unsigned int pickleDefault =
-    PicklerOps::PropertyPickleOptions::NoProps;
+    PicklerOps::PropertyPickleOptions::MolProps |
+    PicklerOps::PropertyPickleOptions::PrivateProps;
 
 class ByteA : public std::string {
  public:
@@ -188,11 +186,7 @@
   ByteA b;
 
   try {
-<<<<<<< HEAD
-    MolPickler::pickleMol(mol, b, pickleWhat);
-=======
     MolPickler::pickleMol(mol, b, properties);
->>>>>>> f5c9fb6a
   } catch (MolPicklerException &e) {
     elog(ERROR, "pickleMol: %s", e.what());
   } catch (...) {
@@ -504,7 +498,7 @@
   auto *mol = (ROMol *)data;
   StringData.clear();
   try {
-    MolPickler::pickleMol(*mol, StringData, pickleWhat);
+    MolPickler::pickleMol(*mol, StringData, pickleDefault);
   } catch (...) {
     elog(ERROR, "makeMolBlob: Unknown exception");
   }
