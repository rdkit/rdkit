
<<<<<<< HEAD
rdkit_library(ForceField
              ForceField.cpp AngleConstraint.cpp DistanceConstraint.cpp
              PositionConstraint.cpp TorsionConstraint.cpp
              UFF/AngleBend.cpp UFF/BondStretch.cpp UFF/Nonbonded.cpp
              UFF/Inversion.cpp UFF/TorsionAngle.cpp UFF/Params.cpp 
=======
rdkit_library(ForceField AngleConstraints.cpp DistanceConstraints.cpp
              ForceField.cpp AngleConstraint.cpp
              UFF/AngleBend.cpp UFF/BondStretch.cpp UFF/Nonbonded.cpp
              UFF/Inversion.cpp UFF/Inversions.cpp UFF/TorsionAngle.cpp
              UFF/DistanceConstraint.cpp UFF/Utils.cpp
              UFF/TorsionConstraint.cpp UFF/PositionConstraint.cpp
              UFF/Params.cpp 
>>>>>>> 168b111f
              MMFF/AngleBend.cpp MMFF/BondStretch.cpp MMFF/StretchBend.cpp
              MMFF/OopBend.cpp MMFF/TorsionAngle.cpp MMFF/Nonbonded.cpp
              MMFF/Params.cpp
              LINK_LIBRARIES Optimizer Trajectory)
target_compile_definitions(ForceField PRIVATE RDKIT_FORCEFIELD_BUILD)

rdkit_headers(Contrib.h
              ForceField.h
              AngleConstraint.h
              DistanceConstraint.h
              PositionConstraint.h
              TorsionConstraint.h
              DEST ForceField)

rdkit_headers(UFF/AngleBend.h
              UFF/BondStretch.h
              UFF/Contribs.h
              UFF/DistanceConstraint.h
              UFF/AngleConstraint.h
              UFF/TorsionConstraint.h
              UFF/PositionConstraint.h
              UFF/Nonbonded.h
              UFF/Params.h
              UFF/Utils.h
              UFF/Inversion.h
              UFF/Inversions.h
              UFF/TorsionAngle.h DEST ForceField/UFF)

rdkit_headers(MMFF/AngleBend.h
              MMFF/BondStretch.h
              MMFF/StretchBend.h
              MMFF/OopBend.h
              MMFF/TorsionAngle.h
              MMFF/Nonbonded.h
              MMFF/Contribs.h
              MMFF/DistanceConstraint.h
              MMFF/AngleConstraint.h
              MMFF/TorsionConstraint.h
              MMFF/PositionConstraint.h
              MMFF/Params.h DEST ForceField/MMFF)

rdkit_catch_test(ForceFieldsCatch 
                 catch_tests.cpp
                 LINK_LIBRARIES 
                 ForceField ForceFieldHelpers)

add_subdirectory(UFF)
add_subdirectory(MMFF)
if(RDK_BUILD_PYTHON_WRAPPERS)
add_subdirectory(Wrap)
endif()<|MERGE_RESOLUTION|>--- conflicted
+++ resolved
@@ -1,19 +1,11 @@
 
-<<<<<<< HEAD
 rdkit_library(ForceField
-              ForceField.cpp AngleConstraint.cpp DistanceConstraint.cpp
+              ForceField.cpp AngleConstraint.cpp AngleConstraints.cpp 
+              DistanceConstraint.cpp DistanceConstraints.cpp
               PositionConstraint.cpp TorsionConstraint.cpp
               UFF/AngleBend.cpp UFF/BondStretch.cpp UFF/Nonbonded.cpp
-              UFF/Inversion.cpp UFF/TorsionAngle.cpp UFF/Params.cpp 
-=======
-rdkit_library(ForceField AngleConstraints.cpp DistanceConstraints.cpp
-              ForceField.cpp AngleConstraint.cpp
-              UFF/AngleBend.cpp UFF/BondStretch.cpp UFF/Nonbonded.cpp
               UFF/Inversion.cpp UFF/Inversions.cpp UFF/TorsionAngle.cpp
-              UFF/DistanceConstraint.cpp UFF/Utils.cpp
-              UFF/TorsionConstraint.cpp UFF/PositionConstraint.cpp
-              UFF/Params.cpp 
->>>>>>> 168b111f
+              UFF/Params.cpp UFF/Utils.cpp
               MMFF/AngleBend.cpp MMFF/BondStretch.cpp MMFF/StretchBend.cpp
               MMFF/OopBend.cpp MMFF/TorsionAngle.cpp MMFF/Nonbonded.cpp
               MMFF/Params.cpp
@@ -23,7 +15,9 @@
 rdkit_headers(Contrib.h
               ForceField.h
               AngleConstraint.h
+              AngleConstraints.h
               DistanceConstraint.h
+              DistanceConstraints.h
               PositionConstraint.h
               TorsionConstraint.h
               DEST ForceField)
