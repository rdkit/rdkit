--- conflicted
+++ resolved
@@ -2,7 +2,6 @@
 if(RDK_BUILD_ANI)
 rdkit_python_extension(rdForceField ForceField.cpp
                        DEST ForceField
-<<<<<<< HEAD
                        LINK_LIBRARIES ForceFieldHelpers ANIForceField ANIForceFieldHelpers)
 add_pytest(pyForceFieldANI ${CMAKE_CURRENT_SOURCE_DIR}/testANI.py)
 else()
@@ -11,8 +10,4 @@
                        LINK_LIBRARIES ForceFieldHelpers)
 endif(RDK_BUILD_ANI)
 add_pytest(pyForceFieldConstraints ${CMAKE_CURRENT_SOURCE_DIR}/testConstraints.py)
-=======
-                       LINK_LIBRARIES ForceFieldHelpers ANIForceField)
-add_pytest(pyForceFieldConstraints ${CMAKE_CURRENT_SOURCE_DIR}/testConstraints.py)
-add_pytest(pyForceFieldANI ${CMAKE_CURRENT_SOURCE_DIR}/testANI.py)
->>>>>>> 3005b4e8
+add_pytest(pyForceFieldANI ${CMAKE_CURRENT_SOURCE_DIR}/testANI.py)