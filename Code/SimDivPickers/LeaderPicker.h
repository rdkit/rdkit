--- conflicted
+++ resolved
@@ -117,18 +117,17 @@
 };
 
 #if defined(RDK_THREADSAFE_SSS)
-#if defined(unix) || defined(__unix__) || defined(__unix)
+#if defined(unix) || defined(__unix__) || defined(__unix) || defined(__APPLE__)
 #define USE_THREADED_LEADERPICKER
+#ifdef __APPLE__
+#include <RDGeneral/pthread_barrier.h>
 #endif
 #endif
+#endif
 
 #ifdef USE_THREADED_LEADERPICKER
-// Note that this block of code currently only works on linux (which is why it's
-<<<<<<< HEAD
-// disabled by default). In order to work on other platforms we need
-=======
+// Note that this block of code currently only works on linux and osx (which is why it's
 // disabled by default elsewhere). In order to work on other platforms we need
->>>>>>> 235df5c5
 // cross-platform threading primitives which support a barrier; or a rewrite.
 // Given that we will get the cross-platform threading for free with C++20, I
 // think it makes sense to just wait
@@ -165,7 +164,7 @@
   LeaderPickerState(unsigned int count, int nt) {
     v.resize(count);
     for (unsigned int i = 0; i < count; i++) v[i] = i;
-
+    std::cerr << "Using numthreads " << nt << std::endl;
     // InitializeBlocks
     unsigned int bcount;
     unsigned int bsize;
