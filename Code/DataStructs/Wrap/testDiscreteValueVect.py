# $Id$
#
# Copyright (C) 2007,2008 Greg Landrum
#
#  @@ All Rights Reserved @@
#
import io
import os
import pickle
import unittest

from rdkit import DataStructs as ds
from rdkit import RDConfig


class TestCase(unittest.TestCase):

  def setUp(self):
    pass

  def test1Discrete(self):
    v1 = ds.DiscreteValueVect(ds.DiscreteValueType.ONEBITVALUE, 30)
    for i in range(15):
      v1[2 * i] = 1

    self.assertTrue(len(v1) == 30)
    self.assertTrue(v1.GetTotalVal() == 15)

    for i, vv1 in enumerate(v1):
      self.assertTrue(vv1 == (i + 1) % 2)

    self.assertRaises(ValueError, lambda: v1.__setitem__(5, 2))

    v1 = ds.DiscreteValueVect(ds.DiscreteValueType.TWOBITVALUE, 30)
    for i, _ in enumerate(v1):
      v1[i] = i % 4

    self.assertTrue(len(v1) == 30)
    for i, vv1 in enumerate(v1):
      self.assertTrue(vv1 == i % 4)

    self.assertRaises(ValueError, lambda: v1.__setitem__(10, 6))

    v1 = ds.DiscreteValueVect(ds.DiscreteValueType.FOURBITVALUE, 30)
    for i, _ in enumerate(v1):
      v1[i] = i % 16

    self.assertTrue(len(v1) == 30)
    self.assertTrue(v1.GetTotalVal() == 211)
    for i, vv1 in enumerate(v1):
      self.assertTrue(vv1 == i % 16)

    self.assertRaises(ValueError, lambda: v1.__setitem__(10, 16))

    v1 = ds.DiscreteValueVect(ds.DiscreteValueType.EIGHTBITVALUE, 32)
    for i, _ in enumerate(v1):
      v1[i] = i % 256

    self.assertTrue(len(v1) == 32)
    self.assertTrue(v1.GetTotalVal() == 496)
    for i, vv1 in enumerate(v1):
      self.assertTrue(vv1 == i % 256)

    self.assertRaises(ValueError, lambda: v1.__setitem__(10, 256))

    v1 = ds.DiscreteValueVect(ds.DiscreteValueType.SIXTEENBITVALUE, 300)
    for i, _ in enumerate(v1):
      v1[i] = i % 300

    self.assertTrue(len(v1) == 300)
    self.assertTrue(v1.GetTotalVal() == 44850)
    self.assertRaises(ValueError, lambda: v1.__setitem__(10, 65536))

  def test2VectDistances(self):
    v1 = ds.DiscreteValueVect(ds.DiscreteValueType.ONEBITVALUE, 30)
    v2 = ds.DiscreteValueVect(ds.DiscreteValueType.ONEBITVALUE, 30)
    for i in range(15):
      v1[2 * i] = 1
      v2[2 * i] = 1
    self.assertTrue(ds.ComputeL1Norm(v1, v2) == 0)
    for i in range(30):
      if (i % 3 == 0):
        v2[i] = 1
      else:
        v2[i] = 0
    self.assertTrue(ds.ComputeL1Norm(v1, v2) == 15)

    v1 = ds.DiscreteValueVect(ds.DiscreteValueType.TWOBITVALUE, 30)
    v2 = ds.DiscreteValueVect(ds.DiscreteValueType.TWOBITVALUE, 30)

    for i in range(30):
      v1[i] = i % 4
      v2[i] = (i + 1) % 4

    self.assertTrue(ds.ComputeL1Norm(v1, v2) == 44)

    v1 = ds.DiscreteValueVect(ds.DiscreteValueType.FOURBITVALUE, 16)
    v2 = ds.DiscreteValueVect(ds.DiscreteValueType.FOURBITVALUE, 16)
    for i in range(16):
      v1[i] = i % 16
      v2[i] = i % 5
    self.assertTrue(ds.ComputeL1Norm(v1, v2) == 90)

    v1 = ds.DiscreteValueVect(ds.DiscreteValueType.EIGHTBITVALUE, 5)
    v2 = ds.DiscreteValueVect(ds.DiscreteValueType.EIGHTBITVALUE, 5)
    v1[0] = 34
    v1[1] = 167
    v1[2] = 3
    v1[3] = 56
    v1[4] = 128

    v2[0] = 14
    v2[1] = 67
    v2[2] = 103
    v2[3] = 6
    v2[4] = 228
    self.assertTrue(ds.ComputeL1Norm(v1, v2) == 370)

    v1 = ds.DiscreteValueVect(ds.DiscreteValueType.SIXTEENBITVALUE, 3)
    v2 = ds.DiscreteValueVect(ds.DiscreteValueType.SIXTEENBITVALUE, 3)
    v1[0] = 2345
    v1[1] = 64578
    v1[2] = 34

    v2[0] = 1345
    v2[1] = 54578
    v2[2] = 10034
    self.assertTrue(ds.ComputeL1Norm(v1, v2) == 21000)

  def test3Pickles(self):
    #outF = file('dvvs.pkl','wb+')
    with open(os.path.join(RDConfig.RDBaseDir, 'Code/DataStructs/Wrap/testData/dvvs.pkl'),
              'r') as inTF:
      buf = inTF.read().replace('\r\n', '\n').encode('utf-8')
      inTF.close()
    with io.BytesIO(buf) as inF:
      v1 = ds.DiscreteValueVect(ds.DiscreteValueType.ONEBITVALUE, 30)
      for i in range(15):
        v1[2 * i] = 1
      v2 = pickle.loads(pickle.dumps(v1))
      self.assertTrue(ds.ComputeL1Norm(v1, v2) == 0)
      # pickle.dump(v1,outF)
      v2 = pickle.load(inF, encoding='bytes')
      self.assertTrue(ds.ComputeL1Norm(v1, v2) == 0)
      self.assertTrue(v1.GetTotalVal() == v2.GetTotalVal())
      self.assertTrue(v2.GetTotalVal() != 0)

      v1 = ds.DiscreteValueVect(ds.DiscreteValueType.TWOBITVALUE, 30)
      for i in range(30):
        v1[i] = i % 4
      v2 = pickle.loads(pickle.dumps(v1))
      self.assertTrue(ds.ComputeL1Norm(v1, v2) == 0)
      # pickle.dump(v1,outF)
      v2 = pickle.load(inF, encoding='bytes')
      self.assertTrue(ds.ComputeL1Norm(v1, v2) == 0)
      self.assertTrue(v1.GetTotalVal() == v2.GetTotalVal())
      self.assertTrue(v2.GetTotalVal() != 0)

      v1 = ds.DiscreteValueVect(ds.DiscreteValueType.FOURBITVALUE, 16)
      for i in range(16):
        v1[i] = i % 16
      v2 = pickle.loads(pickle.dumps(v1))
      self.assertTrue(ds.ComputeL1Norm(v1, v2) == 0)
      # pickle.dump(v1,outF)
      v2 = pickle.load(inF, encoding='bytes')
      self.assertTrue(ds.ComputeL1Norm(v1, v2) == 0)
      self.assertTrue(v1.GetTotalVal() == v2.GetTotalVal())
      self.assertTrue(v2.GetTotalVal() != 0)

      v1 = ds.DiscreteValueVect(ds.DiscreteValueType.EIGHTBITVALUE, 5)
      v1[0] = 34
      v1[1] = 167
      v1[2] = 3
      v1[3] = 56
      v1[4] = 128
      v2 = pickle.loads(pickle.dumps(v1))
      self.assertTrue(ds.ComputeL1Norm(v1, v2) == 0)
      # pickle.dump(v1,outF)
      v2 = pickle.load(inF, encoding='bytes')
      self.assertTrue(ds.ComputeL1Norm(v1, v2) == 0)
      self.assertTrue(v1.GetTotalVal() == v2.GetTotalVal())
      self.assertTrue(v2.GetTotalVal() != 0)

      v1 = ds.DiscreteValueVect(ds.DiscreteValueType.SIXTEENBITVALUE, 3)
      v1[0] = 2345
      v1[1] = 64578
      v1[2] = 34
      v2 = pickle.loads(pickle.dumps(v1))
      self.assertTrue(ds.ComputeL1Norm(v1, v2) == 0)
      # pickle.dump(v1,outF)
      v2 = pickle.load(inF, encoding='bytes')
      self.assertTrue(ds.ComputeL1Norm(v1, v2) == 0)
      self.assertTrue(v1.GetTotalVal() == v2.GetTotalVal())
      self.assertTrue(v2.GetTotalVal() != 0)

  def test4DiscreteVectOps(self):
    v1 = ds.DiscreteValueVect(ds.DiscreteValueType.TWOBITVALUE, 8)
    for i in range(4):
      v1[2 * i] = 2
    self.assertTrue(v1.GetTotalVal() == 8)
    v2 = ds.DiscreteValueVect(ds.DiscreteValueType.TWOBITVALUE, 8)
    for i in range(4):
      v2[2 * i + 1] = 2
      v2[2 * i] = 1
    self.assertTrue(v2.GetTotalVal() == 12)

    v3 = v1 | v2
    self.assertTrue(len(v3) == len(v2))
    self.assertTrue(v3.GetTotalVal() == 16)

    v3 = v1 & v2
    self.assertTrue(len(v3) == len(v2))
    self.assertTrue(v3.GetTotalVal() == 4)

    v4 = v1 + v2
    self.assertTrue(len(v4) == len(v2))
    self.assertTrue(v4.GetTotalVal() == 20)

    v4 = v1 - v2
    self.assertTrue(v4.GetTotalVal() == 4)
    v4 = v2 - v1
    self.assertTrue(v4.GetTotalVal() == 8)

    v4 = v2
    v4 -= v1
    self.assertTrue(v4.GetTotalVal() == 8)
    v4 -= v4
    self.assertTrue(v4.GetTotalVal() == 0)

  def testIterator(self):
    """
        connected to sf.net issue 1719831:
        http://sourceforge.net/tracker/index.php?func=detail&aid=1719831&group_id=160139&atid=814650
        """
    v1 = ds.DiscreteValueVect(ds.DiscreteValueType.ONEBITVALUE, 30)
    for i in range(15):
      v1[2 * i] = 1
    l1 = list(v1)
    self.assertTrue(len(l1) == len(v1))
    for v, l in zip(v1, l1):
      self.assertTrue(l == v)
    self.assertRaises(IndexError, lambda: v1[40])

  def test9ToNumpy(self):
    import numpy
    bv = ds.DiscreteValueVect(ds.DiscreteValueType.FOURBITVALUE, 32)
    bv[0] = 1
    bv[1] = 4
    bv[17] = 1
    bv[23] = 8
    bv[31] = 12
    arr = numpy.zeros((3, ), 'i')
    ds.ConvertToNumpyArray(bv, arr)
<<<<<<< HEAD
    for bbv, aarr in zip(bv, arr):
      self.assertEqual(bbv, aarr)
=======
    self.assertTrue(numpy.all(bv == arr))
>>>>>>> 9e1dbd2f


if __name__ == '__main__':
  unittest.main()<|MERGE_RESOLUTION|>--- conflicted
+++ resolved
@@ -251,12 +251,7 @@
     bv[31] = 12
     arr = numpy.zeros((3, ), 'i')
     ds.ConvertToNumpyArray(bv, arr)
-<<<<<<< HEAD
-    for bbv, aarr in zip(bv, arr):
-      self.assertEqual(bbv, aarr)
-=======
     self.assertTrue(numpy.all(bv == arr))
->>>>>>> 9e1dbd2f
 
 
 if __name__ == '__main__':
