--- conflicted
+++ resolved
@@ -84,63 +84,37 @@
 }  // end of anonymous namespace
 
 std::string JSMolBase::get_smiles() const { return MolToSmiles(get()); }
-std::string JSMolBase::get_cxsmiles() const { return MolToCXSmiles(get()); }
-std::string JSMolBase::get_smarts() const { return MolToSmarts(get()); }
-std::string JSMolBase::get_cxsmarts() const { return MolToCXSmarts(get()); }
-std::string JSMolBase::get_svg(int w, int h) const {
-  return MinimalLib::mol_to_svg(get(), w, h);
-}
-<<<<<<< HEAD
-std::string JSMolBase::get_svg_with_highlights(const std::string &details) const {
-=======
-std::string JSMol::get_smiles(const std::string &details) const {
-  assert(d_mol);
+std::string JSMolBase::get_smiles(const std::string &details) const {
   SmilesWriteParams params;
   updateSmilesWriteParamsFromJSON(params, details);
-  return MolToSmiles(*d_mol, params);
-}
-std::string JSMol::get_cxsmiles() const {
-  assert(d_mol);
-  return MolToCXSmiles(*d_mol);
-}
-std::string JSMol::get_cxsmiles(const std::string &details) const {
-  assert(d_mol);
+  return MolToSmiles(get(), params);
+}
+std::string JSMolBase::get_cxsmiles() const { return MolToCXSmiles(get()); }
+std::string JSMolBase::get_cxsmiles(const std::string &details) const {
   SmilesWriteParams params;
   updateSmilesWriteParamsFromJSON(params, details);
   SmilesWrite::CXSmilesFields cxSmilesFields =
       SmilesWrite::CXSmilesFields::CX_ALL;
   RestoreBondDirOption restoreBondDirs = RestoreBondDirOptionClear;
   updateCXSmilesFieldsFromJSON(cxSmilesFields, restoreBondDirs, details);
-  return MolToCXSmiles(*d_mol, params, cxSmilesFields, restoreBondDirs);
-}
-std::string JSMol::get_smarts() const {
-  assert(d_mol);
-  return MolToSmarts(*d_mol);
-}
-std::string JSMol::get_smarts(const std::string &details) const {
-  assert(d_mol);
+  return MolToCXSmiles(get(), params, cxSmilesFields, restoreBondDirs);
+}
+std::string JSMolBase::get_smarts() const { return MolToSmarts(get()); }
+std::string JSMolBase::get_smarts(const std::string &details) const {
   SmilesWriteParams params;
   updateSmilesWriteParamsFromJSON(params, details);
-  return MolToSmarts(*d_mol, params.doIsomericSmiles, params.rootedAtAtom);
-}
-std::string JSMol::get_cxsmarts() const {
-  assert(d_mol);
-  return MolToCXSmarts(*d_mol);
-}
-std::string JSMol::get_cxsmarts(const std::string &details) const {
-  assert(d_mol);
+  return MolToSmarts(get(), params.doIsomericSmiles, params.rootedAtAtom);
+}
+std::string JSMolBase::get_cxsmarts() const { return MolToCXSmarts(get()); }
+std::string JSMolBase::get_cxsmarts(const std::string &details) const {
   SmilesWriteParams params;
   updateSmilesWriteParamsFromJSON(params, details);
-  return MolToCXSmarts(*d_mol, params.doIsomericSmiles);
-}
-std::string JSMol::get_svg(int w, int h) const {
-  assert(d_mol);
-  return MinimalLib::mol_to_svg(*d_mol, w, h);
-}
-std::string JSMol::get_svg_with_highlights(const std::string &details) const {
-  assert(d_mol);
-
->>>>>>> d6171aaa
+  return MolToCXSmarts(get(), params.doIsomericSmiles);
+}
+std::string JSMolBase::get_svg(int w, int h) const {
+  return MinimalLib::mol_to_svg(get(), w, h);
+}
+std::string JSMolBase::get_svg_with_highlights(const std::string &details) const {
   int w = d_defaultWidth;
   int h = d_defaultHeight;
   return MinimalLib::mol_to_svg(get(), w, h, details);
@@ -542,11 +516,7 @@
   RDDepict::straightenDepiction(get(), -1, minimizeRotation);
 }
 
-<<<<<<< HEAD
 bool JSMolBase::is_valid() const { return true; }
-=======
-bool JSMol::is_valid() const { return true; }
->>>>>>> d6171aaa
 
 std::pair<JSMolList *, std::string> JSMolBase::get_frags(
     const std::string &details_json) const {
@@ -622,9 +592,6 @@
 }
 bool JSReaction::is_valid() const { return true; }
 
-<<<<<<< HEAD
-bool JSReaction::is_valid() const { return true; }
-=======
 std::vector<JSMolList *> JSReaction::run_reactants(
     const JSMolList &reactants, unsigned int maxProducts) const {
   d_rxn->initReactantMatchers();
@@ -645,7 +612,6 @@
   }
   return newResults;
 }
->>>>>>> d6171aaa
 #endif
 
 JSMolBase *JSMolList::next() {
@@ -919,11 +885,7 @@
   return res.SmartsString;
 }
 
-<<<<<<< HEAD
 JSMolBase *get_mcs_as_mol(const JSMolList &molList,
-=======
-JSMol *get_mcs_as_mol(const JSMolList &molList,
->>>>>>> d6171aaa
                       const std::string &details_json) {
   auto res = getMcsResult(molList, details_json);
   return new JSMolShared(res.QueryMol);
