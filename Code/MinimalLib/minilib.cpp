--- conflicted
+++ resolved
@@ -283,11 +283,7 @@
 }
 #endif
 
-<<<<<<< HEAD
-std::string JSMolBase::get_stereo_tags() const {
-=======
 std::string JSMolBase::get_stereo_tags() {
->>>>>>> 752e9e81
   rj::Document doc;
   doc.SetObject();
 
