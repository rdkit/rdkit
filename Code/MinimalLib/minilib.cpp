--- conflicted
+++ resolved
@@ -122,25 +122,14 @@
   return MinimalLib::mol_to_svg(get(), w, h, details);
 }
 
-<<<<<<< HEAD
+#ifdef RDK_BUILD_INCHI_SUPPORT
 std::string JSMolBase::get_inchi(const std::string &options) const {
-=======
-#ifdef RDK_BUILD_INCHI_SUPPORT
-std::string JSMol::get_inchi(const std::string &options) const {
-  assert(d_mol);
->>>>>>> 67f507a1
   ExtraInchiReturnValues rv;
   return MolToInchi(get(), rv, !options.empty() ? options.c_str() : nullptr);
 }
-<<<<<<< HEAD
+#endif
 std::string JSMolBase::get_molblock(const std::string &details) const {
   return MinimalLib::molblock_helper(get(), details.c_str(), false);
-=======
-#endif
-std::string JSMol::get_molblock(const std::string &details) const {
-  assert(d_mol);
-  return MinimalLib::molblock_helper(*d_mol, details.c_str(), false);
->>>>>>> 67f507a1
 }
 std::string JSMolBase::get_v3Kmolblock(const std::string &details) const {
   return MinimalLib::molblock_helper(get(), details.c_str(), true);
