//
//
//  Copyright (C) 2019-2021 Greg Landrum and other RDKit contributors
//
//   @@ All Rights Reserved @@
//  This file is part of the RDKit.
//  The contents are covered by the terms of the BSD license
//  which is included in the file license.txt, found at the root
//  of the RDKit source tree.
//
#include <string>
#include <iostream>
#include "minilib.h"
#include "common.h"

#include <RDGeneral/versions.h>
#include <GraphMol/RDKitBase.h>
#include <GraphMol/MolPickler.h>
#include <GraphMol/Chirality.h>
#include <GraphMol/SmilesParse/SmilesParse.h>
#include <GraphMol/SmilesParse/SmartsWrite.h>
#include <GraphMol/FileParsers/FileParsers.h>
#include <GraphMol/MolDraw2D/MolDraw2D.h>
#include <GraphMol/MolDraw2D/MolDraw2DSVG.h>
#include <GraphMol/MolDraw2D/MolDraw2DUtils.h>
#include <GraphMol/Substruct/SubstructMatch.h>
#include <GraphMol/SubstructLibrary/SubstructLibrary.h>
#include <GraphMol/Descriptors/Property.h>
#include <GraphMol/Descriptors/MolDescriptors.h>
#include <GraphMol/MolInterchange/MolInterchange.h>
#include <GraphMol/CIPLabeler/CIPLabeler.h>
#include <GraphMol/Abbreviations/Abbreviations.h>
#include <GraphMol/MolTransforms/MolTransforms.h>
#include <Geometry/Transform3D.h>
#include <DataStructs/BitOps.h>
#include <DataStructs/ExplicitBitVect.h>

#include <INCHI-API/inchi.h>

#include <rapidjson/document.h>
#include <rapidjson/stringbuffer.h>
#include <rapidjson/writer.h>

namespace rj = rapidjson;

using namespace RDKit;

namespace {
static const char *NO_SUPPORT_FOR_PATTERN_FPS = "This SubstructLibrary was built without support for pattern fps";

std::string mappingToJsonArray(const ROMol &mol) {
  std::vector<unsigned int> atomMapping;
  std::vector<unsigned int> bondMapping;
  mol.getPropIfPresent(Abbreviations::common_properties::origAtomMapping,
                       atomMapping);
  mol.getPropIfPresent(Abbreviations::common_properties::origBondMapping,
                       bondMapping);
  rj::Document doc;
  doc.SetObject();
  auto &alloc = doc.GetAllocator();
  rj::Value rjAtoms(rj::kArrayType);
  for (auto i : atomMapping) {
    rjAtoms.PushBack(i, alloc);
  }
  doc.AddMember("atoms", rjAtoms, alloc);

  rj::Value rjBonds(rj::kArrayType);
  for (auto i : bondMapping) {
    rjBonds.PushBack(i, alloc);
  }
  doc.AddMember("bonds", rjBonds, alloc);
  rj::StringBuffer buffer;
  rj::Writer<rj::StringBuffer> writer(buffer);
  doc.Accept(writer);
  std::string res = buffer.GetString();
  return res;
}
}  // end of anonymous namespace

std::string JSMol::get_smiles() const {
  assert(d_mol);
  return MolToSmiles(*d_mol);
}
std::string JSMol::get_cxsmiles() const {
  assert(d_mol);
  return MolToCXSmiles(*d_mol);
}
std::string JSMol::get_smarts() const {
  assert(d_mol);
  return MolToSmarts(*d_mol);
}
std::string JSMol::get_cxsmarts() const {
  assert(d_mol);
  return MolToCXSmarts(*d_mol);
}
std::string JSMol::get_svg(int w, int h) const {
  assert(d_mol);
  return MinimalLib::mol_to_svg(*d_mol, w, h);
}
std::string JSMol::get_svg_with_highlights(const std::string &details) const {
  assert(d_mol);

  int w = d_defaultWidth;
  int h = d_defaultHeight;
  return MinimalLib::mol_to_svg(*d_mol, w, h, details);
}

std::string JSMol::get_inchi() const {
  assert(d_mol);
  ExtraInchiReturnValues rv;
  return MolToInchi(*d_mol, rv);
}
std::string JSMol::get_molblock(const std::string &details) const {
  assert(d_mol);
  return MinimalLib::molblock_helper(*d_mol, details.c_str(), false);
}
std::string JSMol::get_v3Kmolblock(const std::string &details) const {
  assert(d_mol);
  return MinimalLib::molblock_helper(*d_mol, details.c_str(), true);
}
std::string JSMol::get_json() const {
  assert(d_mol);
  return MolInterchange::MolToJSONData(*d_mol);
}

std::string JSMol::get_pickle() const {
  assert(d_mol);
  std::string pickle;
  MolPickler::pickleMol(*d_mol, pickle,
                        PicklerOps::AllProps ^ PicklerOps::ComputedProps);
  return pickle;
}

std::string JSMol::get_substruct_match(const JSMol &q) const {
  assert(d_mol && q.d_mol);
  std::string res = "{}";

  MatchVectType match;
  if (SubstructMatch(*d_mol, *(q.d_mol), match)) {
    rj::Document doc;
    doc.SetObject();
    MinimalLib::get_sss_json(*d_mol, *(q.d_mol), match, doc, doc);
    rj::StringBuffer buffer;
    rj::Writer<rj::StringBuffer> writer(buffer);
    doc.Accept(writer);
    res = buffer.GetString();
  }

  return res;
}

std::string JSMol::get_substruct_matches(const JSMol &q) const {
  std::string res = "{}";
  assert(d_mol && q.d_mol);

  auto matches = SubstructMatch(*d_mol, (*q.d_mol));
  if (!matches.empty()) {
    rj::Document doc;
    doc.SetArray();

    for (const auto &match : matches) {
      rj::Value rjMatch(rj::kObjectType);
      MinimalLib::get_sss_json(*d_mol, *(q.d_mol), match, rjMatch, doc);
      doc.PushBack(rjMatch, doc.GetAllocator());
    }

    rj::StringBuffer buffer;
    rj::Writer<rj::StringBuffer> writer(buffer);
    doc.Accept(writer);
    res = buffer.GetString();
  }

  return res;
}

std::string JSMol::get_descriptors() const {
  assert(d_mol);
  return MinimalLib::get_descriptors(*d_mol);
}

std::string JSMol::get_morgan_fp(const std::string &details) const {
  assert(d_mol);
  auto fp = MinimalLib::morgan_fp_as_bitvect(*d_mol, details.c_str());
  std::string res = BitVectToText(*fp);
  return res;
}

std::string JSMol::get_morgan_fp_as_binary_text(
    const std::string &details) const {
  assert(d_mol);
  auto fp = MinimalLib::morgan_fp_as_bitvect(*d_mol, details.c_str());
  std::string res = BitVectToBinaryText(*fp);
  return res;
}

std::string JSMol::get_pattern_fp(const std::string &details) const {
  assert(d_mol);
  auto fp = MinimalLib::pattern_fp_as_bitvect(*d_mol, details.c_str());
  std::string res = BitVectToText(*fp);
  return res;
}

std::string JSMol::get_pattern_fp_as_binary_text(
    const std::string &details) const {
  assert(d_mol);
  auto fp = MinimalLib::pattern_fp_as_bitvect(*d_mol, details.c_str());
  std::string res = BitVectToBinaryText(*fp);
  return res;
}

std::string JSMol::get_topological_torsion_fp(
    const std::string &details) const {
  assert(d_mol);
  auto fp =
      MinimalLib::topological_torsion_fp_as_bitvect(*d_mol, details.c_str());
  std::string res = BitVectToText(*fp);
  return res;
}

std::string JSMol::get_topological_torsion_fp_as_binary_text(
    const std::string &details) const {
  assert(d_mol);
  auto fp =
      MinimalLib::topological_torsion_fp_as_bitvect(*d_mol, details.c_str());
  std::string res = BitVectToBinaryText(*fp);
  return res;
}

std::string JSMol::get_rdkit_fp(const std::string &details) const {
  assert(d_mol);
  auto fp = MinimalLib::rdkit_fp_as_bitvect(*d_mol, details.c_str());
  std::string res = BitVectToText(*fp);
  return res;
}

std::string JSMol::get_rdkit_fp_as_binary_text(
    const std::string &details) const {
  assert(d_mol);
  auto fp = MinimalLib::rdkit_fp_as_bitvect(*d_mol, details.c_str());
  std::string res = BitVectToBinaryText(*fp);
  return res;
}

std::string JSMol::get_atom_pair_fp(const std::string &details) const {
  assert(d_mol);
  auto fp = MinimalLib::atom_pair_fp_as_bitvect(*d_mol, details.c_str());
  std::string res = BitVectToText(*fp);
  return res;
}

std::string JSMol::get_atom_pair_fp_as_binary_text(
    const std::string &details) const {
  assert(d_mol);
  auto fp = MinimalLib::atom_pair_fp_as_bitvect(*d_mol, details.c_str());
  std::string res = BitVectToBinaryText(*fp);
  return res;
}

std::string JSMol::get_maccs_fp() const {
  assert(d_mol);
  auto fp = MinimalLib::maccs_fp_as_bitvect(*d_mol);
  std::string res = BitVectToText(*fp);
  return res;
}

std::string JSMol::get_maccs_fp_as_binary_text() const {
  assert(d_mol);
  auto fp = MinimalLib::maccs_fp_as_bitvect(*d_mol);
  std::string res = BitVectToBinaryText(*fp);
  return res;
}

#ifdef RDK_BUILD_AVALON_SUPPORT
std::string get_avalon_fp(const std::string &details) const {
  assert(d_mol);
  auto fp = MinimalLib::avalon_fp_as_bitvect(*d_mol, details.c_str());
  std::string res = BitVectToText(*fp);
  return res;
}

std::string get_avalon_fp_as_binary_text(const std::string &details) const {
  assert(d_mol);
  auto fp = MinimalLib::avalon_fp_as_bitvect(*d_mol, details.c_str());
  std::string res = BitVectToBinaryText(*fp);
  return res;
}
#endif

std::string JSMol::get_stereo_tags() const {
  assert(d_mol);
  rj::Document doc;
  doc.SetObject();

  bool cleanIt = true;
  bool force = true;
  bool flagPossibleStereocenters = true;
  MolOps::assignStereochemistry(*d_mol, cleanIt, force,
                                flagPossibleStereocenters);
  CIPLabeler::assignCIPLabels(*d_mol);

  rj::Value rjAtoms(rj::kArrayType);
  for (const auto atom : d_mol->atoms()) {
    std::string cip;
    if (!atom->getPropIfPresent(common_properties::_CIPCode, cip)) {
      if (atom->hasProp(common_properties::_ChiralityPossible)) {
        cip = "?";
      }
    }
    if (!cip.empty()) {
      cip = "(" + cip + ")";
      rj::Value entry(rj::kArrayType);
      entry.PushBack(atom->getIdx(), doc.GetAllocator());
      rj::Value v;
      v.SetString(cip.c_str(), cip.size(), doc.GetAllocator());
      entry.PushBack(v, doc.GetAllocator());
      rjAtoms.PushBack(entry, doc.GetAllocator());
    }
  }
  doc.AddMember("CIP_atoms", rjAtoms, doc.GetAllocator());

  rj::Value rjBonds(rj::kArrayType);
  for (const auto bond : d_mol->bonds()) {
    std::string cip;
    if (bond->getPropIfPresent(common_properties::_CIPCode, cip)) {
      cip = "(" + cip + ")";
      rj::Value entry(rj::kArrayType);
      entry.PushBack(bond->getBeginAtomIdx(), doc.GetAllocator());
      entry.PushBack(bond->getEndAtomIdx(), doc.GetAllocator());
      rj::Value v;
      v.SetString(cip.c_str(), cip.size(), doc.GetAllocator());
      entry.PushBack(v, doc.GetAllocator());
      rjBonds.PushBack(entry, doc.GetAllocator());
    }
  }

  doc.AddMember("CIP_bonds", rjBonds, doc.GetAllocator());

  rj::StringBuffer buffer;
  rj::Writer<rj::StringBuffer> writer(buffer);
  doc.Accept(writer);
  return buffer.GetString();
}

void JSMol::convert_to_aromatic_form() {
  assert(d_mol);

  d_mol->updatePropertyCache();
  MolOps::setAromaticity(*d_mol);
}

std::string JSMol::get_aromatic_form() const {
  assert(d_mol);

  RWMol molCopy(*d_mol);
  molCopy.updatePropertyCache();
  MolOps::setAromaticity(molCopy);

  bool includeStereo = true;
  int confId = -1;
  bool kekulize = false;
  return MolToMolBlock(molCopy, includeStereo, confId, kekulize);
}

void JSMol::convert_to_kekule_form() {
  assert(d_mol);

  MolOps::Kekulize(*d_mol);
}

std::string JSMol::get_kekule_form() const {
  assert(d_mol);

  RWMol molCopy(*d_mol);
  MolOps::Kekulize(molCopy);

  bool includeStereo = true;
  int confId = -1;
  bool kekulize = true;
  return MolToMolBlock(molCopy, includeStereo, confId, kekulize);
}

bool JSMol::set_new_coords(bool useCoordGen) {
  assert(d_mol);

#ifdef RDK_BUILD_COORDGEN_SUPPORT
  bool oprefer = RDDepict::preferCoordGen;
  RDDepict::preferCoordGen = useCoordGen;
#endif
  RDDepict::compute2DCoords(*d_mol);
#ifdef RDK_BUILD_COORDGEN_SUPPORT
  RDDepict::preferCoordGen = oprefer;
#endif

  return true;
}

std::string JSMol::get_new_coords(bool useCoordGen) const {
  assert(d_mol);

  RWMol molCopy(*d_mol);

#ifdef RDK_BUILD_COORDGEN_SUPPORT
  bool oprefer = RDDepict::preferCoordGen;
  RDDepict::preferCoordGen = useCoordGen;
#endif
  RDDepict::compute2DCoords(molCopy);
#ifdef RDK_BUILD_COORDGEN_SUPPORT
  RDDepict::preferCoordGen = oprefer;
#endif

  return MolToMolBlock(molCopy);
}

bool JSMol::has_prop(const std::string &key) const {
  assert(d_mol);
  return d_mol->hasProp(key);
}

std::vector<std::string> JSMol::get_prop_list(bool includePrivate,
                                              bool includeComputed) const {
  assert(d_mol);
  return d_mol->getPropList(includePrivate, includeComputed);
}

bool JSMol::set_prop(const std::string &key, const std::string &val,
                     bool computed) {
  assert(d_mol);
  d_mol->setProp(key, val, computed);
  return true;
}

std::string JSMol::get_prop(const std::string &key) const {
  assert(d_mol);
  if (!d_mol->hasProp(key)) {
    return "";
  }
  std::string val;
  d_mol->getProp(key, val);
  return val;
}

bool JSMol::clear_prop(const std::string &key) {
  assert(d_mol);
  bool res = d_mol->hasProp(key);
  if (res) {
    d_mol->clearProp(key);
  }
  return res;
}

std::string JSMol::remove_hs() const {
  assert(d_mol);

  RWMol molCopy(*d_mol);
  MolOps::removeAllHs(molCopy);

  bool includeStereo = true;
  int confId = -1;
  bool kekulize = true;
  return MolToMolBlock(molCopy, includeStereo, confId, kekulize);
}

bool JSMol::remove_hs_in_place() {
  assert(d_mol);

  MolOps::removeAllHs(*d_mol);
  MolOps::assignStereochemistry(*d_mol, true, true);
  return true;
}

std::string JSMol::add_hs() const {
  assert(d_mol);

  RWMol molCopy(*d_mol);
  MolOps::addHs(molCopy);

  bool includeStereo = true;
  int confId = -1;
  bool kekulize = true;
  return MolToMolBlock(molCopy, includeStereo, confId, kekulize);
}

bool JSMol::add_hs_in_place() {
  assert(d_mol);

  bool addCoords = (d_mol->getNumConformers() > 0);
  MolOps::addHs(*d_mol, false, addCoords);
  MolOps::assignStereochemistry(*d_mol, true, true);
  return true;
}

std::string JSMol::condense_abbreviations(double maxCoverage, bool useLinkers) {
  assert(d_mol);
  if (!useLinkers) {
    Abbreviations::condenseMolAbbreviations(
        *d_mol, Abbreviations::Utils::getDefaultAbbreviations(), maxCoverage);
  } else {
    Abbreviations::condenseMolAbbreviations(
        *d_mol, Abbreviations::Utils::getDefaultLinkers(), maxCoverage);
  }
  return mappingToJsonArray(*d_mol);
}

std::string JSMol::condense_abbreviations_from_defs(
    const std::string &definitions, double maxCoverage, bool areLinkers) {
  static std::string lastDefs = "";
  static std::vector<Abbreviations::AbbreviationDefinition> abbrevs;
  if (definitions != lastDefs) {
    // yes, we are making the assumption that the "areLinkers" argument remains
    // the same if the definitions are the same
    bool removeExtraDummies = areLinkers;
    bool allowConnectionToDummies = areLinkers;
    lastDefs = definitions;
    try {
      abbrevs = Abbreviations::Utils::parseAbbreviations(
          definitions, removeExtraDummies, allowConnectionToDummies);
    } catch (...) {
      return "cannot parse abbreviations";
    }
  }
  Abbreviations::condenseMolAbbreviations(*d_mol, abbrevs, maxCoverage);
  return mappingToJsonArray(*d_mol);
}

std::string JSMol::generate_aligned_coords(const JSMol &templateMol,
                                           const std::string &details) {
  assert(d_mol && templateMol.d_mol);
  if (!templateMol.d_mol->getNumConformers()) {
    return "";
  }
  return MinimalLib::generate_aligned_coords(*d_mol, *templateMol.d_mol,
                                             details.c_str());
}

int JSMol::has_coords() const {
  assert(d_mol);
  if (!d_mol->getNumConformers()) {
    return 0;
  }
  return (d_mol->getConformer().is3D() ? 3 : 2);
}

double JSMol::normalize_depiction(int canonicalize, double scaleFactor) {
  assert(d_mol);
  if (!d_mol->getNumConformers()) {
    return -1.;
  }
  return RDDepict::normalizeDepiction(*d_mol, -1, canonicalize, scaleFactor);
}

void JSMol::straighten_depiction(bool minimizeRotation) {
  assert(d_mol);
  if (!d_mol->getNumConformers()) {
    return;
  }
  RDDepict::straightenDepiction(*d_mol, -1, minimizeRotation);
}

bool JSMol::is_valid() const {
  return true;
}

std::pair<JSMolIterator *, std::string> JSMol::get_frags(
    const std::string &details_json) {
  assert(d_mol);
  std::vector<int> frags;
  std::vector<std::vector<int>> fragsMolAtomMapping;
  bool sanitizeFrags = true;
  bool copyConformers = true;
  MinimalLib::get_mol_frags_details(details_json, sanitizeFrags,
                                    copyConformers);
  auto molFrags = MolOps::getMolFrags(*d_mol, sanitizeFrags, &frags,
                                      &fragsMolAtomMapping, copyConformers);
  return std::make_pair(
      new JSMolIterator(molFrags),
      MinimalLib::get_mol_frags_mappings(frags, fragsMolAtomMapping));
}

std::string JSReaction::get_svg(int w, int h) const {
  assert(d_rxn);
  return MinimalLib::rxn_to_svg(*d_rxn, w, h);
}
std::string JSReaction::get_svg_with_highlights(
    const std::string &details) const {
  assert(d_rxn);

  int w = d_defaultWidth;
  int h = d_defaultHeight;
  return MinimalLib::rxn_to_svg(*d_rxn, w, h, details);
}

<<<<<<< HEAD
bool JSReaction::is_valid() const {
  return true;
}

JSSubstructLibrary::JSSubstructLibrary(unsigned int num_bits)
    : d_sslib(new SubstructLibrary(
          boost::shared_ptr<CachedTrustedSmilesMolHolder>(
              new CachedTrustedSmilesMolHolder()),
          boost::shared_ptr<PatternHolder>(new PatternHolder(num_bits)))) {
  d_molHolder = dynamic_cast<CachedTrustedSmilesMolHolder *>(
      d_sslib->getMolHolder().get());
  d_fpHolder = dynamic_cast<PatternHolder *>(d_sslib->getFpHolder().get());
=======
JSSubstructLibrary::JSSubstructLibrary(unsigned int num_bits) :
  d_fpHolder(nullptr) {
  boost::shared_ptr<CachedTrustedSmilesMolHolder> molHolderSptr(new CachedTrustedSmilesMolHolder());
  boost::shared_ptr<PatternHolder> fpHolderSptr;
  d_molHolder = molHolderSptr.get();
  if (num_bits) {
    fpHolderSptr.reset(new PatternHolder(num_bits));
    d_fpHolder = fpHolderSptr.get();
    d_sslib.reset(new SubstructLibrary(molHolderSptr, fpHolderSptr));
  } else {
    d_sslib.reset(new SubstructLibrary(molHolderSptr));
  }
>>>>>>> f9f23a56
}

int JSSubstructLibrary::add_trusted_smiles(const std::string &smi) {
  std::unique_ptr<RWMol> mol(SmilesToMol(smi, 0, false));
  if (!mol) {
    return -1;
  }
  mol->updatePropertyCache();
  MolOps::fastFindRings(*mol);
  int smiIdx;
  if (d_fpHolder) {
    auto fp = d_fpHolder->makeFingerprint(*mol);
    if (!fp) {
      return -1;
    }
    int fpIdx = d_fpHolder->addFingerprint(fp);
    smiIdx = d_molHolder->addSmiles(smi);
    CHECK_INVARIANT(fpIdx == smiIdx, "");
  } else {
    smiIdx = d_molHolder->addSmiles(smi);
  }
  return smiIdx;
}

int JSSubstructLibrary::add_trusted_smiles_and_pattern_fp(
    const std::string &smi, const std::string &patternFp) {
  if (!d_fpHolder) {
    throw ValueErrorException(NO_SUPPORT_FOR_PATTERN_FPS);
  }
  auto bitVect = new ExplicitBitVect(patternFp);
  if (!bitVect) {
    return -1;
  }
  int fpIdx = d_fpHolder->addFingerprint(bitVect);
  int smiIdx = d_molHolder->addSmiles(smi);
  CHECK_INVARIANT(fpIdx == smiIdx, "");
  return smiIdx;
}

std::string JSSubstructLibrary::get_trusted_smiles(unsigned int i) const {
  return d_molHolder->getMols().at(i);
}

std::string JSSubstructLibrary::get_pattern_fp(unsigned int i) const {
  if (!d_fpHolder) {
    throw ValueErrorException(NO_SUPPORT_FOR_PATTERN_FPS);
  }
  return d_fpHolder->getFingerprints().at(i)->toString();
}

inline int JSSubstructLibrary::add_mol_helper(const ROMol &mol) {
  std::string smi = MolToSmiles(mol);
  return add_trusted_smiles(smi);
}

int JSSubstructLibrary::add_mol(const JSMol &m) {
  return add_mol_helper(*m.d_mol);
}

int JSSubstructLibrary::add_smiles(const std::string &smi) {
  std::unique_ptr<RWMol> mol(SmilesToMol(smi));
  if (!mol) {
    return -1;
  }
  return add_mol_helper(*mol);
}

JSMol *JSSubstructLibrary::get_mol(unsigned int i) {
  auto mol = new RWMol(*d_sslib->getMol(i));
  return mol ? new JSMol(mol) : nullptr;
}

std::string JSSubstructLibrary::get_matches(const JSMol &q, bool useChirality,
                                            int numThreads,
                                            int maxResults) const {
  if (!d_sslib->size()) {
    return "[]";
  }
  auto indices = d_sslib->getMatches(*q.d_mol, true, useChirality, false,
                                     numThreads, maxResults);
  rj::Document doc;
  doc.SetArray();
  auto &alloc = doc.GetAllocator();
  for (const auto &i : indices) {
    doc.PushBack(i, alloc);
  }
  rj::StringBuffer buffer;
  rj::Writer<rj::StringBuffer> writer(buffer);
  doc.Accept(writer);
  std::string res = buffer.GetString();
  return res;
}

unsigned int JSSubstructLibrary::count_matches(const JSMol &q,
                                               bool useChirality,
                                               int numThreads) const {
  return d_sslib->size() ? d_sslib->countMatches(*q.d_mol, true, useChirality,
                                                 false, numThreads)
                         : 0;
}

std::string get_inchikey_for_inchi(const std::string &input) {
  return InchiToInchiKey(input);
}

JSMol *get_mol_copy(const JSMol &other) {
  auto mol = new RWMol(*other.d_mol);
  return mol ? new JSMol(mol) : nullptr;
}

JSMol *get_mol(const std::string &input, const std::string &details_json) {
  auto mol = MinimalLib::mol_from_input(input, details_json);
  return mol ? new JSMol(mol) : nullptr;
}

JSMol *get_mol_from_pickle(const std::string &pkl) {
  RWMol *mol = nullptr;
  if (!pkl.empty()) {
    mol = new RWMol();
    try {
      MolPickler::molFromPickle(pkl, mol);
    } catch (...) {
      delete mol;
      mol = nullptr;
    }
  }
  return mol ? new JSMol(mol) : nullptr;
}

JSMol *get_qmol(const std::string &input) {
  auto mol = MinimalLib::qmol_from_input(input);
  return mol ? new JSMol(mol) : nullptr;
}

JSReaction *get_rxn(const std::string &input, const std::string &details_json) {
  auto rxn = MinimalLib::rxn_from_input(input, details_json);
  return rxn ? new JSReaction(rxn) : nullptr;
}

std::string version() { return std::string(rdkitVersion); }

void prefer_coordgen(bool useCoordGen) {
#ifdef RDK_BUILD_COORDGEN_SUPPORT
  RDDepict::preferCoordGen = useCoordGen;
#endif
}

bool use_legacy_stereo_perception(bool value) {
  bool was = Chirality::getUseLegacyStereoPerception();
  Chirality::setUseLegacyStereoPerception(value);
  return was;
}

bool allow_non_tetrahedral_chirality(bool value) {
  bool was = Chirality::getAllowNontetrahedralChirality();
  Chirality::setAllowNontetrahedralChirality(value);
  return was;
}<|MERGE_RESOLUTION|>--- conflicted
+++ resolved
@@ -589,20 +589,10 @@
   return MinimalLib::rxn_to_svg(*d_rxn, w, h, details);
 }
 
-<<<<<<< HEAD
 bool JSReaction::is_valid() const {
   return true;
 }
 
-JSSubstructLibrary::JSSubstructLibrary(unsigned int num_bits)
-    : d_sslib(new SubstructLibrary(
-          boost::shared_ptr<CachedTrustedSmilesMolHolder>(
-              new CachedTrustedSmilesMolHolder()),
-          boost::shared_ptr<PatternHolder>(new PatternHolder(num_bits)))) {
-  d_molHolder = dynamic_cast<CachedTrustedSmilesMolHolder *>(
-      d_sslib->getMolHolder().get());
-  d_fpHolder = dynamic_cast<PatternHolder *>(d_sslib->getFpHolder().get());
-=======
 JSSubstructLibrary::JSSubstructLibrary(unsigned int num_bits) :
   d_fpHolder(nullptr) {
   boost::shared_ptr<CachedTrustedSmilesMolHolder> molHolderSptr(new CachedTrustedSmilesMolHolder());
@@ -615,7 +605,6 @@
   } else {
     d_sslib.reset(new SubstructLibrary(molHolderSptr));
   }
->>>>>>> f9f23a56
 }
 
 int JSSubstructLibrary::add_trusted_smiles(const std::string &smi) {
@@ -684,8 +673,7 @@
 }
 
 JSMol *JSSubstructLibrary::get_mol(unsigned int i) {
-  auto mol = new RWMol(*d_sslib->getMol(i));
-  return mol ? new JSMol(mol) : nullptr;
+  return new JSMol(new RWMol(*d_sslib->getMol(i)));
 }
 
 std::string JSSubstructLibrary::get_matches(const JSMol &q, bool useChirality,
@@ -722,8 +710,7 @@
 }
 
 JSMol *get_mol_copy(const JSMol &other) {
-  auto mol = new RWMol(*other.d_mol);
-  return mol ? new JSMol(mol) : nullptr;
+  return new JSMol(new RWMol(*other.d_mol));
 }
 
 JSMol *get_mol(const std::string &input, const std::string &details_json) {
