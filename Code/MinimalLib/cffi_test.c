--- conflicted
+++ resolved
@@ -2287,7 +2287,6 @@
   use_legacy_stereo_perception(orig_setting);
 }
 
-<<<<<<< HEAD
 void test_assign_chiral_tags_from_mol_parity() {
   printf("--------------------------\n");
   printf("  test_assign_chiral_tags_from_mol_parity\n");
@@ -2379,7 +2378,9 @@
   assert(!strcmp(json, "{\"atoms\":[0,1],\"bonds\":[0]}"));
   free(json);
   free(qpkl);
-=======
+  free(mpkl);
+}
+
 void test_smiles_smarts_params() {
   printf("--------------------------\n");
   printf("  test_smiles_smarts_params\n");
@@ -2551,7 +2552,6 @@
   assert(!strcmp(smarts,
                  "N-[C&H1](-C(-O)=O)-C(-C)-C |atomProp:1.atomProp.1&#46;234|"));
   free(smarts);
->>>>>>> d6171aaa
   free(mpkl);
 }
 
@@ -2584,11 +2584,8 @@
   test_capture_logs();
   test_relabel_mapped_dummies();
   test_assign_cip_labels();
-<<<<<<< HEAD
   test_assign_chiral_tags_from_mol_parity();
   test_make_dummies_queries();
-=======
   test_smiles_smarts_params();
->>>>>>> d6171aaa
   return 0;
 }