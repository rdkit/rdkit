/*
  Copyright (C) 2021 Greg Landrum

  @@ All Rights Reserved @@
  This file is part of the RDKit.
  The contents are covered by the terms of the BSD license
  which is included in the file license.txt, found at the root
  of the RDKit source tree.
*/
#include <stdio.h>
#include <string.h>
#include <stdlib.h>
#ifdef WIN32
#ifndef _USE_MATH_DEFINES
#define _USE_MATH_DEFINES
#define _DEFINED_USE_MATH_DEFINES
#endif
#endif
#include <math.h>
#ifdef _DEFINED_USE_MATH_DEFINES
#undef _DEFINED_USE_MATH_DEFINES
#undef _USE_MATH_DEFINES
#endif
#include "cffiwrapper.h"
#ifdef NDEBUG
#undef NDEBUG
#endif
#include <assert.h>

static const char molblock_native_wedging[] =
    "\n\
  MJ201100                      \n\
\n\
 18 21  0  0  1  0  0  0  0  0999 V2000\n\
   -0.8540   -1.4441    0.0000 C   0  0  0  0  0  0  0  0  0  0  0  0\n\
   -0.3019   -0.8310    0.0000 C   0  0  0  0  0  0  0  0  0  0  0  0\n\
    0.5185   -0.9172    0.0000 C   0  0  0  0  0  0  0  0  0  0  0  0\n\
    0.8540   -0.1635    0.0000 C   0  0  0  0  0  0  0  0  0  0  0  0\n\
    0.6825    0.6434    0.0000 C   0  0  0  0  0  0  0  0  0  0  0  0\n\
   -0.1379    0.7296    0.0000 C   0  0  0  0  0  0  0  0  0  0  0  0\n\
   -0.5504    1.4441    0.0000 N   0  0  0  0  0  0  0  0  0  0  0  0\n\
   -0.4734   -0.0239    0.0000 C   0  0  0  0  0  0  0  0  0  0  0  0\n\
    0.2409    0.3885    0.0000 C   0  0  0  0  0  0  0  0  0  0  0  0\n\
   -1.6609   -1.2726    0.0000 C   0  0  0  0  0  0  0  0  0  0  0  0\n\
   -2.2130   -1.8857    0.0000 C   0  0  0  0  0  0  0  0  0  0  0  0\n\
   -1.9580   -2.6703    0.0000 C   0  0  0  0  0  0  0  0  0  0  0  0\n\
   -1.1511   -2.8419    0.0000 C   0  0  0  0  0  0  0  0  0  0  0  0\n\
   -0.5990   -2.2287    0.0000 C   0  0  0  0  0  0  0  0  0  0  0  0\n\
   -3.0201   -1.7143    0.0000 C   0  0  0  0  0  0  0  0  0  0  0  0\n\
   -3.5720   -2.3275    0.0000 C   0  0  0  0  0  0  0  0  0  0  0  0\n\
   -3.3171   -3.1121    0.0000 C   0  0  0  0  0  0  0  0  0  0  0  0\n\
   -2.5100   -3.2835    0.0000 N   0  0  0  0  0  0  0  0  0  0  0  0\n\
  2  3  1  0  0  0  0\n\
  4  3  1  0  0  0  0\n\
  4  5  1  0  0  0  0\n\
  6  5  1  0  0  0  0\n\
  6  7  1  1  0  0  0\n\
  6  8  1  0  0  0  0\n\
  8  9  1  1  0  0  0\n\
  8  2  1  0  0  0  0\n\
  4  9  1  1  0  0  0\n\
  2  1  1  1  0  0  0\n\
 10 11  1  0  0  0  0\n\
 11 12  2  0  0  0  0\n\
 12 13  1  0  0  0  0\n\
 13 14  2  0  0  0  0\n\
  1 10  2  0  0  0  0\n\
  1 14  1  0  0  0  0\n\
 15 16  2  0  0  0  0\n\
 16 17  1  0  0  0  0\n\
 11 15  1  0  0  0  0\n\
 17 18  2  0  0  0  0\n\
 12 18  1  0  0  0  0\n\
M  END\n";

static const char quinoline_scaffold[] =
    "\n\
  MJ201100                      \n\
\n\
 10 11  0  0  1  0  0  0  0  0999 V2000\n\
   -8.1001    2.8219    0.0000 N   0  0  0  0  0  0  0  0  0  0  0  0\n\
   -8.8145    2.4094    0.0000 C   0  0  0  0  0  0  0  0  0  0  0  0\n\
   -8.8145    1.5843    0.0000 C   0  0  0  0  0  0  0  0  0  0  0  0\n\
   -8.1001    1.1718    0.0000 C   0  0  0  0  0  0  0  0  0  0  0  0\n\
   -7.3856    1.5843    0.0000 C   0  0  0  0  0  0  0  0  0  0  0  0\n\
   -7.3856    2.4094    0.0000 C   0  0  0  0  0  0  0  0  0  0  0  0\n\
   -6.6711    1.1718    0.0000 C   0  0  0  0  0  0  0  0  0  0  0  0\n\
   -5.9566    1.5842    0.0000 C   0  0  0  0  0  0  0  0  0  0  0  0\n\
   -5.9566    2.4092    0.0000 C   0  0  0  0  0  0  0  0  0  0  0  0\n\
   -6.6711    2.8218    0.0000 C   0  0  0  0  0  0  0  0  0  0  0  0\n\
  2  3  1  0  0  0  0\n\
  3  4  2  0  0  0  0\n\
  4  5  1  0  0  0  0\n\
  5  6  2  0  0  0  0\n\
  7  8  2  0  0  0  0\n\
  8  9  1  0  0  0  0\n\
  9 10  2  0  0  0  0\n\
  5  7  1  0  0  0  0\n\
 10  6  1  0  0  0  0\n\
  1  2  2  0  0  0  0\n\
  6  1  1  0  0  0  0\n\
M  END\n";

void find_wedged_bonds(char *molblock, int *have1, int *have6) {
  molblock = strdup(molblock);
  assert(molblock);
  size_t molblock_len = strlen(molblock);
  char *line_start = molblock;
  char *line_end = strpbrk(line_start, "\n");
  int line_num = 0;
  unsigned int i;
  unsigned int j;
  unsigned int s;
  unsigned int e;
  int n_atoms = -1;
  int n_bonds = -1;
  int b[4];
  *have1 = 0;
  *have6 = 0;
  while (line_end) {
    *line_end = '\0';
    if (line_num == 3) {
      assert(strlen(line_start) > 6);
      line_start[6] = '\0';
      sscanf(&line_start[3], "%d", &n_bonds);
      line_start[3] = '\0';
      sscanf(line_start, "%d", &n_atoms);
      assert(n_atoms >= 0 && n_bonds >= 0);
    } else if (line_num > 3 + n_atoms && line_num < 4 + n_atoms + n_bonds) {
      for (i = 0; i < 4; ++i) {
        j = 3 - i;
        s = j * 3;
        e = (j + 1) * 3;
        line_start[e] = '\0';
        sscanf(&line_start[s], "%d", &b[j]);
      }
      assert(b[0] >= 1 && b[0] <= n_atoms);
      assert(b[1] >= 1 && b[1] <= n_atoms);
      assert(b[2] == 1 || b[2] == 2);
      assert(b[3] == 0 || b[3] == 1 || b[3] == 6);
      if (b[3] == 1) {
        *have1 = 1;
      }
      if (b[3] == 6) {
        *have6 = 1;
      }
    }
    line_start = line_end + 1;
    if (line_start >= molblock + molblock_len) {
      break;
    }
    line_end = strpbrk(line_start, "\n");
    if (!line_end) {
      line_end = molblock + molblock_len;
    }
    ++line_num;
  }
  free(molblock);
}

int extract_bond_coords(char *svg, char *bond, double *coord1, double *coord2) {
  svg = strdup(svg);
  assert(svg);
  char *line = strtok(svg, "\n");
  char *str = NULL;
  double dummy[2];
  coord1 = coord1 ? coord1 : dummy;
  coord2 = coord2 ? coord2 : dummy;
  while (line) {
    str = strstr(line, bond);
    if (str) {
      str = strstr(str, "M ");
    }
    if (str) {
      assert(sscanf(str, "M %lf,%lf L %lf,%lf", &coord1[0], &coord1[1],
                    &coord2[0], &coord2[1]) == 4);
      break;
    }
    line = strtok(NULL, "\n");
  }
  free(svg);
  return (str ? 1 : 0);
}

double angle_deg_between_vectors(double *v1, double *v2) {
  return 180 / M_PI *
         acos((v1[0] * v2[0] + v1[1] * v2[1]) /
              sqrt((v1[0] * v1[0] + v1[1] * v1[1]) *
                   (v2[0] * v2[0] + v2[1] * v2[1])));
}

void test_io() {
  char *pkl;
  size_t pkl_size;
  size_t pkl2_size;
  char *pkl2;

  printf("--------------------------\n");
  printf("  test_io\n");

  pkl = get_mol("c1cc(O)ccc1", &pkl_size, "");
  assert(pkl);
  assert(pkl_size > 0);

  char *smiles = get_smiles(pkl, pkl_size, NULL);
  assert(!strcmp(smiles, "Oc1ccccc1"));
  free(smiles);
  smiles = NULL;

  smiles = get_cxsmiles(pkl, pkl_size, NULL);
  assert(!strcmp(smiles, "Oc1ccccc1"));
  free(smiles);
  smiles = NULL;

  char *json = get_json(pkl, pkl_size, NULL);
  assert(strstr(json, "rdkitjson"));

  pkl2 = get_mol(json, &pkl2_size, "");
  assert(pkl2);
  assert(pkl2_size > 0);
  smiles = get_smiles(pkl2, pkl2_size, NULL);
  assert(!strcmp(smiles, "Oc1ccccc1"));
  free(smiles);
  smiles = NULL;
  free(pkl2);
  pkl2 = NULL;
  free(json);
  json = NULL;

  //---------
  // failures

  // kekulization
  pkl2 = get_mol("c1cccc1", &pkl2_size, "");
  assert(pkl2 == NULL);
  assert(!pkl2_size);

  // bad input
  pkl2 = get_mol("foo", &pkl2_size, "");
  assert(pkl2 == NULL);
  assert(!pkl2_size);

  // valence
  pkl2 = get_mol("CO(C)C", &pkl2_size, "");
  assert(pkl2 == NULL);
  assert(!pkl2_size);

  // bad molblock
  pkl2 = get_mol(
      "  Mrv1921 05042106432D\n\
\n\
  2  1  0  0  0  0            999 V2000\n\
   -7.3214    3.7500    0.0000 C   0  0  0  0  0  0  0  0  0  0  0  0\n\
   -6.6070    4.1625    0.0000 C   0  0  0  0  0  0  0  0  0  0  0  0\n\
  1  2  1  0  0  0  0\n\
M  END",
      &pkl2_size, "");
  assert(pkl2 == NULL);
  assert(!pkl2_size);

  //---------
  // options
  pkl2 = get_mol("[H]C", &pkl2_size, "{\"removeHs\":false}");
  assert(pkl2 != NULL);
  assert(pkl2_size);
  smiles = get_smiles(pkl2, pkl2_size, NULL);
  assert(!strcmp(smiles, "[H]C"));
  free(smiles);
  smiles = NULL;
  free(pkl2);
  pkl2 = NULL;

  pkl2 = get_mol("[H]C", &pkl2_size, NULL);
  assert(pkl2 != NULL);
  assert(pkl2_size);
  free(pkl2);
  pkl2 = NULL;

  smiles = get_smiles(pkl, pkl_size, "{\"canonical\":false}");
  assert(!strcmp(smiles, "c1cc(O)ccc1"));
  free(smiles);
  smiles = NULL;

  //---------
  // mol block
  char *molblock = get_molblock(NULL, pkl_size, NULL);
  assert(!molblock);
  molblock = get_molblock(pkl, 0, NULL);
  assert(!molblock);
  molblock = get_molblock(pkl, pkl_size, NULL);
  pkl2 = get_mol(molblock, &pkl2_size, "");
  assert(pkl2);
  assert(pkl2_size > 0);
  smiles = get_smiles(pkl2, pkl2_size, NULL);
  assert(!strcmp(smiles, "Oc1ccccc1"));
  free(smiles);
  smiles = NULL;
  free(pkl2);
  pkl2 = NULL;
  free(molblock);
  molblock = NULL;

  pkl2 = get_mol(molblock_native_wedging, &pkl2_size, "");
  assert(pkl2);
  assert(pkl2_size > 0);
  molblock = get_molblock(pkl2, pkl2_size, NULL);
  assert(strstr(molblock, "4  3  1  6"));
  assert(!strstr(molblock, "H  "));
  free(molblock);
  molblock = get_molblock(pkl2, pkl2_size, "{\"useMolBlockWedging\":true}");
  assert(!strstr(molblock, "4  3  1  6"));
  assert(strstr(molblock, "6  7  1  1"));
  assert(!strstr(molblock, "H  "));
  free(molblock);
  molblock = get_molblock(pkl2, pkl2_size, "{\"addChiralHs\":true}");
  assert(strstr(molblock, "H  "));
  free(molblock);
  // Here we want to test that the original molblock wedging is preserved and
  // inverted as the coordinates are rigid-body rotated
  size_t scaffold_pkl_size;
  int have1;
  int have6;
  char *scaffold = get_mol(quinoline_scaffold, &scaffold_pkl_size, NULL);
  assert(set_2d_coords_aligned(&pkl2, &pkl2_size, scaffold, scaffold_pkl_size,
                               "{\"acceptFailure\":false,\"alignOnly\":true}",
                               NULL));
  molblock = get_molblock(pkl2, pkl2_size, "{\"useMolBlockWedging\":true}");
  find_wedged_bonds(molblock, &have1, &have6);
  assert(!have1 && have6);
  assert(!strstr(molblock, "4  3  1  6"));
  assert(strstr(molblock, "6  7  1  6"));
  assert(!strstr(molblock, "H  "));
  free(molblock);
  free(pkl2);
  // Here we want to test that the original molblock wedging gets cleared
  // and hence wedging is recomputed as the coordinates are re-generated
  pkl2 = get_mol(molblock_native_wedging, &pkl2_size, "");
  assert(pkl2);
  assert(pkl2_size > 0);
  assert(set_2d_coords_aligned(&pkl2, &pkl2_size, scaffold, scaffold_pkl_size,
                               "{\"acceptFailure\":false}", NULL));
  molblock = get_molblock(pkl2, pkl2_size, "{\"useMolBlockWedging\":true}");
  find_wedged_bonds(molblock, &have1, &have6);
  assert(have1 && have6);
  free(molblock);
  free(pkl2);
  free(scaffold);

  molblock = get_v3kmolblock(pkl, pkl_size, NULL);
  pkl2 = get_mol(molblock, &pkl2_size, "");
  assert(pkl2);
  assert(pkl2_size > 0);
  smiles = get_smiles(pkl2, pkl2_size, NULL);
  assert(!strcmp(smiles, "Oc1ccccc1"));
  free(smiles);
  smiles = NULL;
  free(pkl2);
  pkl2 = NULL;
  free(molblock);
  molblock = NULL;

  molblock = get_v3kmolblock(pkl, pkl_size, "{\"kekulize\":false}");
  assert(strstr(molblock, "M  V30 1 4 1 2"));
  free(molblock);
  molblock = NULL;

  //---------
  // InChI
  char *inchi = get_inchi(pkl, pkl_size, NULL);
  assert(!strcmp(inchi, "InChI=1S/C6H6O/c7-6-4-2-1-3-5-6/h1-5,7H"));
  free(inchi);
  inchi = get_inchikey_for_inchi("InChI=1S/C6H6O/c7-6-4-2-1-3-5-6/h1-5,7H");
  assert(!strcmp(inchi, "ISWSIDIOOBJBQZ-UHFFFAOYSA-N"));
  free(inchi);

  inchi = get_inchi(pkl, pkl_size, "{\"options\":\"/FixedH\"}");
  assert(!strcmp(inchi, "InChI=1/C6H6O/c7-6-4-2-1-3-5-6/h1-5,7H"));
  free(inchi);

  molblock = get_molblock(pkl, pkl_size, NULL);
  inchi = get_inchi_for_molblock(molblock, NULL);
  assert(!strcmp(inchi, "InChI=1S/C6H6O/c7-6-4-2-1-3-5-6/h1-5,7H"));
  free(inchi);
  inchi = get_inchi_for_molblock(molblock, "{\"options\":\"/FixedH\"}");
  assert(!strcmp(inchi, "InChI=1/C6H6O/c7-6-4-2-1-3-5-6/h1-5,7H"));
  free(inchi);
  free(molblock);

  //---------
  // queries
  char *smarts = get_smarts(pkl, pkl_size, NULL);
  assert(!strcmp(smarts, "[#6]1:[#6]:[#6](-[#8]):[#6]:[#6]:[#6]:1"));

  pkl2 = get_qmol(smarts, &pkl2_size, "");
  assert(pkl2);
  free(smarts);
  smarts = get_smarts(pkl2, pkl2_size, NULL);
  assert(!strcmp(smarts, "[#6]1:[#6]:[#6](-[#8]):[#6]:[#6]:[#6]:1"));
  free(smarts);
  free(pkl2);

  free(pkl);
  pkl = NULL;
  printf("  done\n");
  printf("--------------------------\n");
}

void test_svg() {
  char *pkl;
  size_t pkl_size;

  printf("--------------------------\n");
  printf("  test_svg\n");

  pkl = get_mol("c1cc(O)ccc1", &pkl_size, "");
  assert(pkl);
  assert(pkl_size > 0);

  char *svg = get_svg(pkl, pkl_size, "{\"width\":350,\"height\":300}");
  assert(strstr(svg, "width='350px'"));
  assert(strstr(svg, "height='300px'"));
  assert(strstr(svg, "</svg>"));
  free(svg);

  svg = get_svg(pkl, pkl_size, "{\"atoms\": [0, 1, 2], \"width\":127}");
  assert(strstr(svg, "fill:#FF7F7F"));
  assert(strstr(svg, "width='127px'"));
  assert(strstr(svg, "</svg>"));
  free(svg);

  svg = get_svg(
      pkl, pkl_size,
      "{\"highlightAtomColors\":{"
      "\"0\": [1.0, 0.0, 0.0],"
      "\"1\": [1.0, 0.0, 0.0],"
      "\"2\": [1.0, 0.0, 0.0],"
      "\"3\": [0.0, 1.0, 0.0],"
      "\"4\": [1.0, 0.0, 0.0],"
      "\"5\": [1.0, 0.0, 0.0],"
      "\"6\": [1.0, 0.0, 0.0]"
      "}, \"highlightBondColors\":{"
      "\"2\": [0.0, 0.7, 0.9]"
      "}, \"highlightAtomRadii\":{"
      "\"0\": 0.1,"
      "\"1\": 0.1,"
      "\"2\": 0.1,"
      "\"3\": 0.8,"
      "\"4\": 0.1,"
      "\"5\": 0.1,"
      "\"6\": 0.1"
      "}, \"atoms\": [0, 1, 2, 3, 4, 5, 6],  \"bonds\": [2], \"width\":127}");
  assert(!strstr(svg, "fill:#FF7F7F"));
  assert(strstr(svg, "fill:#FF0000"));
  assert(strstr(svg, "fill:#00FF00"));
  assert(strstr(svg, "fill:#00B2E5"));
  assert(strstr(svg, "width='127px'"));
  assert(strstr(svg, "</svg>"));
  free(svg);

  free(pkl);

  pkl = get_mol(molblock_native_wedging, &pkl_size, "");
  assert(pkl);
  assert(pkl_size > 0);
  char *svg1 = get_svg(pkl, pkl_size, "{\"width\":350,\"height\":300}");
  assert(strstr(svg1, "width='350px'"));
  assert(strstr(svg1, "height='300px'"));
  assert(strstr(svg1, "</svg>"));
  assert(strstr(svg1, "atom-17"));
  assert(strstr(svg1, "atom-18"));
  assert(strstr(svg1, "atom-19"));
  char *svg2 = get_svg(
      pkl, pkl_size,
      "{\"width\":350,\"height\":300,\"useMolBlockWedging\":true,\"wedgeBonds\":false,\"addChiralHs\":false}");
  assert(strstr(svg2, "width='350px'"));
  assert(strstr(svg2, "height='300px'"));
  assert(strstr(svg2, "</svg>"));
  assert(strstr(svg2, "atom-17"));
  assert(!strstr(svg2, "atom-18"));
  assert(!strstr(svg2, "atom-19"));
  free(svg1);
  free(svg2);

  free(pkl);
  printf("  done\n");
  printf("--------------------------\n");
}

unsigned int count_occurrences(const char *str, const char *substr) {
  unsigned int count = 0;
  const char *from = str;
  while (from = strstr(from, substr)) {
    ++count;
    ++from;
  }
  return count;
}

void test_rxn_svg() {
  char *pkl;
  size_t pkl_size;

  printf("--------------------------\n");
  printf("  test_rxn_svg\n");

  pkl = get_rxn("[CH3:1][OH:2]>>[CH2:1]=[OH0:2]", &pkl_size, "");
  assert(pkl);
  assert(pkl_size > 0);

  char *svg = get_rxn_svg(pkl, pkl_size, "{\"width\":350,\"height\":300}");
  assert(strstr(svg, "width='350px'"));
  assert(strstr(svg, "height='300px'"));
  assert(strstr(svg, "</svg>"));
  free(pkl);

  pkl = get_rxn(
      "$RXN\n\
\n\
      RDKit\n\
\n\
  1  1\n\
$MOL\n\
\n\
     RDKit          2D\n\
\n\
  2  1  0  0  0  0  0  0  0  0999 V2000\n\
    0.0000    0.0000    0.0000 C   0  0  0  0  0  0  0  0  0  1  0  0\n\
    1.2990    0.7500    0.0000 O   0  0  0  0  0  0  0  0  0  2  0  0\n\
  1  2  6  0\n\
V    1 [C&H3:1]\n\
V    2 [O&H1:2]\n\
M  END\n\
$MOL\n\
\n\
     RDKit          2D\n\
\n\
  2  1  0  0  0  0  0  0  0  0999 V2000\n\
    0.0000    0.0000    0.0000 C   0  0  0  0  0  0  0  0  0  1  0  0\n\
    1.2990    0.7500    0.0000 O   0  0  0  0  0  0  0  0  0  2  0  0\n\
  1  2  2  0\n\
V    1 [C&H2:1]\n\
V    2 [O&H0:2]\n\
M  END",
      &pkl_size, "");
  char *svg_from_block = get_rxn_svg(pkl, pkl_size, "");
  assert(strstr(svg, "</svg>"));
  assert(count_occurrences(svg, "<path") > 0);
  assert(count_occurrences(svg, "<path") ==
         count_occurrences(svg_from_block, "<path"));
  free(svg);
  free(svg_from_block);
  free(pkl);

  printf("  done\n");
  printf("--------------------------\n");
}

void test_flexicanvas() {
  char *pkl;
  size_t pkl_size;

  printf("--------------------------\n");
  printf("  test_flexicanvas\n");

  pkl = get_mol("CCCC", &pkl_size, "");
  assert(pkl);
  assert(pkl_size > 0);

  char *svg = get_svg(pkl, pkl_size, "{\"width\":-1,\"height\":-1}");
  assert(strstr(svg, "width='95px'"));
  assert(strstr(svg, "height='21px'"));
  assert(strstr(svg, "</svg>"));
  free(svg);

  free(pkl);
  pkl = NULL;
  printf("  done\n");
  printf("--------------------------\n");
}

void test_substruct() {
  printf("--------------------------\n");
  printf("  test_substruct\n");

  char *mpkl;
  size_t mpkl_size;
  mpkl = get_mol("Cl[C@H](F)C[C@H](F)Cl", &mpkl_size, "");
  char *qpkl;
  size_t qpkl_size;
  qpkl = get_qmol("Cl[C@@H](F)C", &qpkl_size, "");

  char *json = get_substruct_match(mpkl, mpkl_size, qpkl, qpkl_size, "");
  assert(!strcmp(json, "{\"atoms\":[0,1,2,3],\"bonds\":[0,1,2]}"));
  free(json);
  json = get_substruct_matches(mpkl, mpkl_size, qpkl, qpkl_size, "");
  assert(!strcmp(json,
                 "[{\"atoms\":[0,1,2,3],\"bonds\":[0,1,2]},{\"atoms\":[6,4,5,3]"
                 ",\"bonds\":[5,4,3]}]"));
  free(json);

  // make sure using parameters works
  json = get_substruct_match(mpkl, mpkl_size, qpkl, qpkl_size,
                             "{\"useChirality\":true}");
  assert(!strcmp(json, "{\"atoms\":[6,4,5,3],\"bonds\":[5,4,3]}"));
  free(json);
  json = get_substruct_matches(mpkl, mpkl_size, qpkl, qpkl_size,
                               "{\"useChirality\":true}");
  assert(!strcmp(json, "[{\"atoms\":[6,4,5,3],\"bonds\":[5,4,3]}]"));
  free(json);

  free(mpkl);
  mpkl = NULL;
  free(qpkl);
  qpkl = NULL;
  printf("  done\n");
  printf("--------------------------\n");
}

void test_descriptors() {
  printf("--------------------------\n");
  printf("  test_descriptors\n");

  char *mpkl;
  size_t mpkl_size;
  mpkl = get_mol("c1nccc(O)c1", &mpkl_size, "");

  char *descrs = get_descriptors(mpkl, mpkl_size);
  assert(strstr(descrs, "lipinskiHBA"));
  assert(strstr(descrs, "NumAliphaticRings"));
  assert(strstr(descrs, "chi3v"));
  assert(strstr(descrs, "amw"));
  free(descrs);

  free(mpkl);
  mpkl = NULL;
  printf("  done\n");
  printf("--------------------------\n");
}

void test_fingerprints() {
  printf("--------------------------\n");
  printf("  test_fingerprints\n");

  assert(!get_morgan_fp(NULL, 0, NULL));
  char *mpkl;
  size_t mpkl_size;
  mpkl = get_mol("c1nccc(O)c1", &mpkl_size, "");
  const char *mfp_json = "{\"radius\":2,\"nBits\":1024}";
  char *fp = get_morgan_fp(mpkl, mpkl_size, mfp_json);
  assert(strlen(fp) == 1024);
  free(fp);
  fp = get_morgan_fp(mpkl, mpkl_size, "{\"radius\":1,\"nBits\":64}");
  assert(!strcmp(
      fp, "0011000000100000010000100000000000001001010000000000000000100000"));
  free(fp);
  fp = get_morgan_fp(mpkl, mpkl_size, "{\"radius\":2,\"nBits\":64}");
  assert(!strcmp(
      fp, "0011000000100000010000100000000000001001010000000010000010100001"));
  free(fp);
  size_t nbytes;
  assert(!get_morgan_fp_as_bytes(NULL, 0, &nbytes, NULL));
  fp = get_morgan_fp_as_bytes(mpkl, mpkl_size, &nbytes,
                              "{\"radius\":2,\"nBits\":64}");
  assert(nbytes == 8);
  free(fp);

  assert(!get_rdkit_fp(NULL, 0, NULL));
  fp = get_rdkit_fp(mpkl, mpkl_size, "{\"nBits\":64}");
  assert(!strcmp(
      fp, "1111011000111100011011011111011001111111110010000111000011111111"));
  free(fp);
  fp = get_rdkit_fp(mpkl, mpkl_size, "{\"nBits\":64,\"maxPath\":4}");
  assert(!strcmp(
      fp, "1111011000110000010001010111000001101011100010000001000011100011"));
  free(fp);
  assert(!get_rdkit_fp_as_bytes(NULL, 0, &nbytes, NULL));
  fp = get_rdkit_fp_as_bytes(mpkl, mpkl_size, &nbytes, "{\"nBits\":64}");
  assert(nbytes == 8);
  free(fp);

  assert(!get_pattern_fp(NULL, 0, NULL));
  fp = get_pattern_fp(mpkl, mpkl_size, "{\"nBits\":64}");
  assert(!strcmp(
      fp, "1011111111111111110011011111011001011110111101111110101111010011"));
  free(fp);
  assert(!get_pattern_fp_as_bytes(NULL, 0, &nbytes, NULL));
  fp = get_pattern_fp_as_bytes(mpkl, mpkl_size, &nbytes, "{\"nBits\":64}");
  assert(nbytes == 8);
  free(fp);

  fp = get_pattern_fp(mpkl, mpkl_size,
                      "{\"nBits\":64,\"tautomericFingerprint\":true}");
  assert(!strcmp(
      fp, "1011111111111111110011111111011101011111111101111111111111011011"));
  free(fp);

  assert(!get_topological_torsion_fp(NULL, 0, NULL));
  fp = get_topological_torsion_fp(mpkl, mpkl_size, "{\"nBits\":64}");
  assert(!strcmp(
      fp, "1100000000000000000000000000000000000000000011000000000011001100"));
  free(fp);
  assert(!get_topological_torsion_fp_as_bytes(NULL, 0, &nbytes, NULL));
  fp = get_topological_torsion_fp_as_bytes(mpkl, mpkl_size, &nbytes,
                                           "{\"nBits\":64}");
  assert(nbytes == 8);
  free(fp);

  assert(!get_atom_pair_fp(NULL, 0, NULL));
  fp = get_atom_pair_fp(mpkl, mpkl_size, "{\"nBits\":64}");
  assert(!strcmp(
      fp, "0000000000000000000000001110111011101100000000000000000011001100"));
  free(fp);
  fp = get_atom_pair_fp(mpkl, mpkl_size, "{\"nBits\":64,\"minLength\":2}");
  assert(!strcmp(
      fp, "0000000000000000000000001000111011100000000000000000000011001100"));
  free(fp);
  fp = get_atom_pair_fp(mpkl, mpkl_size, "{\"nBits\":64,\"maxLength\":2}");
  assert(!strcmp(
      fp, "0000000000000000000000001110111011001100000000000000000011000000"));
  free(fp);
  assert(!get_atom_pair_fp_as_bytes(NULL, 0, &nbytes, NULL));
  fp = get_atom_pair_fp_as_bytes(mpkl, mpkl_size, &nbytes, "{\"nBits\":64}");
  assert(nbytes == 8);
  free(fp);

  assert(!get_maccs_fp(NULL, 0));
  fp = get_maccs_fp(mpkl, mpkl_size);
  assert(!strcmp(
      fp,
      "00000000000000000000000000000000000000000000000000000000000000000100000000000000000000000000000001100000000000000100000001000001000000000101000100000000100001000111110"));
  free(fp);
  assert(!get_maccs_fp_as_bytes(NULL, 0, &nbytes));
  fp = get_maccs_fp_as_bytes(mpkl, mpkl_size, &nbytes);
  assert(nbytes == 21);
  free(fp);
#ifdef RDK_BUILD_AVALON_SUPPORT
  assert(!get_avalon_fp(NULL, 0, NULL));
  fp = get_avalon_fp(mpkl, mpkl_size, "{\"nBits\":64}");
  assert(!strcmp(
      fp, "0001000001100011110001011100011100000110100010001110110001110011"));
  free(fp);
  assert(!get_avalon_fp_as_bytes(NULL, 0, nbytes, NULL));
  fp = get_avalon_fp_as_bytes(mpkl, mpkl_size, &nbytes, "{\"nBits\":64}");
  assert(nbytes == 8);
  free(fp);
#endif

  free(mpkl);
  mpkl = NULL;
  printf("  done\n");
  printf("--------------------------\n");
}

void test_modifications() {
  printf("--------------------------\n");
  printf("  test_modifications\n");
  char *mpkl;
  size_t mpkl_size;
  mpkl = get_mol("CCC", &mpkl_size, "");

  assert(add_hs(&mpkl, &mpkl_size) > 0);
  char *ctab = get_molblock(mpkl, mpkl_size, NULL);
  assert(strstr(ctab, " H "));
  free(ctab);

  assert(remove_all_hs(&mpkl, &mpkl_size) > 0);
  ctab = get_molblock(mpkl, mpkl_size, NULL);
  assert(!strstr(ctab, " H "));
  free(ctab);

  free(mpkl);
  mpkl = NULL;
  printf("  done\n");
  printf("--------------------------\n");
}

float **_get_coord_array(char *mpkl, size_t mpkl_size) {
  char *molblock = get_molblock(mpkl, mpkl_size, NULL);
  assert(molblock);
  size_t molblock_len = strlen(molblock);
  char *line_start = molblock;
  char *line_end = strpbrk(line_start, "\n");
  int line_num = 0;
  float **res = NULL;
  unsigned int i;
  unsigned int j;
  unsigned int s;
  unsigned int e;
  unsigned int atom_num = 0;
  int n_atoms = 0;
  while (line_end) {
    *line_end = '\0';
    if (line_num == 3) {
      assert(strlen(line_start) > 3);
      line_start[3] = '\0';
      sscanf(line_start, "%d", &n_atoms);
      if (n_atoms) {
        res = (float **)malloc((n_atoms + 1) * sizeof(float *));
        assert(res);
        res[n_atoms] = NULL;
        for (i = 0; i < n_atoms; ++i) {
          res[i] = (float *)malloc(3 * sizeof(float));
          assert(res[i]);
        }
      }
    } else if (line_num > 3 && line_num < 4 + n_atoms && res) {
      for (i = 0; i < 3; ++i) {
        j = 2 - i;
        s = j * 10;
        e = (j + 1) * 10;
        line_start[e] = '\0';
        sscanf(&line_start[s], "%f", &res[atom_num][j]);
      }
      ++atom_num;
    }
    line_start = line_end + 1;
    if (line_start >= molblock + molblock_len) {
      break;
    }
    line_end = strpbrk(line_start, "\n");
    if (!line_end) {
      line_end = molblock + molblock_len;
    }
    ++line_num;
  }
  free(molblock);
  return res;
}

void _free_coord_array(float **coord_array) {
  size_t i = 0;
  if (coord_array) {
    while (coord_array[i]) {
      free(coord_array[i++]);
    }
    free(coord_array);
  }
}

float _sq_dist(float *xyz1, float *xyz2) {
  float sqd = 0.;
  unsigned int i;
  for (i = 0; i < 3; ++i) {
    sqd += (xyz1[i] - xyz2[i]) * (xyz1[i] - xyz2[i]);
  }
  return sqd;
}

void test_coords() {
  printf("--------------------------\n");
  printf("  test_coords\n");
  char *mpkl;
  size_t mpkl_size;
  char *mpkl2;
  size_t mpkl2_size;
  char *mpkl3;
  size_t mpkl3_size;
  mpkl = get_mol("C1CNC1CC", &mpkl_size, "");

  char *cxsmi = get_cxsmiles(mpkl, mpkl_size, NULL);
  // no cxsmiles yet
  assert(!strstr(cxsmi, "|"));

  prefer_coordgen(0);
  set_2d_coords(&mpkl, &mpkl_size);
  free(cxsmi);
  cxsmi = get_cxsmiles(mpkl, mpkl_size, NULL);
  // since we have coords there's something there:
  assert(strstr(cxsmi, "|"));
#ifdef RDK_BUILD_COORDGEN_SUPPORT
  prefer_coordgen(1);
  set_2d_coords(&mpkl, &mpkl_size);
  prefer_coordgen(0);
  char *cxsmi2 = get_cxsmiles(mpkl, mpkl_size, NULL);
  assert(strstr(cxsmi2, "|"));
  assert(strcmp(cxsmi, cxsmi2));
  free(cxsmi2);
#endif
  free(cxsmi);

  // aligned
  char *tpkl;
  size_t tpkl_size;
  char *tpkl2;
  size_t tpkl2_size;
  char *tpkl3;
  size_t tpkl3_size;
  tpkl = get_mol(
      "\n\
  Mrv2102 04062106432D\n\
\n\
  0  0  0     0  0            999 V3000\n\
M  V30 BEGIN CTAB\n\
M  V30 COUNTS 6 6 0 0 0\n\
M  V30 BEGIN ATOM\n\
M  V30 1 R# 0 2.1032 0 0 RGROUPS=(1 1)\n\
M  V30 2 C 0 0.5632 0 0\n\
M  V30 3 C 1.0889 -0.5258 0 0\n\
M  V30 4 C 0 -1.6147 0 0\n\
M  V30 5 N -1.0889 -0.5258 0 0\n\
M  V30 6 R# 2.6289 -0.5258 0 0 RGROUPS=(1 2)\n\
M  V30 END ATOM\n\
M  V30 BEGIN BOND\n\
M  V30 1 1 1 2\n\
M  V30 2 1 2 3\n\
M  V30 3 1 3 4\n\
M  V30 4 1 4 5\n\
M  V30 5 1 2 5\n\
M  V30 6 1 3 6\n\
M  V30 END BOND\n\
M  V30 END CTAB\n\
M  END\n",
      &tpkl_size, "");
  assert(!set_2d_coords_aligned(&mpkl, &mpkl_size, tpkl, tpkl_size,
                                "{\"acceptFailure\":false}", NULL));
  char *match_json;
  assert(set_2d_coords_aligned(
      &mpkl, &mpkl_size, tpkl, tpkl_size,
      "{\"allowRGroups\":true,\"acceptFailure\":false}", &match_json));
  assert(!strcmp(match_json, "{\"atoms\":[4,3,0,1,2],\"bonds\":[3,5,0,1,2]}"));
  free(match_json);
  assert(set_2d_coords_aligned(
      &mpkl, &mpkl_size, tpkl, tpkl_size,
      "{\"allowRGroups\":true,\"acceptFailure\":false,\"alignOnly\":true}",
      &match_json));
  assert(!strcmp(match_json, "{\"atoms\":[4,3,0,1,2],\"bonds\":[3,5,0,1,2]}"));
  free(match_json);
  free(tpkl);

  // Github #4121: set_2d_coords_aligned crashes if template mol has no
  // conformer
  tpkl = get_mol("C1CNC1", &tpkl_size, NULL);
  assert(!set_2d_coords_aligned(&mpkl, &mpkl_size, tpkl, tpkl_size, "", NULL));
  free(tpkl);

  // 3D
  assert(add_hs(&mpkl, &mpkl_size));
  assert(set_3d_coords(&mpkl, &mpkl_size, "") > 0);
  char *cxsmi3 = get_cxsmiles(mpkl, mpkl_size, NULL);
  assert(set_3d_coords(&mpkl, &mpkl_size, "{\"randomSeed\":123}") > 0);
  assert(has_coords(mpkl, mpkl_size) == 3);
  assert(set_3d_coords(&mpkl, &mpkl_size,
                       "{\"randomSeed\":123,\"coordMap\":{\"3\":[0,0,0],\"4\":["
                       "0,0,1.5],\"5\":[0,1.5,1.5]}}") > 0);
  assert(has_coords(mpkl, mpkl_size) == 3);
  cxsmi = get_cxsmiles(mpkl, mpkl_size, NULL);
  // since we have coords there's something there:
  assert(strstr(cxsmi, "|"));
  // coords generated with two different seeds differ:
  assert(strcmp(cxsmi, cxsmi3));
  free(cxsmi3);
  free(cxsmi);

  free(mpkl);
  mpkl = NULL;

  // test set_2d_coords_aligned
  tpkl = get_mol(
      "\n\
     RDKit          2D\n\
\n\
  6  6  0  0  0  0  0  0  0  0999 V2000\n\
  -13.7477    6.3036    0.0000 R#  0  0  0  0  0  0  0  0  0  0  0  0\n\
  -13.7477    4.7567    0.0000 C   0  0  0  0  0  0  0  0  0  0  0  0\n\
  -12.6540    3.6628    0.0000 C   0  0  0  0  0  0  0  0  0  0  0  0\n\
  -13.7477    2.5691    0.0000 C   0  0  0  0  0  0  0  0  0  0  0  0\n\
  -14.8414    3.6628    0.0000 N   0  0  0  0  0  0  0  0  0  0  0  0\n\
  -11.1071    3.6628    0.0000 R#  0  0  0  0  0  0  0  0  0  0  0  0\n\
  1  2  1  0\n\
  2  3  1  0\n\
  3  4  1  0\n\
  4  5  1  0\n\
  2  5  1  0\n\
  3  6  1  0\n\
M  RGP  2   1   1   6   2\n\
M  END\n",
      &tpkl_size, "");
  mpkl = get_mol(
      "\n\
     RDKit          2D\n\
\n\
 18 22  0  0  0  0  0  0  0  0999 V2000\n\
    4.3922   -1.5699    0.0000 C   0  0  0  0  0  0  0  0  0  0  0  0\n\
    2.9211   -2.0479    0.0000 C   0  0  0  0  0  0  0  0  0  0  0  0\n\
    2.5995   -0.5349    0.0000 C   0  0  0  0  0  0  0  0  0  0  0  0\n\
    3.3731    0.8046    0.0000 C   0  0  0  0  0  0  0  0  0  0  0  0\n\
    4.8441    1.2825    0.0000 C   0  0  0  0  0  0  0  0  0  0  0  0\n\
    4.0704   -0.0568    0.0000 C   0  0  0  0  0  0  0  0  0  0  0  0\n\
    1.8666    0.7748    0.0000 N   0  0  0  0  0  0  0  0  0  0  0  0\n\
    0.7736   -0.3197    0.0000 C   0  0  0  0  0  0  0  0  0  0  0  0\n\
    0.7749   -1.8666    0.0000 C   0  0  0  0  0  0  0  0  0  0  0  0\n\
   -0.7718   -1.8679    0.0000 N   0  0  0  0  0  0  0  0  0  0  0  0\n\
   -0.7731   -0.3208    0.0000 C   0  0  0  0  0  0  0  0  0  0  0  0\n\
   -1.8679    0.7718    0.0000 N   0  0  0  0  0  0  0  0  0  0  0  0\n\
   -4.0718   -0.0598    0.0000 C   0  0  0  0  0  0  0  0  0  0  0  0\n\
   -4.3933   -1.5729    0.0000 C   0  0  0  0  0  0  0  0  0  0  0  0\n\
   -2.9222   -2.0509    0.0000 C   0  0  0  0  0  0  0  0  0  0  0  0\n\
   -2.6008   -0.5379    0.0000 C   0  0  0  0  0  0  0  0  0  0  0  0\n\
   -3.3744    0.8016    0.0000 C   0  0  0  0  0  0  0  0  0  0  0  0\n\
   -4.8454    1.2795    0.0000 C   0  0  0  0  0  0  0  0  0  0  0  0\n\
  9 10  1  0\n\
 11 10  1  0\n\
 11  8  1  0\n\
  8  9  1  0\n\
  4  5  1  0\n\
  6  5  1  0\n\
  7  6  1  0\n\
  3  4  1  0\n\
  3  7  1  0\n\
  1  6  1  0\n\
  2  3  1  0\n\
  2  1  1  0\n\
 17 18  1  0\n\
 13 18  1  0\n\
 12 13  1  0\n\
 16 17  1  0\n\
 16 12  1  0\n\
 14 13  1  0\n\
 15 16  1  0\n\
 15 14  1  0\n\
 12 11  1  0\n\
  8  7  1  0\n\
M  END\n",
      &mpkl_size, "");
  tpkl3 = get_mol(
      "\n\
  MJ201100                      \n\
\n\
 12 13  0  0  0  0  0  0  0  0999 V2000\n\
   -0.5398    0.0400    0.0000 C   0  0  0  0  0  0  0  0  0  0  0  0\n\
   -1.3648    0.0400    0.0000 C   0  0  0  0  0  0  0  0  0  0  0  0\n\
   -1.7773   -0.6745    0.0000 C   0  0  0  0  0  0  0  0  0  0  0  0\n\
   -1.3649   -1.3889    0.0000 C   0  0  0  0  0  0  0  0  0  0  0  0\n\
   -0.5399   -1.3889    0.0000 C   0  0  0  0  0  0  0  0  0  0  0  0\n\
   -0.1273   -0.6744    0.0000 C   0  0  0  0  0  0  0  0  0  0  0  0\n\
    0.6976   -0.6744    0.0000 L   0  0  0  0  0  0  0  0  0  0  0  0\n\
   -1.9167    0.6531    0.0000 C   0  0  0  0  0  0  0  0  0  0  0  0\n\
   -2.6704    0.3176    0.0000 C   0  0  0  0  0  0  0  0  0  0  0  0\n\
   -2.5842   -0.5028    0.0000 N   0  0  0  0  0  0  0  0  0  0  0  0\n\
   -3.3849    0.7302    0.0000 L   0  0  0  0  0  0  0  0  0  0  0  0\n\
   -1.7451    1.4600    0.0000 L   0  0  0  0  0  0  0  0  0  0  0  0\n\
  1  2  2  0  0  0  0\n\
  2  3  1  0  0  0  0\n\
  3  4  2  0  0  0  0\n\
  4  5  1  0  0  0  0\n\
  5  6  2  0  0  0  0\n\
  6  1  1  0  0  0  0\n\
  6  7  1  0  0  0  0\n\
  8  9  2  0  0  0  0\n\
  2  8  1  0  0  0  0\n\
  9 10  1  0  0  0  0\n\
  3 10  1  0  0  0  0\n\
  9 11  1  0  0  0  0\n\
  8 12  1  0  0  0  0\n\
M  ALS   7 10 F H   C   N   O   F   P   S   Cl  Br  I   \n\
M  ALS  11 10 F H   C   N   O   F   P   S   Cl  Br  I   \n\
M  ALS  12 10 F H   C   N   O   F   P   S   Cl  Br  I   \n\
M  END\n",
      &tpkl3_size, "");
  mpkl3 = get_mol(
      "\n\
  MJ201100                      \n\
\n\
 13 14  0  0  0  0  0  0  0  0999 V2000\n\
   -0.6112    0.3665    0.0000 C   0  0  0  0  0  0  0  0  0  0  0  0\n\
   -1.3648    0.0310    0.0000 C   0  0  0  0  0  0  0  0  0  0  0  0\n\
   -1.4510   -0.7895    0.0000 C   0  0  0  0  0  0  0  0  0  0  0  0\n\
   -0.7836   -1.2744    0.0000 C   0  0  0  0  0  0  0  0  0  0  0  0\n\
   -0.0299   -0.9389    0.0000 C   0  0  0  0  0  0  0  0  0  0  0  0\n\
    0.0562   -0.1183    0.0000 C   0  0  0  0  0  0  0  0  0  0  0  0\n\
    0.8099    0.2172    0.0000 O   0  0  0  0  0  0  0  0  0  0  0  0\n\
   -2.1184    0.3666    0.0000 C   0  0  0  0  0  0  0  0  0  0  0  0\n\
   -2.6705   -0.2464    0.0000 C   0  0  0  0  0  0  0  0  0  0  0  0\n\
   -2.2580   -0.9608    0.0000 N   0  0  0  0  0  0  0  0  0  0  0  0\n\
    0.6374   -1.4238    0.0000 O   0  0  0  0  0  0  0  0  0  0  0  0\n\
    0.8961    1.0377    0.0000 C   0  0  0  0  0  0  0  0  0  0  0  0\n\
    0.5512   -2.2443    0.0000 C   0  0  0  0  0  0  0  0  0  0  0  0\n\
  1  2  2  0  0  0  0\n\
  2  3  1  0  0  0  0\n\
  3  4  2  0  0  0  0\n\
  4  5  1  0  0  0  0\n\
  5  6  2  0  0  0  0\n\
  6  1  1  0  0  0  0\n\
  8  9  2  0  0  0  0\n\
  2  8  1  0  0  0  0\n\
  9 10  1  0  0  0  0\n\
  3 10  1  0  0  0  0\n\
  6  7  1  0  0  0  0\n\
  5 11  1  0  0  0  0\n\
  7 12  1  0  0  0  0\n\
 11 13  1  0  0  0  0\n\
M  END\n",
      &mpkl3_size, "");
  float **mol_coords = _get_coord_array(mpkl, mpkl_size);
  assert(mol_coords);
  float bond_length11_12 = sqrt(_sq_dist(mol_coords[11], mol_coords[12]));
  float bond_length5_6 = sqrt(_sq_dist(mol_coords[5], mol_coords[6]));
  assert(fabs(bond_length11_12 - bond_length5_6) < 1.e-4);
  assert(bond_length11_12 > 2.3);
  float bond_length_ali11_12;
  float bond_length_ali5_6;
  float **tpl_coords = _get_coord_array(tpkl, tpkl_size);
  assert(tpl_coords);
  float **mol_ali_coords = NULL;
  unsigned int mol_indices[] = {11, 10, 7, 8, 9, 6};
  unsigned int mol_idx;
  unsigned int tpl_idx;
  unsigned int i;
  char details[200];
  char *align_only_choices[] = {"false", "true"};
  char *mpkl2_molblock_before = NULL;
  char *mpkl2_molblock_after = NULL;
  char *mpkl_smi = NULL;
  size_t mpkl_smi_size;

  for (i = 0; i < 2; ++i) {
    // this has no initial coordinates and matches the template
    mpkl_smi = get_mol("C1CC2CCC1N2C1CNC1N1C2CCC1CC2", &mpkl_smi_size, "");
    assert(!has_coords(mpkl_smi, mpkl_smi_size));
    memset(details, 0, 200);
    sprintf(details,
            "{\"acceptFailure\":false,\"allowRGroups\":true,\"alignOnly\":%s}",
            align_only_choices[i]);
    assert(set_2d_coords_aligned(&mpkl_smi, &mpkl_smi_size, tpkl, tpkl_size,
                                 details, &match_json));
    assert(!strcmp(match_json,
                   "{\"atoms\":[11,10,7,8,9,6],\"bonds\":[10,18,7,8,9,6]}"));
    free(match_json);
    // coordinates should be present as alignment has taken place anyway
    assert(has_coords(mpkl_smi, mpkl_smi_size) == 2);
    free(mpkl_smi);

    mpkl2_size = mpkl_size;
    mpkl2 = malloc(mpkl2_size);
    assert(mpkl2);
    memcpy(mpkl2, mpkl, mpkl2_size);
    memset(details, 0, 200);
    sprintf(details, "{\"allowRGroups\":true,\"alignOnly\":%s}",
            align_only_choices[i]);
    assert(set_2d_coords_aligned(&mpkl2, &mpkl2_size, tpkl, tpkl_size, details,
                                 &match_json));
    assert(!strcmp(match_json,
                   "{\"atoms\":[11,10,7,8,9,6],\"bonds\":[20,2,3,0,1,21]}"));
    free(match_json);
    mol_ali_coords = _get_coord_array(mpkl2, mpkl2_size);
    for (tpl_idx = 0; tpl_idx < sizeof(mol_indices) / sizeof(mol_indices[0]);
         ++tpl_idx) {
      mol_idx = mol_indices[tpl_idx];
      assert(_sq_dist(tpl_coords[tpl_idx], mol_ali_coords[mol_idx]) < 1.e-4);
    }
    bond_length_ali11_12 =
        sqrt(_sq_dist(mol_ali_coords[11], mol_ali_coords[12]));
    bond_length_ali5_6 = sqrt(_sq_dist(mol_ali_coords[5], mol_ali_coords[6]));
    assert(fabs(bond_length_ali11_12 - bond_length_ali5_6) < 1.e-4);
    if (i) {
      assert(bond_length_ali11_12 > 2.3);
    } else {
      assert(bond_length_ali11_12 < 1.6);
    }
    _free_coord_array(mol_ali_coords);
    free(mpkl2);

    memset(details, 0, 200);
    sprintf(
        details,
        "{\"useCoordGen\":true,\"acceptFailure\":false,\"allowRGroups\":true,\"alignOnly\":%s}",
        align_only_choices[i]);
    // this has no initial coordinates and does not match the template
    mpkl_smi = get_mol("C1CC2CCC1N2C1CCNC1N1C2CCC1CC2", &mpkl_smi_size, "");
    assert(!has_coords(mpkl_smi, mpkl_smi_size));
    // This should fail
    assert(!set_2d_coords_aligned(&mpkl_smi, &mpkl_smi_size, tpkl, tpkl_size,
                                  details, &match_json));
    assert(!match_json);
    // coordinates should be absent since alignment has not taken place
    assert(!has_coords(mpkl_smi, mpkl_smi_size));

    // this has initial coordinates and does not match the template
    mpkl2_size = mpkl_smi_size;
    mpkl2 = malloc(mpkl2_size);
    assert(mpkl2);
    memcpy(mpkl2, mpkl_smi, mpkl2_size);
    assert(!has_coords(mpkl2, mpkl2_size));
    set_2d_coords(&mpkl2, &mpkl2_size);
    assert(has_coords(mpkl2, mpkl2_size) == 2);
    mpkl2_molblock_before = get_molblock(mpkl2, mpkl2_size, "");
    // This should fail
    assert(!set_2d_coords_aligned(&mpkl2, &mpkl2_size, tpkl, tpkl_size, details,
                                  &match_json));
    assert(!match_json);
    // coordinates should be unchanged since alignment has not taken place
    assert(has_coords(mpkl2, mpkl2_size) == 2);
    mpkl2_molblock_after = get_molblock(mpkl2, mpkl2_size, "");
    assert(!strcmp(mpkl2_molblock_before, mpkl2_molblock_after));
    free(mpkl2_molblock_after);

    memset(details, 0, 200);
    sprintf(
        details,
        "{\"useCoordGen\":true,\"acceptFailure\":true,\"allowRGroups\":true,\"alignOnly\":%s}",
        align_only_choices[i]);
    // This should do a simple coordinate generation, no alignment
    assert(set_2d_coords_aligned(&mpkl2, &mpkl2_size, tpkl, tpkl_size, details,
                                 &match_json));
    assert(!strcmp(match_json, "{}"));
    free(match_json);
<<<<<<< HEAD
    // coordinates should have changed since coordinate generation has taken
    // place anyway using CoordGen
    assert(has_coords(mpkl2, mpkl2_size));
=======
    // coordinates should have changed since coordinate generation has taken place anyway using CoordGen
    assert(has_coords(mpkl2, mpkl2_size) == 2);
>>>>>>> d1ac37e8
    mpkl2_molblock_after = get_molblock(mpkl2, mpkl2_size, "");
    assert(strcmp(mpkl2_molblock_before, mpkl2_molblock_after));
    free(mpkl2_molblock_before);
    free(mpkl2_molblock_after);
    free(mpkl2);

    // this has no initial coordinates and does not match the template
    assert(set_2d_coords_aligned(&mpkl_smi, &mpkl_smi_size, tpkl, tpkl_size,
                                 details, &match_json));
    assert(!strcmp(match_json, "{}"));
    free(match_json);
<<<<<<< HEAD
    // coordinates should be present since coordinate generation has taken place
    // anyway using CoordGen
    assert(has_coords(mpkl_smi, mpkl_smi_size));
=======
    // coordinates should be present since coordinate generation has taken place anyway using CoordGen
    assert(has_coords(mpkl_smi, mpkl_smi_size) == 2);
>>>>>>> d1ac37e8
    free(mpkl_smi);

    memset(details, 0, 200);
    sprintf(details,
            "{\"acceptFailure\":false,\"allowRGroups\":true,\"alignOnly\":%s}",
            align_only_choices[i]);
    assert(set_2d_coords_aligned(&mpkl3, &mpkl3_size, tpkl3, tpkl3_size,
                                 details, &match_json));
    assert(!strcmp(
        match_json,
        "{\"atoms\":[0,1,2,3,4,5,6,7,8,9],\"bonds\":[0,1,2,3,4,5,10,6,7,8,9]}"));
    free(match_json);
  }

  _free_coord_array(mol_coords);
  _free_coord_array(tpl_coords);
  free(mpkl);
  free(tpkl);
  free(mpkl3);
  free(tpkl3);

  printf("  done\n");
  printf("--------------------------\n");
}

void test_standardize() {
  printf("--------------------------\n");
  printf("  test_standardize\n");
  disable_logging();
  char *mpkl;
  size_t mpkl_size;
  mpkl = get_mol("[Pt]CCN(=O)=O", &mpkl_size, "{\"sanitize\":false}");
  char *smi = get_smiles(mpkl, mpkl_size, "");
  assert(!strcmp(smi, "O=N(=O)CC[Pt]"));
  free(smi);
  assert(cleanup(&mpkl, &mpkl_size, "") > 0);
  smi = get_smiles(mpkl, mpkl_size, "");
  assert(!strcmp(smi, "[CH2-]C[N+](=O)[O-].[Pt+]"));
  free(smi);

  assert(fragment_parent(&mpkl, &mpkl_size, "") > 0);
  smi = get_smiles(mpkl, mpkl_size, "");
  assert(!strcmp(smi, "[CH2-]C[N+](=O)[O-]"));
  free(smi);

  assert(charge_parent(&mpkl, &mpkl_size, "") > 0);
  smi = get_smiles(mpkl, mpkl_size, "");
  assert(!strcmp(smi, "CC[N+](=O)[O-]"));
  free(smi);
  free(mpkl);

  mpkl = get_mol("[Pt]CCN(=O)=O", &mpkl_size, "{\"sanitize\":false}");
  assert(charge_parent(&mpkl, &mpkl_size, "") > 0);
  smi = get_smiles(mpkl, mpkl_size, "");
  assert(!strcmp(smi, "CC[N+](=O)[O-]"));
  free(smi);
  free(mpkl);

  mpkl = get_mol("[Pt]CCN(=O)=O", &mpkl_size, "{\"sanitize\":false}");
  assert(charge_parent(&mpkl, &mpkl_size, "{\"skipStandardize\":true}") > 0);
  smi = get_smiles(mpkl, mpkl_size, "");
  assert(!strcmp(smi, "[CH2-]C[N+](=O)[O-].[Pt+]"));
  free(smi);
  free(mpkl);

  mpkl = get_mol("[CH2-]CN(=O)=O", &mpkl_size, "{\"sanitize\":false}");
  assert(neutralize(&mpkl, &mpkl_size, "") > 0);
  smi = get_smiles(mpkl, mpkl_size, "");
  assert(!strcmp(smi, "CCN(=O)=O"));
  free(smi);
  free(mpkl);

  mpkl = get_mol("[O-]c1cc(C(=O)O)ccc1", &mpkl_size, "");
  assert(reionize(&mpkl, &mpkl_size, "") > 0);
  smi = get_smiles(mpkl, mpkl_size, "");
  assert(!strcmp(smi, "O=C([O-])c1cccc(O)c1"));
  free(smi);
  free(mpkl);

  mpkl = get_mol("OC(O)C(=N)CO", &mpkl_size, "");
  assert(canonical_tautomer(&mpkl, &mpkl_size, "") > 0);
  smi = get_smiles(mpkl, mpkl_size, "");
  assert(!strcmp(smi, "NC(CO)C(=O)O"));
  free(smi);
  free(mpkl);

  enable_logging();
  printf("  done\n");
  printf("--------------------------\n");
}

void test_get_mol_frags() {
  printf("--------------------------\n");
  printf("  test_get_mol_frags\n");
  char *mpkl;
  char *smi;
  size_t mpkl_size;
  size_t *frags_pkl_sz_array = NULL;
  size_t num_frags = 0;
  char **frags_mpkl_array = NULL;
  char *mappings_json = NULL;
  size_t i;

  mpkl = get_mol("n1ccccc1.CC(C)C.OCCCN", &mpkl_size, "");
  const char *expected_frag_smiles[] = {"c1ccncc1", "CC(C)C", "NCCCO"};
  const char *expected_frag_smiles_non_sanitized[] = {"CN(C)(C)C", "c1ccc1"};
  const char *expected_mappings =
      "{\"frags\":[0,0,0,0,0,0,1,1,1,1,2,2,2,2,2],\"fragsMolAtomMapping\":[[0,1,2,3,4,5],[6,7,8,9],[10,11,12,13,14]]}";

  frags_mpkl_array =
      get_mol_frags(mpkl, mpkl_size, &frags_pkl_sz_array, &num_frags, "", NULL);
  assert(frags_mpkl_array);
  assert(frags_pkl_sz_array);
  assert(num_frags == 3);
  for (i = 0; i < num_frags; ++i) {
    assert(frags_pkl_sz_array[i]);
    smi = get_smiles(frags_mpkl_array[i], frags_pkl_sz_array[i], NULL);
    assert(smi);
    assert(!strcmp(smi, expected_frag_smiles[i]));
    free(smi);
    free(frags_mpkl_array[i]);
    frags_mpkl_array[i] = NULL;
  }
  free(frags_mpkl_array);
  frags_mpkl_array = NULL;
  free(frags_pkl_sz_array);
  frags_pkl_sz_array = NULL;

  frags_mpkl_array = get_mol_frags(mpkl, mpkl_size, &frags_pkl_sz_array,
                                   &num_frags, "", &mappings_json);
  assert(frags_mpkl_array);
  assert(frags_pkl_sz_array);
  assert(mappings_json);
  assert(num_frags == 3);
  for (i = 0; i < num_frags; ++i) {
    assert(frags_pkl_sz_array[i]);
    smi = get_smiles(frags_mpkl_array[i], frags_pkl_sz_array[i], NULL);
    assert(smi);
    assert(!strcmp(smi, expected_frag_smiles[i]));
    free(smi);
    free(frags_mpkl_array[i]);
    frags_mpkl_array[i] = NULL;
  }
  free(frags_mpkl_array);
  frags_mpkl_array = NULL;
  free(frags_pkl_sz_array);
  frags_pkl_sz_array = NULL;
  assert(!strcmp(mappings_json, expected_mappings));
  free(mappings_json);
  mappings_json = NULL;
  free(mpkl);
  mpkl = NULL;

  mpkl = get_mol("N(C)(C)(C)C.c1ccc1", &mpkl_size, "{\"sanitize\":false}");
  frags_mpkl_array =
      get_mol_frags(mpkl, mpkl_size, &frags_pkl_sz_array, &num_frags, "", NULL);
  assert(!frags_mpkl_array);
  assert(!frags_pkl_sz_array);
  assert(num_frags == 0);
  frags_mpkl_array =
      get_mol_frags(mpkl, mpkl_size, &frags_pkl_sz_array, &num_frags,
                    "{\"sanitizeFrags\":false}", NULL);
  assert(frags_mpkl_array);
  assert(frags_pkl_sz_array);
  assert(num_frags == 2);
  for (i = 0; i < num_frags; ++i) {
    assert(frags_pkl_sz_array[i]);
    smi = get_smiles(frags_mpkl_array[i], frags_pkl_sz_array[i], NULL);
    assert(smi);
    assert(!strcmp(smi, expected_frag_smiles_non_sanitized[i]));
    free(smi);
    free(frags_mpkl_array[i]);
    frags_mpkl_array[i] = NULL;
  }
  free(frags_mpkl_array);
  frags_mpkl_array = NULL;
  free(frags_pkl_sz_array);
  frags_pkl_sz_array = NULL;
  free(mpkl);
  mpkl = NULL;

  printf("  done\n");
  printf("--------------------------\n");
}

void get_wedged_mol_and_inverted_wedges(char **wedged_pkl,
                                        size_t *wedged_pkl_size,
                                        char **inverted_wedges) {
  *wedged_pkl = get_mol(
      "\n\
     RDKit          2D\n\
\n\
 29 34  0  0  1  0  0  0  0  0999 V2000\n\
    1.3719    5.1304    0.0000 O   0  0  0  0  0  0  0  0  0  0  0  0\n\
    0.5985    3.7907    0.0000 C   0  0  0  0  0  0  0  0  0  0  0  0\n\
   -0.9482    3.7907    0.0000 C   0  0  0  0  0  0  0  0  0  0  0  0\n\
   -1.7216    5.1304    0.0000 C   0  0  0  0  0  0  0  0  0  0  0  0\n\
   -3.2685    5.1304    0.0000 C   0  0  0  0  0  0  0  0  0  0  0  0\n\
   -3.8994    3.5835    0.0000 C   0  0  0  0  0  0  0  0  0  0  0  0\n\
   -2.5597    4.3569    0.0000 C   0  0  0  0  0  0  0  0  0  0  0  0\n\
   -2.5597    5.9038    0.0000 C   0  0  0  0  0  0  0  0  0  0  0  0\n\
   -3.8994    6.6771    0.0000 C   0  0  0  0  0  0  0  0  0  0  0  0\n\
   -5.2389    5.9038    0.0000 C   0  0  0  0  0  0  0  0  0  0  0  0\n\
   -6.5784    6.6771    0.0000 F   0  0  0  0  0  0  0  0  0  0  0  0\n\
   -5.2389    4.3569    0.0000 C   0  0  0  0  0  0  0  0  0  0  0  0\n\
    1.3719    2.4510    0.0000 C   0  0  0  0  0  0  0  0  0  0  0  0\n\
    0.5985    1.1115    0.0000 C   0  0  0  0  0  0  0  0  0  0  0  0\n\
    1.3719   -0.2276    0.0000 C   0  0  0  0  0  0  0  0  0  0  0  0\n\
    2.9188   -0.2276    0.0000 C   0  0  0  0  0  0  0  0  0  0  0  0\n\
    3.6921    1.1115    0.0000 C   0  0  0  0  0  0  0  0  0  0  0  0\n\
    2.9188    2.4510    0.0000 C   0  0  0  0  0  0  0  0  0  0  0  0\n\
    5.2389    1.1115    0.0000 C   0  0  0  0  0  0  0  0  0  0  0  0\n\
    6.0124   -0.2276    0.0000 C   0  0  0  0  0  0  0  0  0  0  0  0\n\
    5.2389   -1.5673    0.0000 C   0  0  0  0  0  0  0  0  0  0  0  0\n\
    3.6921   -1.5673    0.0000 N   0  0  0  0  0  0  0  0  0  0  0  0\n\
    3.8996   -5.0201    0.0000 C   0  0  0  0  0  0  0  0  0  0  0  0\n\
    5.2391   -4.2467    0.0000 C   0  0  0  0  0  0  0  0  0  0  0  0\n\
    3.5777   -6.5331    0.0000 C   0  0  0  0  0  0  0  0  0  0  0  0\n\
    4.9909   -5.9040    0.0000 C   0  0  0  0  0  0  0  0  0  0  0  0\n\
    6.0124   -2.9070    0.0000 C   0  0  0  0  0  0  0  0  0  0  0  0\n\
    6.3306   -6.6772    0.0000 C   0  0  0  0  0  0  0  0  0  0  0  0\n\
    6.5784   -5.0201    0.0000 C   0  0  0  0  0  0  0  0  0  0  0  0\n\
  2  1  1  1\n\
  2  3  1  0\n\
  3  4  1  0\n\
  5  4  1  6\n\
  5  6  1  0\n\
  6  7  1  0\n\
  7  8  1  0\n\
  9  8  1  1\n\
  5  9  1  0\n\
  9 10  1  0\n\
 10 11  1  1\n\
 10 12  1  0\n\
  6 12  1  1\n\
  2 13  1  0\n\
 13 14  2  0\n\
 14 15  1  0\n\
 15 16  2  0\n\
 16 17  1  0\n\
 17 18  2  0\n\
 13 18  1  0\n\
 17 19  1  0\n\
 19 20  1  0\n\
 20 21  1  0\n\
 21 22  1  0\n\
 16 22  1  0\n\
 23 24  1  0\n\
 23 25  1  0\n\
 25 26  1  0\n\
 24 27  1  0\n\
 27 26  1  0\n\
 26 28  1  0\n\
 24 29  1  0\n\
 28 29  1  0\n\
 21 27  1  0\n\
M  END\n",
      wedged_pkl_size, "");
  assert(*wedged_pkl);
  *inverted_wedges = strdup(
      "  2  1  1  6\n\
  2  3  1  0\n\
  3  4  1  0\n\
  5  4  1  1\n\
  5  6  1  0\n\
  6  7  1  0\n\
  7  8  1  0\n\
  9  8  1  6\n\
  5  9  1  0\n\
  9 10  1  0\n\
 10 11  1  6\n\
 10 12  1  0\n\
  6 12  1  6\n\
  2 13  1  0\n\
 13 14  2  0\n\
 14 15  1  0\n\
 15 16  2  0\n\
 16 17  1  0\n\
 17 18  2  0\n\
 13 18  1  0\n\
 17 19  1  0\n\
 19 20  1  0\n\
 20 21  1  0\n\
 21 22  1  0\n\
 16 22  1  0\n\
 23 24  1  0\n\
 23 25  1  0\n\
 25 26  1  0\n\
 24 27  1  0\n\
 27 26  1  0\n\
 26 28  1  0\n\
 24 29  1  0\n\
 28 29  1  0\n\
 21 27  1  0\n");
  assert(*inverted_wedges);
}

void test_wedging_all_within_scaffold() {
  printf("--------------------------\n");
  printf("  test_wedging_all_within_scaffold\n");
  char *mpkl;
  size_t mpkl_size;
  char *inverted_wedges;
  get_wedged_mol_and_inverted_wedges(&mpkl, &mpkl_size, &inverted_wedges);
  size_t tpkl_size;
  char *tpkl = get_mol(
      "\n\
     RDKit          2D\n\
\n\
 13 14  0  0  1  0  0  0  0  0999 V2000\n\
   -1.6549    2.5755    0.0000 O   0  0  0  0  0  0  0  0  0  0  0  0\n\
   -0.8814    1.2358    0.0000 C   0  0  0  0  0  0  0  0  0  0  0  0\n\
    0.6653    1.2358    0.0000 C   0  0  0  0  0  0  0  0  0  0  0  0\n\
    1.4385    2.5755    0.0000 C   0  0  0  0  0  0  0  0  0  0  0  0\n\
    2.9854    2.5755    0.0000 C   0  0  0  0  0  0  0  0  0  0  0  0\n\
    3.6161    1.0286    0.0000 C   0  0  0  0  0  0  0  0  0  0  0  0\n\
    2.2766    1.8019    0.0000 C   0  0  0  0  0  0  0  0  0  0  0  0\n\
    2.2766    3.3487    0.0000 C   0  0  0  0  0  0  0  0  0  0  0  0\n\
    3.6161    4.1222    0.0000 C   0  0  0  0  0  0  0  0  0  0  0  0\n\
    4.9558    3.3487    0.0000 C   0  0  0  0  0  0  0  0  0  0  0  0\n\
    6.2953    4.1222    0.0000 F   0  0  0  0  0  0  0  0  0  0  0  0\n\
    4.9558    1.8019    0.0000 C   0  0  0  0  0  0  0  0  0  0  0  0\n\
   -1.6549   -0.1037    0.0000 C   0  0  0  0  0  0  0  0  0  0  0  0\n\
  2  1  1  0\n\
  2  3  1  0\n\
  3  4  1  0\n\
  5  4  1  1\n\
  5  6  1  0\n\
  6  7  1  6\n\
  7  8  1  0\n\
  9  8  1  6\n\
  5  9  1  0\n\
  9 10  1  0\n\
 10 11  1  6\n\
 10 12  1  0\n\
  6 12  1  0\n\
  2 13  1  6\n\
M  END\n",
      &tpkl_size, "");
  // the "alignOnly" alignment should succeed and preserve molblock wedging
  // (inverted with respect to the original molecule)
  // it should feature a narrow angle between the bridge bonds
  // as the original geometry of the bridge is preserved
  size_t mpkl_copy_size;
  char *mpkl_copy;
  char *molblock;
  char *svg;
  mpkl_copy_size = mpkl_size;
  mpkl_copy = malloc(mpkl_size);
  assert(mpkl_copy);
  memcpy(mpkl_copy, mpkl, mpkl_size);
  assert(set_2d_coords_aligned(&mpkl_copy, &mpkl_copy_size, tpkl, tpkl_size,
                               "{\"acceptFailure\":false,\"alignOnly\":true}",
                               NULL));
  molblock =
      get_molblock(mpkl_copy, mpkl_copy_size, "{\"useMolBlockWedging\":true}");
  svg = get_svg(
      mpkl_copy, mpkl_copy_size,
      "{\"width\":350,\"height\":300,\"useMolBlockWedging\":true,\"wedgeBonds\":true,\"addChiralHs\":false}");
  double xy23[2];
  double xy26[2];
  double xy25[2];
  double v1[2];
  double v2[2];
  assert(extract_bond_coords(svg, "atom-23 atom-26", xy23, xy26));
  assert(extract_bond_coords(svg, "atom-26 atom-25", NULL, xy25));
  v1[0] = xy23[0] - xy26[0];
  v1[1] = xy23[1] - xy26[1];
  v2[0] = xy25[0] - xy26[0];
  v2[1] = xy25[1] - xy26[1];
  double v1v2Theta = angle_deg_between_vectors(v1, v2);
  assert(v1v2Theta > 10.0 && v1v2Theta < 15.0);
  assert(strstr(molblock, inverted_wedges));
  free(mpkl_copy);
  free(molblock);
  free(svg);
  // the "rebuild" alignment should succeed and preserve molblock wedging
  // (inverted with respect to the original molecule)
  // it should feature a much wider angle between the bridge bonds as the
  // bridged system is entirely rebuilt since it is not part of the scaffold
  mpkl_copy_size = mpkl_size;
  mpkl_copy = malloc(mpkl_size);
  assert(mpkl_copy);
  memcpy(mpkl_copy, mpkl, mpkl_size);
  assert(set_2d_coords_aligned(&mpkl_copy, &mpkl_copy_size, tpkl, tpkl_size,
                               "{\"acceptFailure\":false}", NULL));
  molblock =
      get_molblock(mpkl_copy, mpkl_copy_size, "{\"useMolBlockWedging\":true}");
  svg = get_svg(
      mpkl_copy, mpkl_copy_size,
      "{\"width\":350,\"height\":300,\"useMolBlockWedging\":true,\"wedgeBonds\":true,\"addChiralHs\":false}");
  assert(extract_bond_coords(svg, "atom-23 atom-26", xy23, xy26));
  assert(extract_bond_coords(svg, "atom-26 atom-25", NULL, xy25));
  v1[0] = xy23[0] - xy26[0];
  v1[1] = xy23[1] - xy26[1];
  v2[0] = xy25[0] - xy26[0];
  v2[1] = xy25[1] - xy26[1];
  v1v2Theta = angle_deg_between_vectors(v1, v2);
  assert(v1v2Theta > 105.0 && v1v2Theta < 110.0);
  assert(strstr(molblock, inverted_wedges));
  free(mpkl_copy);
  free(molblock);
  free(svg);
  // the "rebuildCoordGen" alignment should succeed and clear original wedging
  // it should feature an even wider angle between the bridge bonds as CoordGen
  // has a template for the bridged system.
  // Additionally, CoordGen also rebuilds the scaffold, therefore original
  // wedging should be cleared
  mpkl_copy_size = mpkl_size;
  mpkl_copy = malloc(mpkl_size);
  assert(mpkl_copy);
  memcpy(mpkl_copy, mpkl, mpkl_size);
  assert(set_2d_coords_aligned(&mpkl_copy, &mpkl_copy_size, tpkl, tpkl_size,
                               "{\"acceptFailure\":false,\"useCoordGen\":true}",
                               NULL));
  molblock =
      get_molblock(mpkl_copy, mpkl_copy_size, "{\"useMolBlockWedging\":true}");
  svg = get_svg(
      mpkl_copy, mpkl_copy_size,
      "{\"width\":350,\"height\":300,\"useMolBlockWedging\":true,\"wedgeBonds\":true,\"addChiralHs\":false}");
  assert(extract_bond_coords(svg, "atom-23 atom-26", xy23, xy26));
  assert(extract_bond_coords(svg, "atom-26 atom-25", NULL, xy25));
  v1[0] = xy23[0] - xy26[0];
  v1[1] = xy23[1] - xy26[1];
  v2[0] = xy25[0] - xy26[0];
  v2[1] = xy25[1] - xy26[1];
  v1v2Theta = angle_deg_between_vectors(v1, v2);
  assert(v1v2Theta > 145.0 && v1v2Theta < 150.0);
  assert(!strstr(molblock, inverted_wedges));
  free(mpkl_copy);
  free(molblock);
  free(svg);
  free(mpkl);
  free(inverted_wedges);
  free(tpkl);
}

void test_wedging_outside_scaffold() {
  printf("--------------------------\n");
  printf("  test_wedging_outside_scaffold\n");
  char *mpkl;
  size_t mpkl_size;
  char *inverted_wedges;
  get_wedged_mol_and_inverted_wedges(&mpkl, &mpkl_size, &inverted_wedges);
  size_t tpkl_size;
  char *tpkl = get_mol(
      "\n\
     RDKit          2D\n\
\n\
  9 10  0  0  1  0  0  0  0  0999 V2000\n\
   -0.8816    0.5663    0.0000 C   0  0  0  0  0  0  0  0  0  0  0  0\n\
    0.6651    0.5663    0.0000 C   0  0  0  0  0  0  0  0  0  0  0  0\n\
    1.2958   -0.9804    0.0000 C   0  0  0  0  0  0  0  0  0  0  0  0\n\
   -0.0435   -0.2072    0.0000 C   0  0  0  0  0  0  0  0  0  0  0  0\n\
   -0.0435    1.3395    0.0000 C   0  0  0  0  0  0  0  0  0  0  0  0\n\
    1.2958    2.1129    0.0000 C   0  0  0  0  0  0  0  0  0  0  0  0\n\
    2.6355    1.3395    0.0000 C   0  0  0  0  0  0  0  0  0  0  0  0\n\
    3.9750    2.1129    0.0000 F   0  0  0  0  0  0  0  0  0  0  0  0\n\
    2.6355   -0.2072    0.0000 C   0  0  0  0  0  0  0  0  0  0  0  0\n\
  2  1  1  1\n\
  2  3  1  0\n\
  3  4  1  6\n\
  4  5  1  0\n\
  6  5  1  6\n\
  2  6  1  0\n\
  6  7  1  0\n\
  7  8  1  6\n\
  7  9  1  0\n\
  3  9  1  0\n\
M  END\n",
      &tpkl_size, "");
  // the "alignOnly" alignment should succeed and preserve molblock wedging
  // (inverted with respect to the original molecule)
  // it should feature a narrow angle between the bridge bonds
  // as the original geometry of the bridge is preserved
  size_t mpkl_copy_size;
  char *mpkl_copy;
  char *molblock;
  char *svg;
  mpkl_copy_size = mpkl_size;
  mpkl_copy = malloc(mpkl_size);
  assert(mpkl_copy);
  memcpy(mpkl_copy, mpkl, mpkl_size);
  assert(set_2d_coords_aligned(&mpkl_copy, &mpkl_copy_size, tpkl, tpkl_size,
                               "{\"acceptFailure\":false,\"alignOnly\":true}",
                               NULL));
  molblock =
      get_molblock(mpkl_copy, mpkl_copy_size, "{\"useMolBlockWedging\":true}");
  svg = get_svg(
      mpkl_copy, mpkl_copy_size,
      "{\"width\":350,\"height\":300,\"useMolBlockWedging\":true,\"wedgeBonds\":true,\"addChiralHs\":false}");
  double xy23[2];
  double xy26[2];
  double xy25[2];
  double v1[2];
  double v2[2];
  assert(extract_bond_coords(svg, "atom-23 atom-26", xy23, xy26));
  assert(extract_bond_coords(svg, "atom-26 atom-25", NULL, xy25));
  v1[0] = xy23[0] - xy26[0];
  v1[1] = xy23[1] - xy26[1];
  v2[0] = xy25[0] - xy26[0];
  v2[1] = xy25[1] - xy26[1];
  double v1v2Theta = angle_deg_between_vectors(v1, v2);
  assert(v1v2Theta > 10.0 && v1v2Theta < 15.0);
  assert(strstr(molblock, inverted_wedges));
  free(mpkl_copy);
  free(molblock);
  free(svg);
  // the "rebuild" alignment should succeed and clear molblock wedging
  // it should feature a much wider angle between the bridge bonds as the
  // bridged system is entirely rebuilt since it is not part of the scaffold
  mpkl_copy_size = mpkl_size;
  mpkl_copy = malloc(mpkl_size);
  assert(mpkl_copy);
  memcpy(mpkl_copy, mpkl, mpkl_size);
  assert(set_2d_coords_aligned(&mpkl_copy, &mpkl_copy_size, tpkl, tpkl_size,
                               "{\"acceptFailure\":false}", NULL));
  molblock =
      get_molblock(mpkl_copy, mpkl_copy_size, "{\"useMolBlockWedging\":true}");
  svg = get_svg(
      mpkl_copy, mpkl_copy_size,
      "{\"width\":350,\"height\":300,\"useMolBlockWedging\":true,\"wedgeBonds\":true,\"addChiralHs\":false}");
  assert(extract_bond_coords(svg, "atom-23 atom-26", xy23, xy26));
  assert(extract_bond_coords(svg, "atom-26 atom-25", NULL, xy25));
  v1[0] = xy23[0] - xy26[0];
  v1[1] = xy23[1] - xy26[1];
  v2[0] = xy25[0] - xy26[0];
  v2[1] = xy25[1] - xy26[1];
  v1v2Theta = angle_deg_between_vectors(v1, v2);
  assert(v1v2Theta > 105.0 && v1v2Theta < 110.0);
  assert(!strstr(molblock, inverted_wedges));
  free(mpkl_copy);
  free(molblock);
  free(svg);
  // the "rebuildCoordGen" alignment should succeed and clear original wedging
  // it should feature an even wider angle between the bridge bonds as CoordGen
  // has a template for the bridged system.
  // Additionally, CoordGen also rebuilds the scaffold, therefore original
  // wedging should be cleared
  mpkl_copy_size = mpkl_size;
  mpkl_copy = malloc(mpkl_size);
  assert(mpkl_copy);
  memcpy(mpkl_copy, mpkl, mpkl_size);
  assert(set_2d_coords_aligned(&mpkl_copy, &mpkl_copy_size, tpkl, tpkl_size,
                               "{\"acceptFailure\":false,\"useCoordGen\":true}",
                               NULL));
  molblock =
      get_molblock(mpkl_copy, mpkl_copy_size, "{\"useMolBlockWedging\":true}");
  svg = get_svg(
      mpkl_copy, mpkl_copy_size,
      "{\"width\":350,\"height\":300,\"useMolBlockWedging\":true,\"wedgeBonds\":true,\"addChiralHs\":false}");
  assert(extract_bond_coords(svg, "atom-23 atom-26", xy23, xy26));
  assert(extract_bond_coords(svg, "atom-26 atom-25", NULL, xy25));
  v1[0] = xy23[0] - xy26[0];
  v1[1] = xy23[1] - xy26[1];
  v2[0] = xy25[0] - xy26[0];
  v2[1] = xy25[1] - xy26[1];
  v1v2Theta = angle_deg_between_vectors(v1, v2);
  assert(v1v2Theta > 145.0 && v1v2Theta < 150.0);
  assert(!strstr(molblock, inverted_wedges));
  free(mpkl_copy);
  free(molblock);
  free(svg);
  free(mpkl);
  free(inverted_wedges);
  free(tpkl);
}

void test_wedging_if_no_match() {
  printf("--------------------------\n");
  printf("  test_wedging_if_no_match\n");
  char *mpkl;
  size_t mpkl_size;
  char *inverted_wedges;
  get_wedged_mol_and_inverted_wedges(&mpkl, &mpkl_size, &inverted_wedges);
  size_t tpkl_size;
  char *tpkl = get_mol(
      "\n\
     RDKit          2D\n\
\n\
 13 14  0  0  1  0  0  0  0  0999 V2000\n\
   -1.6549    2.5755    0.0000 O   0  0  0  0  0  0  0  0  0  0  0  0\n\
   -0.8814    1.2358    0.0000 C   0  0  0  0  0  0  0  0  0  0  0  0\n\
    0.6653    1.2358    0.0000 C   0  0  0  0  0  0  0  0  0  0  0  0\n\
    1.4385    2.5755    0.0000 C   0  0  0  0  0  0  0  0  0  0  0  0\n\
    2.9854    2.5755    0.0000 C   0  0  0  0  0  0  0  0  0  0  0  0\n\
    3.6161    1.0286    0.0000 C   0  0  0  0  0  0  0  0  0  0  0  0\n\
    2.2766    1.8019    0.0000 C   0  0  0  0  0  0  0  0  0  0  0  0\n\
    2.2766    3.3487    0.0000 C   0  0  0  0  0  0  0  0  0  0  0  0\n\
    3.6161    4.1222    0.0000 C   0  0  0  0  0  0  0  0  0  0  0  0\n\
    4.9558    3.3487    0.0000 C   0  0  0  0  0  0  0  0  0  0  0  0\n\
    6.2953    4.1222    0.0000 Cl  0  0  0  0  0  0  0  0  0  0  0  0\n\
    4.9558    1.8019    0.0000 C   0  0  0  0  0  0  0  0  0  0  0  0\n\
   -1.6549   -0.1037    0.0000 C   0  0  0  0  0  0  0  0  0  0  0  0\n\
  2  1  1  0\n\
  2  3  1  0\n\
  3  4  1  0\n\
  5  4  1  1\n\
  5  6  1  0\n\
  6  7  1  6\n\
  7  8  1  0\n\
  9  8  1  6\n\
  5  9  1  0\n\
  9 10  1  0\n\
 10 11  1  6\n\
 10 12  1  0\n\
  6 12  1  0\n\
  2 13  1  6\n\
M  END\n",
      &tpkl_size, "");
  char *orig_molblock =
      get_molblock(mpkl, mpkl_size, "{\"useMolBlockWedging\":true}");
  // the "alignOnly" alignment should return "" if acceptFailure is false
  // and preserve the original coordinates
  char *mpkl_copy;
  size_t mpkl_copy_size;
  char *molblock;
  char *match;
  mpkl_copy_size = mpkl_size;
  mpkl_copy = malloc(mpkl_size);
  assert(mpkl_copy);
  memcpy(mpkl_copy, mpkl, mpkl_size);
  assert(!set_2d_coords_aligned(&mpkl_copy, &mpkl_copy_size, tpkl, tpkl_size,
                                "{\"acceptFailure\":false,\"alignOnly\":true}",
                                &match));
  assert(!match);
  molblock =
      get_molblock(mpkl_copy, mpkl_copy_size, "{\"useMolBlockWedging\":true}");
  assert(!strcmp(molblock, orig_molblock));
  assert(!strstr(molblock, inverted_wedges));
  free(mpkl_copy);
  free(molblock);
  // the "alignOnly" alignment should return "{}" if acceptFailure is true
  // and generate new coordinates, hence wedging should be cleared
  mpkl_copy_size = mpkl_size;
  mpkl_copy = malloc(mpkl_size);
  assert(mpkl_copy);
  memcpy(mpkl_copy, mpkl, mpkl_size);
  assert(set_2d_coords_aligned(&mpkl_copy, &mpkl_copy_size, tpkl, tpkl_size,
                               "{\"acceptFailure\":true,\"alignOnly\":true}",
                               &match));
  assert(!strcmp(match, "{}"));
  free(match);
  molblock =
      get_molblock(mpkl_copy, mpkl_copy_size, "{\"useMolBlockWedging\":true}");
  assert(strcmp(molblock, orig_molblock));
  assert(!strstr(molblock, inverted_wedges));
  free(mpkl_copy);
  free(molblock);
  // the "rebuild" alignment should return "" if acceptFailure is false
  // and preserve the original coordinates
  mpkl_copy_size = mpkl_size;
  mpkl_copy = malloc(mpkl_size);
  assert(mpkl_copy);
  memcpy(mpkl_copy, mpkl, mpkl_size);
  assert(!set_2d_coords_aligned(&mpkl_copy, &mpkl_copy_size, tpkl, tpkl_size,
                                "{\"acceptFailure\":false}", &match));
  assert(!match);
  molblock =
      get_molblock(mpkl_copy, mpkl_copy_size, "{\"useMolBlockWedging\":true}");
  assert(!strcmp(molblock, orig_molblock));
  assert(!strstr(molblock, inverted_wedges));
  free(mpkl_copy);
  free(molblock);
  // the "rebuild" alignment should return "{}" if acceptFailure is true
  // and generate new coordinates, hence wedging should be cleared
  mpkl_copy_size = mpkl_size;
  mpkl_copy = malloc(mpkl_size);
  assert(mpkl_copy);
  memcpy(mpkl_copy, mpkl, mpkl_size);
  assert(set_2d_coords_aligned(&mpkl_copy, &mpkl_copy_size, tpkl, tpkl_size,
                               "{\"acceptFailure\":true}", &match));
  assert(!strcmp(match, "{}"));
  free(match);
  molblock =
      get_molblock(mpkl_copy, mpkl_copy_size, "{\"useMolBlockWedging\":true}");
  assert(strcmp(molblock, orig_molblock));
  assert(!strstr(molblock, inverted_wedges));
  free(mpkl_copy);
  free(molblock);
  // the "rebuildCoordGen" alignment should return "" if acceptFailure is false
  // and preserve the original coordinates
  mpkl_copy_size = mpkl_size;
  mpkl_copy = malloc(mpkl_size);
  assert(mpkl_copy);
  memcpy(mpkl_copy, mpkl, mpkl_size);
  assert(!set_2d_coords_aligned(
      &mpkl_copy, &mpkl_copy_size, tpkl, tpkl_size,
      "{\"acceptFailure\":false,\"useCoordGen\":true}", &match));
  assert(!match);
  molblock =
      get_molblock(mpkl_copy, mpkl_copy_size, "{\"useMolBlockWedging\":true}");
  assert(!strcmp(molblock, orig_molblock));
  assert(!strstr(molblock, inverted_wedges));
  free(mpkl_copy);
  free(molblock);
  // the "rebuildCoordGen" alignment should return "{}" if acceptFailure is true
  // and generate new coordinates, hence wedging should be cleared
  mpkl_copy_size = mpkl_size;
  mpkl_copy = malloc(mpkl_size);
  assert(mpkl_copy);
  memcpy(mpkl_copy, mpkl, mpkl_size);
  assert(set_2d_coords_aligned(&mpkl_copy, &mpkl_copy_size, tpkl, tpkl_size,
                               "{\"acceptFailure\":true,\"useCoordGen\":true}",
                               &match));
  assert(!strcmp(match, "{}"));
  free(match);
  molblock =
      get_molblock(mpkl_copy, mpkl_copy_size, "{\"useMolBlockWedging\":true}");
  assert(strcmp(molblock, orig_molblock));
  assert(!strstr(molblock, inverted_wedges));
  free(mpkl_copy);
  free(molblock);
  free(mpkl);
  free(inverted_wedges);
  free(orig_molblock);
  free(tpkl);
}

void test_removehs() {
  printf("--------------------------\n");
  printf("  test_removehs\n");
  size_t mpkl_size;
  char *mpkl = get_mol("N1C=CC(=O)c2ccc(N(C)(C)(C)(C)C)cc12", &mpkl_size,
                       "{\"sanitize\":false,\"removeHs\":false}");
  char *smi = get_smiles(mpkl, mpkl_size, "");
  assert(mpkl);
  assert(!strcmp(smi, "CN(C)(C)(C)(C)c1ccc2c(c1)NC=CC2=O"));
  free(smi);
  free(mpkl);
}

void test_use_legacy_stereo() {
  printf("--------------------------\n");
  printf("  test_use_legacy_stereo\n");
  short orig_setting = use_legacy_stereo_perception(1);
  char *mpkl;
  size_t mpkl_size;
  mpkl = get_mol("O[C@@]1(C)C/C(/C1)=C(/C)\\CC", &mpkl_size, "");
  assert(mpkl);
  assert(mpkl_size > 0);
  char *smiles = get_smiles(mpkl, mpkl_size, NULL);
  assert(!strcmp(smiles, "CCC(C)=C1CC(C)(O)C1"));
  free(smiles);
  free(mpkl);
  use_legacy_stereo_perception(0);
  mpkl = get_mol("O[C@@]1(C)C/C(/C1)=C(/C)\\CC", &mpkl_size, "");
  assert(mpkl);
  assert(mpkl_size > 0);
  smiles = get_smiles(mpkl, mpkl_size, NULL);
  assert(!strcmp(smiles, "CC/C(C)=C1\\C[C@](C)(O)C1"));
  free(smiles);
  free(mpkl);
  use_legacy_stereo_perception(orig_setting);
}

void test_allow_non_tetrahedral_chirality() {
  printf("--------------------------\n");
  printf("  test_allow_non_tetrahedral_chirality\n");
  char ctab[] =
      "\n\
  Mrv2108 09132105183D          \n\
\n\
  5  4  0  0  0  0            999 V2000\n\
   -1.2500    1.4518    0.0000 Pt  0  0  0  0  0  0  0  0  0  0  0  0\n\
   -1.2500    2.2768    0.0000 F   0  0  0  0  0  0  0  0  0  0  0  0\n\
   -0.4250    1.4518    0.0000 Cl  0  0  0  0  0  0  0  0  0  0  0  0\n\
   -2.0750    1.4518    0.0000 F   0  0  0  0  0  0  0  0  0  0  0  0\n\
   -1.2500    0.6268    0.0000 Cl  0  0  0  0  0  0  0  0  0  0  0  0\n\
  1  2  1  0  0  0  0\n\
  1  3  1  0  0  0  0\n\
  1  4  1  0  0  0  0\n\
  1  5  1  0  0  0  0\n\
M  END\n";
  short orig_setting = allow_non_tetrahedral_chirality(1);
  char *mpkl;
  size_t mpkl_size;
  mpkl = get_mol(ctab, &mpkl_size, "");
  assert(mpkl);
  assert(mpkl_size > 0);
  char *smiles = get_smiles(mpkl, mpkl_size, NULL);
  assert(!strcmp(smiles, "F[Pt@SP3](F)(Cl)Cl"));
  free(smiles);
  free(mpkl);
  allow_non_tetrahedral_chirality(0);
  mpkl = get_mol(ctab, &mpkl_size, "");
  assert(mpkl);
  assert(mpkl_size > 0);
  smiles = get_smiles(mpkl, mpkl_size, NULL);
  assert(!strcmp(smiles, "F[Pt](F)(Cl)Cl"));
  free(smiles);
  free(mpkl);
  allow_non_tetrahedral_chirality(orig_setting);
}

void test_query_colour() {
  printf("--------------------------\n");
  printf("  test_queryColour\n");
  char smarts[] = "c1ccc2nc([*:1])nc([*:2])c2c1";
  char *pkl;
  size_t pkl_size;
  pkl = get_qmol(smarts, &pkl_size, "");
  assert(pkl);
  assert(pkl_size > 0);
  char *svg = get_svg(pkl, pkl_size, "{\"width\":350,\"height\":300}");
  assert(strstr(svg, "#7F7F7F"));
  assert(strstr(svg, "</svg>"));
  free(svg);
  svg = get_svg(pkl, pkl_size,
                "{\"width\":350,\"height\":300,\"queryColour\":[0.0,0.0,0.0]}");
  assert(!strstr(svg, "#7F7F7F"));
  assert(strstr(svg, "</svg>"));
  free(svg);
  free(pkl);
}

int main() {
  enable_logging();
  char *vers = version();
  printf("hello %s\n", vers);
  free(vers);

  test_io();
  test_svg();
  test_rxn_svg();
  test_flexicanvas();
  test_substruct();
  test_descriptors();
  test_fingerprints();
  test_modifications();
  test_coords();
  test_standardize();
  test_get_mol_frags();
  test_wedging_all_within_scaffold();
  test_wedging_outside_scaffold();
  test_wedging_if_no_match();
  test_removehs();
  test_use_legacy_stereo();
  test_allow_non_tetrahedral_chirality();
  test_query_colour();
  return 0;
}<|MERGE_RESOLUTION|>--- conflicted
+++ resolved
@@ -1204,14 +1204,9 @@
                                  &match_json));
     assert(!strcmp(match_json, "{}"));
     free(match_json);
-<<<<<<< HEAD
     // coordinates should have changed since coordinate generation has taken
     // place anyway using CoordGen
-    assert(has_coords(mpkl2, mpkl2_size));
-=======
-    // coordinates should have changed since coordinate generation has taken place anyway using CoordGen
     assert(has_coords(mpkl2, mpkl2_size) == 2);
->>>>>>> d1ac37e8
     mpkl2_molblock_after = get_molblock(mpkl2, mpkl2_size, "");
     assert(strcmp(mpkl2_molblock_before, mpkl2_molblock_after));
     free(mpkl2_molblock_before);
@@ -1223,14 +1218,9 @@
                                  details, &match_json));
     assert(!strcmp(match_json, "{}"));
     free(match_json);
-<<<<<<< HEAD
     // coordinates should be present since coordinate generation has taken place
     // anyway using CoordGen
-    assert(has_coords(mpkl_smi, mpkl_smi_size));
-=======
-    // coordinates should be present since coordinate generation has taken place anyway using CoordGen
     assert(has_coords(mpkl_smi, mpkl_smi_size) == 2);
->>>>>>> d1ac37e8
     free(mpkl_smi);
 
     memset(details, 0, 200);
