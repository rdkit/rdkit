//
//
//  Copyright (C) 2019-2021 Greg Landrum and other RDKit contributors
//
//   @@ All Rights Reserved @@
//  This file is part of the RDKit.
//  The contents are covered by the terms of the BSD license
//  which is included in the file license.txt, found at the root
//  of the RDKit source tree.
//
#include <emscripten.h>
#include <emscripten/val.h>
#include <emscripten/bind.h>
#include "minilib.h"
#include "common_defs.h"
#include <GraphMol/MolDraw2D/MolDraw2D.h>
#include <GraphMol/MolDraw2D/MolDraw2DUtils.h>
#include <GraphMol/MolDraw2D/MolDraw2DJS.h>

using namespace RDKit;

namespace {
std::string draw_to_canvas_with_offset(JSMolBase &self, emscripten::val canvas,
                                       int offsetx, int offsety, int width,
                                       int height) {
  auto ctx = canvas.call<emscripten::val>("getContext", std::string("2d"));
  if (width < 0) {
    width = canvas["width"].as<int>();
  }
  if (height < 0) {
    height = canvas["height"].as<int>();
  }
  std::unique_ptr<MolDraw2DJS> d2d(new MolDraw2DJS(width, height, ctx));
  d2d->setOffset(offsetx, offsety);
  MolDraw2DUtils::prepareAndDrawMolecule(*d2d, self.get());
  return "";
}

std::string draw_to_canvas(JSMolBase &self, emscripten::val canvas, int width,
                           int height) {
  return draw_to_canvas_with_offset(self, canvas, 0, 0, width, height);
}

std::string draw_to_canvas_with_highlights(JSMolBase &self, emscripten::val canvas,
                                           const std::string &details) {
  auto ctx = canvas.call<emscripten::val>("getContext", std::string("2d"));
  MinimalLib::MolDrawingDetails molDrawingDetails;
  molDrawingDetails.width = canvas["width"].as<int>();
  molDrawingDetails.height = canvas["height"].as<int>();
  if (!details.empty()) {
    auto problems = MinimalLib::process_mol_details(details, molDrawingDetails);
    if (!problems.empty()) {
      return problems;
    }
  }

  std::unique_ptr<MolDraw2DJS> d2d(new MolDraw2DJS(
      molDrawingDetails.width, molDrawingDetails.height, ctx,
      molDrawingDetails.panelWidth, molDrawingDetails.panelHeight,
      molDrawingDetails.noFreetype));
  if (!details.empty()) {
    MolDraw2DUtils::updateDrawerParamsFromJSON(*d2d, details);
  }
  d2d->setOffset(molDrawingDetails.offsetx, molDrawingDetails.offsety);

  if (molDrawingDetails.atomMultiMap.empty() &&
      molDrawingDetails.bondMultiMap.empty()) {
    MolDraw2DUtils::prepareAndDrawMolecule(
        *d2d, self.get(), molDrawingDetails.legend, &molDrawingDetails.atomIds,
        &molDrawingDetails.bondIds,
        molDrawingDetails.atomMap.empty() ? nullptr
                                          : &molDrawingDetails.atomMap,
        molDrawingDetails.bondMap.empty() ? nullptr
                                          : &molDrawingDetails.bondMap,
        molDrawingDetails.radiiMap.empty() ? nullptr
                                           : &molDrawingDetails.radiiMap,
        -1, molDrawingDetails.kekulize, molDrawingDetails.addChiralHs,
        molDrawingDetails.wedgeBonds, molDrawingDetails.forceCoords,
        molDrawingDetails.wavyBonds);
  } else {
    RWMol drawMol(self.get());
    MolDraw2DUtils::prepareMolForDrawing(
        drawMol, molDrawingDetails.kekulize, molDrawingDetails.addChiralHs,
        molDrawingDetails.wedgeBonds, molDrawingDetails.forceCoords,
        molDrawingDetails.wavyBonds);
    d2d->drawMoleculeWithHighlights(
        drawMol, molDrawingDetails.legend, molDrawingDetails.atomMultiMap,
        molDrawingDetails.bondMultiMap, molDrawingDetails.radiiMap,
        molDrawingDetails.lineWidthMultiplierMap);
  }
  return "";
}

#ifdef RDK_BUILD_MINIMAL_LIB_RXN
std::string draw_rxn_to_canvas_with_offset(JSReaction &self,
                                           emscripten::val canvas, int offsetx,
                                           int offsety, int width, int height) {
  if (!self.d_rxn) {
    return "no reaction";
  }
  auto ctx = canvas.call<emscripten::val>("getContext", std::string("2d"));
  if (width < 0) {
    width = canvas["width"].as<int>();
  }
  if (height < 0) {
    height = canvas["height"].as<int>();
  }
  std::unique_ptr<MolDraw2DJS> d2d(new MolDraw2DJS(width, height, ctx));
  d2d->setOffset(offsetx, offsety);
  d2d->drawReaction(*self.d_rxn);
  return "";
}

std::string draw_rxn_to_canvas(JSReaction &self, emscripten::val canvas,
                               int width, int height) {
  return draw_rxn_to_canvas_with_offset(self, canvas, 0, 0, width, height);
}

std::string draw_rxn_to_canvas_with_highlights(JSReaction &self,
                                               emscripten::val canvas,
                                               const std::string &details) {
  if (!self.d_rxn) {
    return "no reaction";
  }

  auto ctx = canvas.call<emscripten::val>("getContext", std::string("2d"));
  int w = canvas["width"].as<int>();
  int h = canvas["height"].as<int>();
  MinimalLib::RxnDrawingDetails rxnDrawingDetails;
  if (!details.empty()) {
    auto problems = MinimalLib::process_rxn_details(details, rxnDrawingDetails);
    if (!problems.empty()) {
      return problems;
    }
  }

  std::unique_ptr<MolDraw2DJS> d2d(new MolDraw2DJS(w, h, ctx));
  if (!details.empty()) {
    MolDraw2DUtils::updateDrawerParamsFromJSON(*d2d, details);
  }
  d2d->setOffset(rxnDrawingDetails.offsetx, rxnDrawingDetails.offsety);
  if (!rxnDrawingDetails.kekulize) {
    d2d->drawOptions().prepareMolsBeforeDrawing = false;
  }
  d2d->drawReaction(*self.d_rxn, rxnDrawingDetails.highlightByReactant,
                    !rxnDrawingDetails.highlightByReactant ||
                            rxnDrawingDetails.highlightColorsReactants.empty()
                        ? nullptr
                        : &rxnDrawingDetails.highlightColorsReactants);
  return "";
}
#endif

JSMolBase *get_mol_no_details(const std::string &input) {
  return get_mol(input, std::string());
}

#ifdef RDK_BUILD_MINIMAL_LIB_MCS
std::string get_mcs_as_json_no_details(const JSMolList &mols) {
  return get_mcs_as_json(mols, std::string());
}

JSMolBase *get_mcs_as_mol_no_details(const JSMolList &mols) {
  return get_mcs_as_mol(mols, std::string());
}

std::string get_mcs_as_smarts_no_details(const JSMolList &mols) {
  return get_mcs_as_smarts(mols, std::string());
}
#endif

emscripten::val binary_string_to_uint8array(const std::string &pkl) {
  emscripten::val view(emscripten::typed_memory_view(
      pkl.size(), reinterpret_cast<const unsigned char *>(pkl.c_str())));
  auto res = emscripten::val::global("Uint8Array").new_(pkl.size());
  res.call<void>("set", view);
  return res;
}

emscripten::val uint_vector_to_uint32array(
    const std::vector<unsigned int> &vec) {
  auto res = emscripten::val::global("Uint32Array").new_(vec.size());
  if (!vec.empty()) {
    emscripten::val view(emscripten::typed_memory_view(
        vec.size(), reinterpret_cast<const unsigned int *>(vec.data())));
    res.call<void>("set", view);
  }
  return res;
}

emscripten::val get_as_uint8array(const JSMolBase &self) {
  return binary_string_to_uint8array(self.get_pickle());
}

JSMolBase *get_mol_from_uint8array(const emscripten::val &pklAsUInt8Array) {
  return get_mol_from_pickle(pklAsUInt8Array.as<std::string>());
}

#ifdef RDK_BUILD_MINIMAL_LIB_RXN
JSReaction *get_rxn_no_details(const std::string &input) {
  return get_rxn(input, std::string());
}
#endif

std::string generate_aligned_coords_helper(JSMolBase &self,
                                           const JSMolBase &templateMol,
                                           const emscripten::val &param) {
  if (param.typeOf().as<std::string>() != "string") {
    throw std::runtime_error(
        "generate_aligned_coords expects a JSON string parameter");
  }
  return self.generate_aligned_coords(templateMol, param.as<std::string>());
}

emscripten::val get_morgan_fp_as_uint8array(const JSMolBase &self,
                                            const std::string &details) {
  auto fp = self.get_morgan_fp_as_binary_text(details);
  return binary_string_to_uint8array(fp);
}

emscripten::val get_morgan_fp_as_uint8array(const JSMolBase &self) {
  return get_morgan_fp_as_uint8array(self, "{}");
}

std::string parse_pattern_fp_param(const emscripten::val &param,
                                   const std::string &funcName) {
  std::string details;
  if (param.typeOf().as<std::string>() == "string") {
    details = param.as<std::string>();
  } else {
    throw std::runtime_error(
        (funcName + " expects a JSON string as parameter").c_str());
  }
  return details;
}

std::string get_pattern_fp_helper(const JSMolBase &self,
                                  const emscripten::val &param) {
  auto details = parse_pattern_fp_param(param, "get_pattern_fp");
  return self.get_pattern_fp(details);
}

emscripten::val get_pattern_fp_as_uint8array_helper(
    const JSMolBase &self, const emscripten::val &param) {
  auto details = parse_pattern_fp_param(param, "get_pattern_fp_as_uint8array");
  auto fp = self.get_pattern_fp_as_binary_text(details);
  return binary_string_to_uint8array(fp);
}

emscripten::val get_pattern_fp_as_uint8array(const JSMolBase &self) {
  auto fp = self.get_pattern_fp_as_binary_text("{}");
  return binary_string_to_uint8array(fp);
}

emscripten::val get_topological_torsion_fp_as_uint8array(
    const JSMolBase &self, const std::string &details) {
  auto fp = self.get_topological_torsion_fp_as_binary_text(details);
  return binary_string_to_uint8array(fp);
}

emscripten::val get_topological_torsion_fp_as_uint8array(const JSMolBase &self) {
  return get_topological_torsion_fp_as_uint8array(self, "{}");
}

emscripten::val get_rdkit_fp_as_uint8array(const JSMolBase &self,
                                           const std::string &details) {
  auto fp = self.get_rdkit_fp_as_binary_text(details);
  return binary_string_to_uint8array(fp);
}

emscripten::val get_rdkit_fp_as_uint8array(const JSMolBase &self) {
  return get_rdkit_fp_as_uint8array(self, "{}");
}

emscripten::val get_atom_pair_fp_as_uint8array(const JSMolBase &self,
                                               const std::string &details) {
  auto fp = self.get_atom_pair_fp_as_binary_text(details);
  return binary_string_to_uint8array(fp);
}

emscripten::val get_atom_pair_fp_as_uint8array(const JSMolBase &self) {
  return get_atom_pair_fp_as_uint8array(self, "{}");
}

emscripten::val get_maccs_fp_as_uint8array(const JSMolBase &self) {
  auto fp = self.get_maccs_fp_as_binary_text();
  return binary_string_to_uint8array(fp);
}

emscripten::val get_frags_helper(const JSMolBase &self, const std::string &details) {
  auto res = self.get_frags(details);
  auto obj = emscripten::val::object();
  obj.set("molList", res.first);
  obj.set("mappings", res.second);
  return obj;
}

emscripten::val get_frags_helper(const JSMolBase &self) {
  return get_frags_helper(self, "{}");
}

#ifdef RDK_BUILD_MINIMAL_LIB_SUBSTRUCTLIBRARY
int add_trusted_smiles_and_pattern_fp_helper(
    JSSubstructLibrary &self, const std::string &smi,
    const emscripten::val &patternFpAsUInt8Array) {
  return self.add_trusted_smiles_and_pattern_fp(
      smi, patternFpAsUInt8Array.as<std::string>());
}

emscripten::val get_pattern_fp_as_uint8array_from_sslib(
    const JSSubstructLibrary &self, unsigned int i) {
  return binary_string_to_uint8array(self.get_pattern_fp(i));
}

emscripten::val get_matches_as_uint32array(const JSSubstructLibrary &self,
                                           const JSMolBase &q, bool useChirality,
                                           int numThreads, int maxResults) {
  auto indices = self.d_sslib->size()
                     ? self.d_sslib->getMatches(q.get(), true, useChirality,
                                                false, numThreads, maxResults)
                     : std::vector<unsigned int>();
  return uint_vector_to_uint32array(indices);
}

emscripten::val get_matches_as_uint32array(const JSSubstructLibrary &self,
                                           const JSMolBase &q, int maxResults) {
  return get_matches_as_uint32array(self, q, self.d_defaultUseChirality,
                                    self.d_defaultNumThreads, maxResults);
}

emscripten::val get_matches_as_uint32array(const JSSubstructLibrary &self,
                                           const JSMolBase &q) {
  return get_matches_as_uint32array(self, q, self.d_defaultUseChirality,
                                    self.d_defaultNumThreads,
                                    self.d_defaultMaxResults);
}
#endif

#ifdef RDK_BUILD_AVALON_SUPPORT
emscripten::val get_avalon_fp_as_uint8array(const JSMolBase &self,
                                            const std::string &details) {
  auto fp = self.get_avalon_fp_as_binary_text(details);
  return binary_string_to_uint8array(fp);
}

emscripten::val get_avalon_fp_as_uint8array(const JSMolBase &self) {
  return get_avalon_fp_as_uint8array(self, "{}");
}
#endif

#ifdef RDK_BUILD_MINIMAL_LIB_MMPA
emscripten::val get_mmpa_frags_helper(const JSMolBase &self, unsigned int minCuts,
                                      unsigned int maxCuts,
                                      unsigned int maxCutBonds) {
  auto obj = emscripten::val::object();
  auto pairs = self.get_mmpa_frags(minCuts, maxCuts, maxCutBonds);
  obj.set("cores", pairs.first);
  obj.set("sidechains", pairs.second);
  return obj;
}
#endif
<<<<<<< HEAD
// cols is RGroupColumns, which maps R group names (including Core) to vectors
// of R groups (or cores) rows is RGroupRows, which is a vector of maps, each
// mapping a single R group name (including Core) to a single R group (or core)
#ifdef RDK_BUILD_MINIMAL_LIB_RGROUPDECOMP
JSRGroupDecomposition *get_rgd_helper(
    const emscripten::val &singleOrMultipleCores,
    const std::string &details_json) {
  static const auto JSMOL = emscripten::val::module_property("Mol");
  static const auto JSMOLLIST = emscripten::val::module_property("MolList");
  JSRGroupDecomposition *res = nullptr;
  if (singleOrMultipleCores.instanceof(JSMOL)) {
    const auto jsMolPtr =
        singleOrMultipleCores.as<JSMolBase *>(emscripten::allow_raw_pointers());
    if (jsMolPtr) {
      res = new JSRGroupDecomposition(*jsMolPtr, details_json);
    }
  } else if (singleOrMultipleCores.instanceof(JSMOLLIST)) {
    const auto jsMolListPtr =
        singleOrMultipleCores.as<JSMolList *>(emscripten::allow_raw_pointers());
    if (jsMolListPtr) {
      res = new JSRGroupDecomposition(*jsMolListPtr, details_json);
    }
  }
  return res;
}

JSRGroupDecomposition *get_rgd_no_details_helper(
    const emscripten::val &singleOrMultipleCores) {
  return get_rgd_helper(singleOrMultipleCores, "");
}

emscripten::val get_rgroups_as_cols_helper(const JSRGroupDecomposition &self) {
  auto cols = self.getRGroupsAsColumns();
  auto obj = emscripten::val::object();

  for (auto &rlabelJSMolListPair : cols) {
    obj.set(std::move(rlabelJSMolListPair.first),
            rlabelJSMolListPair.second.release());
  }

  return obj;
}

emscripten::val get_rgroups_as_rows_helper(const JSRGroupDecomposition &self) {
  auto rows = self.getRGroupsAsRows();
  auto arr = emscripten::val::array();

  for (auto &row : rows) {
    auto obj = emscripten::val::object();
    for (auto &rlabelJSMolPair : row) {
      obj.set(std::move(rlabelJSMolPair.first),
              rlabelJSMolPair.second.release());
    }
    arr.call<void>("push", std::move(obj));
  }

  return arr;
}
#endif
=======

>>>>>>> d6171aaa
}  // namespace

using namespace emscripten;
EMSCRIPTEN_BINDINGS(RDKit_minimal) {
  register_vector<std::string>("StringList");
  register_vector<JSMolList *>("JSMolListList");

<<<<<<< HEAD
  class_<JSMolBase>("Mol")
      .function("is_valid", &JSMolBase::is_valid)
      .function("has_coords", &JSMolBase::has_coords)
      .function("get_smiles", &JSMolBase::get_smiles)
      .function("get_cxsmiles", &JSMolBase::get_cxsmiles)
      .function("get_smarts", &JSMolBase::get_smarts)
      .function("get_cxsmarts", &JSMolBase::get_cxsmarts)
=======
  class_<JSMol>("Mol")
      .function("is_valid", &JSMol::is_valid)
      .function("has_coords", &JSMol::has_coords)
      .function("get_smiles",
                select_overload<std::string() const>(&JSMol::get_smiles))
      .function("get_smiles",
                select_overload<std::string(const std::string &) const>(
                    &JSMol::get_smiles))
      .function("get_cxsmiles",
                select_overload<std::string() const>(&JSMol::get_cxsmiles))
      .function("get_cxsmiles",
                select_overload<std::string(const std::string &) const>(
                    &JSMol::get_cxsmiles))
      .function("get_smarts",
                select_overload<std::string() const>(&JSMol::get_smarts))
      .function("get_smarts",
                select_overload<std::string(const std::string &) const>(
                    &JSMol::get_smarts))
      .function("get_cxsmarts",
                select_overload<std::string() const>(&JSMol::get_cxsmarts))
      .function("get_cxsmarts",
                select_overload<std::string(const std::string &) const>(
                    &JSMol::get_cxsmarts))
>>>>>>> d6171aaa
      .function("get_molblock",
                select_overload<std::string() const>(&JSMolBase::get_molblock))
      .function("get_molblock",
                select_overload<std::string(const std::string &) const>(
                    &JSMolBase::get_molblock))
      .function("get_v3Kmolblock",
                select_overload<std::string() const>(&JSMolBase::get_v3Kmolblock))
      .function("get_v3Kmolblock",
                select_overload<std::string(const std::string &) const>(
                    &JSMolBase::get_v3Kmolblock))
      .function("get_as_uint8array", &get_as_uint8array)
      .function("get_inchi",
                select_overload<std::string(const std::string &) const>(
                    &JSMolBase::get_inchi))
      .function("get_inchi",
                select_overload<std::string() const>(&JSMolBase::get_inchi))
      .function("get_json", &JSMolBase::get_json)
      .function("get_svg",
                select_overload<std::string() const>(&JSMolBase::get_svg))
      .function("get_svg",
                select_overload<std::string(int, int) const>(&JSMolBase::get_svg))

      .function("get_svg_with_highlights", &JSMolBase::get_svg_with_highlights)
#ifdef __EMSCRIPTEN__
      .function("draw_to_canvas_with_offset", &draw_to_canvas_with_offset)
      .function("draw_to_canvas", &draw_to_canvas)
      .function("draw_to_canvas_with_highlights",
                &draw_to_canvas_with_highlights)
      .function(
          "generate_aligned_coords",
          select_overload<std::string(JSMolBase &, const JSMolBase &, const val &)>(
              generate_aligned_coords_helper))
      .function(
          "get_morgan_fp_as_uint8array",
          select_overload<val(const JSMolBase &)>(get_morgan_fp_as_uint8array))
      .function("get_morgan_fp_as_uint8array",
                select_overload<val(const JSMolBase &, const std::string &)>(
                    get_morgan_fp_as_uint8array))
      .function("get_pattern_fp",
                select_overload<std::string(const JSMolBase &, const val &)>(
                    get_pattern_fp_helper))
      .function(
          "get_pattern_fp_as_uint8array",
          select_overload<val(const JSMolBase &)>(get_pattern_fp_as_uint8array))
      .function("get_pattern_fp_as_uint8array",
                select_overload<val(const JSMolBase &, const val &)>(
                    get_pattern_fp_as_uint8array_helper))
      .function("get_topological_torsion_fp_as_uint8array",
                select_overload<val(const JSMolBase &)>(
                    get_topological_torsion_fp_as_uint8array))
      .function("get_topological_torsion_fp_as_uint8array",
                select_overload<val(const JSMolBase &, const std::string &)>(
                    get_topological_torsion_fp_as_uint8array))
      .function("get_rdkit_fp_as_uint8array",
                select_overload<val(const JSMolBase &)>(get_rdkit_fp_as_uint8array))
      .function("get_rdkit_fp_as_uint8array",
                select_overload<val(const JSMolBase &, const std::string &)>(
                    get_rdkit_fp_as_uint8array))
      .function(
          "get_atom_pair_fp_as_uint8array",
          select_overload<val(const JSMolBase &)>(get_atom_pair_fp_as_uint8array))
      .function("get_atom_pair_fp_as_uint8array",
                select_overload<val(const JSMolBase &, const std::string &)>(
                    get_atom_pair_fp_as_uint8array))
      .function("get_maccs_fp_as_uint8array", &get_maccs_fp_as_uint8array)
      .function(
          "get_frags",
          select_overload<val(const JSMolBase &, const std::string &)>(get_frags_helper),
          allow_raw_pointers())
      .function("get_frags", select_overload<val(const JSMolBase &)>(get_frags_helper),
                allow_raw_pointers())
#ifdef RDK_BUILD_AVALON_SUPPORT
      .function(
          "get_avalon_fp_as_uint8array",
          select_overload<val(const JSMolBase &)>(get_avalon_fp_as_uint8array))
      .function("get_avalon_fp_as_uint8array",
                select_overload<val(const JSMolBase &, const std::string &)>(
                    get_avalon_fp_as_uint8array))
#endif
#endif
      .function("get_substruct_match", &JSMolBase::get_substruct_match)
      .function("get_substruct_matches", &JSMolBase::get_substruct_matches)
      .function("get_descriptors", &JSMolBase::get_descriptors)
      .function("get_morgan_fp",
                select_overload<std::string() const>(&JSMolBase::get_morgan_fp))
      .function("get_morgan_fp",
                select_overload<std::string(const std::string &) const>(
                    &JSMolBase::get_morgan_fp))
      .function("get_pattern_fp",
                select_overload<std::string() const>(&JSMolBase::get_pattern_fp))
      .function("get_topological_torsion_fp",
                select_overload<std::string() const>(
                    &JSMolBase::get_topological_torsion_fp))
      .function("get_topological_torsion_fp",
                select_overload<std::string(const std::string &) const>(
                    &JSMolBase::get_topological_torsion_fp))
      .function("get_rdkit_fp",
                select_overload<std::string() const>(&JSMolBase::get_rdkit_fp))
      .function("get_rdkit_fp",
                select_overload<std::string(const std::string &) const>(
                    &JSMolBase::get_rdkit_fp))
      .function("get_atom_pair_fp",
                select_overload<std::string() const>(&JSMolBase::get_atom_pair_fp))
      .function("get_atom_pair_fp",
                select_overload<std::string(const std::string &) const>(
                    &JSMolBase::get_atom_pair_fp))
      .function("get_maccs_fp", &JSMolBase::get_maccs_fp)
#ifdef RDK_BUILD_AVALON_SUPPORT
      .function("get_avalon_fp",
                select_overload<std::string() const>(&JSMolBase::get_avalon_fp))
      .function("get_avalon_fp",
                select_overload<std::string(const std::string &) const>(
                    &JSMolBase::get_avalon_fp))
#endif

      // functionality primarily useful in ketcher
      .function("get_stereo_tags", &JSMolBase::get_stereo_tags)
      .function("get_aromatic_form", &JSMolBase::get_aromatic_form)
      .function("convert_to_aromatic_form", &JSMolBase::convert_to_aromatic_form)
      .function("get_kekule_form", &JSMolBase::get_kekule_form)
      .function("convert_to_kekule_form", &JSMolBase::convert_to_kekule_form)
      .function("set_new_coords",
                select_overload<bool()>(&JSMolBase::set_new_coords))
      .function("get_new_coords",
                select_overload<std::string() const>(&JSMolBase::get_new_coords))
      .function("set_new_coords",
                select_overload<bool(bool)>(&JSMolBase::set_new_coords))
      .function("get_new_coords", select_overload<std::string(bool) const>(
                                      &JSMolBase::get_new_coords))
      .function("has_prop", &JSMolBase::has_prop)
      .function("get_prop_list",
                select_overload<std::vector<std::string>(
                    bool includePrivate, bool includeComputed) const>(
                    &JSMolBase::get_prop_list))
      .function(
          "get_prop_list",
          select_overload<std::vector<std::string>(bool includePrivate) const>(
              &JSMolBase::get_prop_list))
      .function("get_prop_list",
                select_overload<std::vector<std::string>() const>(
                    &JSMolBase::get_prop_list))
      .function(
          "set_prop",
          select_overload<bool(const std::string &, const std::string &, bool)>(
              &JSMolBase::set_prop))
      .function("set_prop",
                select_overload<bool(const std::string &, const std::string &)>(
                    &JSMolBase::set_prop))
      .function("get_prop", &JSMolBase::get_prop)
      .function("clear_prop", &JSMolBase::clear_prop)
      .function("condense_abbreviations",
                select_overload<std::string()>(&JSMolBase::condense_abbreviations))
      .function("condense_abbreviations",
                select_overload<std::string(double, bool)>(
                    &JSMolBase::condense_abbreviations))
      .function("add_hs", &JSMolBase::add_hs)
      .function("add_hs_in_place", &JSMolBase::add_hs_in_place)
      .function("remove_hs", &JSMolBase::remove_hs)
      .function("remove_hs_in_place", &JSMolBase::remove_hs_in_place)
      .function("normalize_depiction",
                select_overload<double()>(&JSMolBase::normalize_depiction))
      .function("normalize_depiction",
                select_overload<double(int)>(&JSMolBase::normalize_depiction))
      .function("normalize_depiction", select_overload<double(int, double)>(
                                           &JSMolBase::normalize_depiction))
      .function("straighten_depiction",
                select_overload<void()>(&JSMolBase::straighten_depiction))
      .function("straighten_depiction",
                select_overload<void(bool)>(&JSMolBase::straighten_depiction))
      .function("get_num_atoms", select_overload<unsigned int(bool) const>(
                                     &JSMolBase::get_num_atoms))
      .function("get_num_atoms",
                select_overload<unsigned int() const>(&JSMolBase::get_num_atoms))
      .function("get_num_bonds", &JSMolBase::get_num_bonds)
      .function("copy", select_overload<JSMolBase *(const JSMolBase &)>(get_mol_copy),
                allow_raw_pointers())
#ifdef RDK_BUILD_MINIMAL_LIB_MMPA
      .function("get_mmpa_frags",
                select_overload<val(const JSMolBase &, unsigned int, unsigned int,
                                    unsigned int)>(get_mmpa_frags_helper))
#endif
      ;

  class_<JSMolList>("MolList")
      .constructor<>()
      .function("append", &JSMolList::append)
      .function("insert", &JSMolList::insert)
      .function("at", &JSMolList::at, allow_raw_pointers())
      .function("pop", &JSMolList::pop, allow_raw_pointers())
      .function("next", &JSMolList::next, allow_raw_pointers())
      .function("reset", &JSMolList::reset)
      .function("at_end", &JSMolList::at_end)
      .function("size", &JSMolList::size);

#ifdef RDK_BUILD_MINIMAL_LIB_RXN
  class_<JSReaction>("Reaction")
#ifdef __EMSCRIPTEN__
      .function("run_reactants", select_overload<std::vector<JSMolList *>(
                                     const JSMolList &, unsigned int) const>(
                                     &JSReaction::run_reactants))
      .function("draw_to_canvas_with_offset", &draw_rxn_to_canvas_with_offset)
      .function("draw_to_canvas", &draw_rxn_to_canvas)
      .function("draw_to_canvas_with_highlights",
                &draw_rxn_to_canvas_with_highlights)
#endif
      .function("get_svg",
                select_overload<std::string() const>(&JSReaction::get_svg))
      .function("get_svg", select_overload<std::string(int, int) const>(
                               &JSReaction::get_svg))

      .function("get_svg_with_highlights",
                &JSReaction::get_svg_with_highlights);
#endif

#ifdef RDK_BUILD_MINIMAL_LIB_SUBSTRUCTLIBRARY
  class_<JSSubstructLibrary>("SubstructLibrary")
      .constructor<>()
      .constructor<unsigned int>()
      .function("add_mol", &JSSubstructLibrary::add_mol)
      .function("add_smiles", &JSSubstructLibrary::add_smiles)
      .function("add_trusted_smiles", &JSSubstructLibrary::add_trusted_smiles)
      .function("get_trusted_smiles", &JSSubstructLibrary::get_trusted_smiles)
#ifdef __EMSCRIPTEN__
      .function("add_trusted_smiles_and_pattern_fp",
                select_overload<int(JSSubstructLibrary &, const std::string &,
                                    const val &)>(
                    add_trusted_smiles_and_pattern_fp_helper))
      .function("get_pattern_fp_as_uint8array",
                select_overload<val(const JSSubstructLibrary &, unsigned int)>(
                    get_pattern_fp_as_uint8array_from_sslib))
      .function(
          "get_matches_as_uint32array",
          select_overload<val(const JSSubstructLibrary &, const JSMolBase &, bool,
                              int, int)>(get_matches_as_uint32array))
      .function(
          "get_matches_as_uint32array",
          select_overload<val(const JSSubstructLibrary &, const JSMolBase &, int)>(
              get_matches_as_uint32array))
      .function("get_matches_as_uint32array",
                select_overload<val(const JSSubstructLibrary &, const JSMolBase &)>(
                    get_matches_as_uint32array))
#endif
      .function("get_mol", &JSSubstructLibrary::get_mol, allow_raw_pointers())
      .function(
          "get_matches",
          select_overload<std::string(const JSMolBase &, bool, int, int) const>(
              &JSSubstructLibrary::get_matches))
      .function("get_matches",
                select_overload<std::string(const JSMolBase &, int) const>(
                    &JSSubstructLibrary::get_matches))
      .function("get_matches",
                select_overload<std::string(const JSMolBase &) const>(
                    &JSSubstructLibrary::get_matches))
      .function("count_matches",
                select_overload<unsigned int(const JSMolBase &, bool, int) const>(
                    &JSSubstructLibrary::count_matches))
      .function("count_matches",
                select_overload<unsigned int(const JSMolBase &, bool) const>(
                    &JSSubstructLibrary::count_matches))
      .function("count_matches",
                select_overload<unsigned int(const JSMolBase &) const>(
                    &JSSubstructLibrary::count_matches))
      .function("size", &JSSubstructLibrary::size)
#endif
      ;

  class_<JSLog>("Log")
      .function("get_buffer", &JSLog::get_buffer)
      .function("clear_buffer", &JSLog::clear_buffer);

  function("version", &version);
  function("prefer_coordgen", &prefer_coordgen);
  function("use_legacy_stereo_perception", &use_legacy_stereo_perception);
  function("allow_non_tetrahedral_chirality", &allow_non_tetrahedral_chirality);
  function("get_inchikey_for_inchi", &get_inchikey_for_inchi);
  function("get_mol", &get_mol, allow_raw_pointers());
  function("get_mol", &get_mol_no_details, allow_raw_pointers());
  function("get_mol_from_uint8array", &get_mol_from_uint8array,
           allow_raw_pointers());
  function("get_mol_copy", &get_mol_copy, allow_raw_pointers());
  function("get_qmol", &get_qmol, allow_raw_pointers());
  function("enable_logging", &enable_logging);
  function("disable_logging", &disable_logging);
  function("set_log_capture", &set_log_capture, allow_raw_pointers());
  function("set_log_tee", &set_log_tee, allow_raw_pointers());
#ifdef RDK_BUILD_MINIMAL_LIB_RXN
  function("get_rxn", &get_rxn, allow_raw_pointers());
  function("get_rxn", &get_rxn_no_details, allow_raw_pointers());
#endif
#ifdef RDK_BUILD_MINIMAL_LIB_MCS
  function("get_mcs_as_json", &get_mcs_as_json);
  function("get_mcs_as_json", &get_mcs_as_json_no_details);
  function("get_mcs_as_mol", &get_mcs_as_mol, allow_raw_pointers());
  function("get_mcs_as_mol", &get_mcs_as_mol_no_details, allow_raw_pointers());
  function("get_mcs_as_smarts", &get_mcs_as_smarts);
  function("get_mcs_as_smarts", &get_mcs_as_smarts_no_details);
#endif
#if defined(RDK_BUILD_MINIMAL_LIB_RGROUPDECOMP) && defined(__EMSCRIPTEN__)
  class_<JSRGroupDecomposition>("RGroupDecomposition")
      .function("add", &JSRGroupDecomposition::add)
      .function("process", &JSRGroupDecomposition::process)
      .function("get_rgroups_as_columns",
                select_overload<val(const JSRGroupDecomposition &)>(
                    get_rgroups_as_cols_helper))
      .function("get_rgroups_as_rows",
                select_overload<val(const JSRGroupDecomposition &)>(
                    get_rgroups_as_rows_helper));
  // We use a factory function rather than a class constructor; see
  // https://github.com/emscripten-core/emscripten/issues/11274
  function("get_rgd", &get_rgd_helper, allow_raw_pointers());
  function("get_rgd", &get_rgd_no_details_helper, allow_raw_pointers());
#endif
}<|MERGE_RESOLUTION|>--- conflicted
+++ resolved
@@ -359,7 +359,6 @@
   return obj;
 }
 #endif
-<<<<<<< HEAD
 // cols is RGroupColumns, which maps R group names (including Core) to vectors
 // of R groups (or cores) rows is RGroupRows, which is a vector of maps, each
 // mapping a single R group name (including Core) to a single R group (or core)
@@ -419,9 +418,6 @@
   return arr;
 }
 #endif
-=======
-
->>>>>>> d6171aaa
 }  // namespace
 
 using namespace emscripten;
@@ -429,39 +425,29 @@
   register_vector<std::string>("StringList");
   register_vector<JSMolList *>("JSMolListList");
 
-<<<<<<< HEAD
   class_<JSMolBase>("Mol")
       .function("is_valid", &JSMolBase::is_valid)
       .function("has_coords", &JSMolBase::has_coords)
-      .function("get_smiles", &JSMolBase::get_smiles)
-      .function("get_cxsmiles", &JSMolBase::get_cxsmiles)
-      .function("get_smarts", &JSMolBase::get_smarts)
-      .function("get_cxsmarts", &JSMolBase::get_cxsmarts)
-=======
-  class_<JSMol>("Mol")
-      .function("is_valid", &JSMol::is_valid)
-      .function("has_coords", &JSMol::has_coords)
       .function("get_smiles",
-                select_overload<std::string() const>(&JSMol::get_smiles))
+                select_overload<std::string() const>(&JSMolBase::get_smiles))
       .function("get_smiles",
                 select_overload<std::string(const std::string &) const>(
-                    &JSMol::get_smiles))
+                    &JSMolBase::get_smiles))
       .function("get_cxsmiles",
-                select_overload<std::string() const>(&JSMol::get_cxsmiles))
+                select_overload<std::string() const>(&JSMolBase::get_cxsmiles))
       .function("get_cxsmiles",
                 select_overload<std::string(const std::string &) const>(
-                    &JSMol::get_cxsmiles))
+                    &JSMolBase::get_cxsmiles))
       .function("get_smarts",
-                select_overload<std::string() const>(&JSMol::get_smarts))
+                select_overload<std::string() const>(&JSMolBase::get_smarts))
       .function("get_smarts",
                 select_overload<std::string(const std::string &) const>(
-                    &JSMol::get_smarts))
+                    &JSMolBase::get_smarts))
       .function("get_cxsmarts",
-                select_overload<std::string() const>(&JSMol::get_cxsmarts))
+                select_overload<std::string() const>(&JSMolBase::get_cxsmarts))
       .function("get_cxsmarts",
                 select_overload<std::string(const std::string &) const>(
-                    &JSMol::get_cxsmarts))
->>>>>>> d6171aaa
+                    &JSMolBase::get_cxsmarts))
       .function("get_molblock",
                 select_overload<std::string() const>(&JSMolBase::get_molblock))
       .function("get_molblock",
