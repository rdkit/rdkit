--- conflicted
+++ resolved
@@ -34,36 +34,13 @@
 
 if(RDK_BUILD_CFFI_LIB)
     set(CMAKE_C_STANDARD 99)
-<<<<<<< HEAD
-    if((NOT WIN32) OR (WIN32 AND RDK_INSTALL_DLLS_MSVC))
-        set(LIBS_TO_USE 
-            MolStandardize_static DistGeomHelpers_static ForceFieldHelpers_static DistGeometry_static
-            ForceField_static Alignment_static
-            MolInterchange_static Abbreviations_static CIPLabeler_static 
-            MolDraw2D_static Depictor_static 
-            RDInchiLib_static SubstructMatch_static FileParsers_static 
-            SmilesParse_static GraphMol_static RingDecomposerLib_static
-            RDGeometryLib_static RDGeneral_static RGroupDecomposition_static)
-        if(RDK_URF_LIBS)
-            list(APPEND LIBS_TO_USE RingDecomposerLib_static)
-        endif()
-    else()
-        set(LIBS_TO_USE 
-=======
 
     set(LIBS_TO_USE 
->>>>>>> f797113a
         MolStandardize DistGeomHelpers ForceFieldHelpers DistGeometry
         ForceField Alignment
         MolInterchange Abbreviations CIPLabeler 
         MolDraw2D Depictor 
         RDInchiLib SubstructMatch FileParsers 
-<<<<<<< HEAD
-        SmilesParse GraphMol RDGeometryLib RDGeneral RGroupDecomposition)
-        if(RDK_URF_LIBS)
-            list(APPEND LIBS_TO_USE RingDecomposerLib)
-        endif()
-=======
         SmilesParse GraphMol RDGeometryLib RDGeneral )
     if(RDK_URF_LIBS)
         list(APPEND LIBS_TO_USE RingDecomposerLib)
@@ -76,7 +53,6 @@
             set(tmpLibs "${tmpLibs}${lib}${staticLibSuffix};")
         endforeach()
         set(LIBS_TO_USE ${tmpLibs})
->>>>>>> f797113a
     endif()
     
     add_library(rdkitcffi SHARED cffiwrapper.cpp)
