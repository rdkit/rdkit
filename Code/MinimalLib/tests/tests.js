--- conflicted
+++ resolved
@@ -1990,12 +1990,9 @@
     test_get_frags();
     test_hs_in_place();
     test_query_colour();
-<<<<<<< HEAD
     test_leak();
     test_leak_ctab();
-=======
     test_alignment_r_groups_aromatic_ring();
->>>>>>> 4f28dfeb
     waitAllTestsFinished().then(() =>
         console.log("Tests finished successfully")
     );
