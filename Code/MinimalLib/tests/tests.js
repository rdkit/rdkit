//
//
//  Copyright (C) 2019 Greg Landrum
//
//   @@ All Rights Reserved @@
//  This file is part of the RDKit.
//  The contents are covered by the terms of the BSD license
//  which is included in the file license.txt, found at the root
//  of the RDKit source tree.
//

const assert = require('assert');
const {
    performance
  } = require('perf_hooks');
// the default path to RDKit_minimal.js can be overridden through
// the RDKIT_MINIMAL_JS variable if needed
const minimalLib = process.env.RDKIT_MINIMAL_JS || '../demo/RDKit_minimal.js';
console.log('Loading ' + minimalLib);
var initRDKitModule = require(minimalLib);
var RDKitModule;
const fs       = require('fs');
const readline = require('readline');

const extractBondCoords = (svg, bondDetail) => {
    const getStartEndCoords = (bond) => {
        const m = bond.match(/^.*\s+d='M\s+([^,]+),([^ ]+)\s+L\s+([^,]+),([^ ]+)'.*$/);
        return [[m[1], m[2]], [m[3], m[4]]];
    };
    const bond = svg.split('\n').filter(line => line.includes(bondDetail));
    assert(bond.length === 1);
    return getStartEndCoords(bond[0]);
}
const angleDegBetweenVectors = (v1, v2) => 180 / Math.PI * Math.acos((v1[0] * v2[0] + v1[1] * v2[1])
    / Math.sqrt((v1[0] * v1[0] + v1[1] * v1[1]) * (v2[0] * v2[0] + v2[1] * v2[1])));

// the goal here isn't to be comprehensive (the RDKit has tests for that),
// just to make sure that the wrappers are working as expected
function test_basics() {
    var bmol = null;
    try {
        bmol = RDKitModule.get_mol("c1ccccc");
        assert(bmol === null);
    } catch {
        assert(bmol === null);
    }
    var mol = RDKitModule.get_mol("c1ccccc1O");
    assert(mol !== null);
    assert.equal(mol.get_smiles(),"Oc1ccccc1");
    assert.equal(mol.get_inchi(),"InChI=1S/C6H6O/c7-6-4-2-1-3-5-6/h1-5,7H");
    assert.equal(RDKitModule.get_inchikey_for_inchi(mol.get_inchi()),"ISWSIDIOOBJBQZ-UHFFFAOYSA-N");

    var mb = mol.get_molblock();
    assert(mb.search("M  END")>0);
    var mol2 = RDKitModule.get_mol(mb);
    assert(mol2 !== null);
    assert.equal(mol2.get_smiles(),"Oc1ccccc1");

    var mjson = mol.get_json();
    assert(mjson.search("rdkitjson")>0);
    var mol3 = RDKitModule.get_mol(mjson);
    assert(mol3 !== null);
    assert.equal(mol3.get_smiles(),"Oc1ccccc1");

    var descrs = JSON.parse(mol.get_descriptors());
    assert.equal(descrs.NumAromaticRings,1);
    assert.equal(descrs.NumRings,1);
    assert.equal(descrs.amw,94.11299);

    var checkStringBinaryFpIdentity = (stringFp, binaryFp) => {
        assert.equal(binaryFp.length, Math.ceil(stringFp.length / 8));
        for (var i = 0, c = 0; i < binaryFp.length; ++i) {
            var byte = 0;
            for (var j = 0; j < 8; ++j, ++c) {
                if (stringFp[c] === "1") {
                    byte |= (1 << j);
                }
            }
            assert.equal(byte, binaryFp[i]);
        }
    };

    {
        var fp1 = mol.get_morgan_fp();
        assert.equal(fp1.length, 2048);
        assert.equal((fp1.match(/1/g)||[]).length, 11);
        var fp1Uint8Array = mol.get_morgan_fp_as_uint8array();
        checkStringBinaryFpIdentity(fp1, fp1Uint8Array);
        var fp2 = mol.get_morgan_fp(JSON.stringify({ radius: 0, nBits: 512 }));
        assert.equal(fp2.length, 512);
        assert.equal((fp2.match(/1/g)||[]).length, 3);
        var fp2Uint8Array = mol.get_morgan_fp_as_uint8array(JSON.stringify({ radius: 0, nBits: 512 }));
        checkStringBinaryFpIdentity(fp2, fp2Uint8Array);
    }

    {
        var fp1 = mol.get_pattern_fp();
        assert.equal(fp1.length, 2048);
        assert.equal((fp1.match(/1/g)||[]).length, 73);
        var fp1Uint8Array = mol.get_pattern_fp_as_uint8array();
        checkStringBinaryFpIdentity(fp1, fp1Uint8Array);
        var fp2 = mol.get_pattern_fp(JSON.stringify({ nBits: 256 }));
        assert.equal(fp2.length, 256);
        assert.equal((fp2.match(/1/g)||[]).length, 65);
        var fp2Uint8Array = mol.get_pattern_fp_as_uint8array(JSON.stringify({ nBits: 256 }));
        checkStringBinaryFpIdentity(fp2, fp2Uint8Array);
   }

    {
        var fp1 = mol.get_topological_torsion_fp();
        assert.equal(fp1.length, 2048);
        assert.equal((fp1.match(/1/g)||[]).length, 8);
        var fp1Uint8Array = mol.get_topological_torsion_fp_as_uint8array();
        checkStringBinaryFpIdentity(fp1, fp1Uint8Array);
        var fp2 = mol.get_topological_torsion_fp(JSON.stringify({ nBits: 512 }));
        assert.equal(fp2.length, 512);
        assert.equal((fp2.match(/1/g)||[]).length, 8);
        var fp2Uint8Array = mol.get_topological_torsion_fp_as_uint8array(JSON.stringify({ nBits: 512 }));
        checkStringBinaryFpIdentity(fp2, fp2Uint8Array);
    }

    {
        var fp1 = mol.get_rdkit_fp();
        assert.equal(fp1.length, 2048);
        assert.equal((fp1.match(/1/g)||[]).length, 38);
        var fp1Uint8Array = mol.get_rdkit_fp_as_uint8array();
        checkStringBinaryFpIdentity(fp1, fp1Uint8Array);
        var fp2 = mol.get_rdkit_fp(JSON.stringify({ nBits: 512 }));
        assert.equal(fp2.length, 512);
        assert.equal((fp2.match(/1/g)||[]).length, 37);
        var fp2Uint8Array = mol.get_rdkit_fp_as_uint8array(JSON.stringify({ nBits: 512 }));
        checkStringBinaryFpIdentity(fp2, fp2Uint8Array);
        var fp3 = mol.get_rdkit_fp(JSON.stringify({ nBits: 512, minPath: 2 }));
        assert.equal(fp3.length, 512);
        assert.equal((fp3.match(/1/g)||[]).length, 34);
        var fp3Uint8Array = mol.get_rdkit_fp_as_uint8array(JSON.stringify({ nBits: 512, minPath: 2 }));
        checkStringBinaryFpIdentity(fp3, fp3Uint8Array);
        var fp4 = mol.get_rdkit_fp(JSON.stringify({ nBits: 512, minPath: 2, maxPath: 4 }));
        assert.equal(fp4.length, 512);
        assert.equal((fp4.match(/1/g)||[]).length, 16);
        var fp4Uint8Array = mol.get_rdkit_fp_as_uint8array(JSON.stringify({ nBits: 512, minPath: 2, maxPath: 4 }));
        checkStringBinaryFpIdentity(fp4, fp4Uint8Array);
    }

    {
        var fp1 = mol.get_atom_pair_fp();
        assert.equal(fp1.length, 2048);
        assert.equal((fp1.match(/1/g)||[]).length, 19);
        var fp1Uint8Array = mol.get_atom_pair_fp_as_uint8array();
        checkStringBinaryFpIdentity(fp1, fp1Uint8Array);
        var fp2 = mol.get_atom_pair_fp(JSON.stringify({ nBits: 512 }));
        assert.equal(fp2.length, 512);
        assert.equal((fp2.match(/1/g)||[]).length, 19);
        var fp2Uint8Array = mol.get_atom_pair_fp_as_uint8array(JSON.stringify({ nBits: 512 }));
        checkStringBinaryFpIdentity(fp2, fp2Uint8Array);
        var fp3 = mol.get_atom_pair_fp(JSON.stringify({ nBits: 512, minLength: 2 }));
        assert.equal(fp3.length, 512);
        assert.equal((fp3.match(/1/g)||[]).length, 13);
        var fp3Uint8Array = mol.get_atom_pair_fp_as_uint8array(JSON.stringify({ nBits: 512, minLength: 2 }));
        checkStringBinaryFpIdentity(fp3, fp3Uint8Array);
        var fp4 = mol.get_atom_pair_fp(JSON.stringify({ nBits: 512, minLength: 2, maxLength: 3 }));
        assert.equal(fp4.length, 512);
        assert.equal((fp4.match(/1/g)||[]).length, 12);
        var fp4Uint8Array = mol.get_atom_pair_fp_as_uint8array(JSON.stringify({ nBits: 512, minLength: 2, maxLength: 3 }));
        checkStringBinaryFpIdentity(fp4, fp4Uint8Array);
    }

    {
        var fp1 = mol.get_maccs_fp();
        assert.equal(fp1.length, 167);
        assert.equal((fp1.match(/1/g)||[]).length, 10);
        var fp1Uint8Array = mol.get_maccs_fp_as_uint8array();
        checkStringBinaryFpIdentity(fp1, fp1Uint8Array);
    }

    if (typeof Object.getPrototypeOf(mol).get_avalon_fp === 'function') {
        var fp1 = mol.get_avalon_fp();
        assert.equal(fp1.length, 512);
        assert.equal((fp1.match(/1/g)||[]).length, 19);
        var fp1Uint8Array = mol.get_avalon_fp_as_uint8array();
        checkStringBinaryFpIdentity(fp1, fp1Uint8Array);
        var fp2 = mol.get_avalon_fp(JSON.stringify({ nBits: 2048 }));
        assert.equal(fp2.length, 2048);
        assert.equal((fp2.match(/1/g)||[]).length, 20);
        var fp2Uint8Array = mol.get_avalon_fp_as_uint8array(JSON.stringify({ nBits: 2048 }));
        checkStringBinaryFpIdentity(fp2, fp2Uint8Array);
    }

    var svg = mol.get_svg();
    assert(svg.search("svg")>0);

    var qmol = RDKitModule.get_qmol("Oc(c)c");
    assert(qmol !== null);
    var match = mol.get_substruct_match(qmol);
    var pmatch = JSON.parse(match);
    assert.equal(pmatch.atoms.length,4);
    assert.equal(pmatch.atoms[0],6);
    var svg2 = mol.get_svg_with_highlights(match);
    assert(svg2.search("svg")>0);
    assert(svg.search("#FF7F7F")<0);
    assert(svg2.search("#FF7F7F")>0);
}

function test_molblock_nostrict() {
    var molblock = `
  MJ201100

 10 10  0  0  0  0  0  0  0  0999 V2000
   -1.2946    0.5348    0.0000 C   0  0  0  0  0  0  0  0  0  0  0  0
   -2.0090    0.1223    0.0000 C   0  0  0  0  0  0  0  0  0  0  0  0
   -2.0090   -0.7027    0.0000 C   0  0  0  0  0  0  0  0  0  0  0  0
   -1.2946   -1.1152    0.0000 C   0  0  0  0  0  0  0  0  0  0  0  0
   -0.5801   -0.7027    0.0000 C   0  0  0  0  0  0  0  0  0  0  0  0
   -0.5801    0.1223    0.0000 C   0  0  0  0  0  0  0  0  0  0  0  0
    0.5467    1.2493    0.0000 F   0  0  0  0  0  0  0  0  0  0  0  0
    0.1342    0.5348    0.0000 C   0  0  0  0  0  0  0  0  0  0  0  0
    0.5467   -0.1796    0.0000 F   0  0  0  0  0  0  0  0  0  0  0  0
   -0.6907    0.5348    0.0000 F   0  0  0  0  0  0  0  0  0  0  0  0
  1  2  2  0  0  0  0
  2  3  1  0  0  0  0
  3  4  2  0  0  0  0
  4  5  1  0  0  0  0
  5  6  2  0  0  0  0
  6  1  1  0  0  0  0
  6  8  1  0  0  0  0
  7  8  1  0  0  0  0
  8  9  1  0  0  0  0
  8 10  1  0  0  0  0
M  STY  1   1 SUP
M  SAL   1  4   7   8   9  10
M  SMT   1 CF3
M  SBL   1  1   7
M  SAP   1  1   8
M  END`;
    var mol = RDKitModule.get_mol(molblock);
    assert(mol !== null);
    var mb = mol.get_molblock();
    assert.equal(mb.includes("M  SAP   1  1   8   6"), true);
    var qmol = RDKitModule.get_qmol(molblock);
    assert(qmol !== null);
    var qmb = qmol.get_molblock();
    assert.equal(qmb.includes("M  SAP   1  1   8   6"), true);
}

function test_molblock_rgp() {
    var molblock = `
  MJ190400

  9  9  0  0  0  0  0  0  0  0999 V2000
   -6.5623    0.3105    0.0000 R#  0  0  0  0  0  0  0  0  0  0  0  0
   -5.8478   -0.1019    0.0000 C   0  0  0  0  0  0  0  0  0  0  0  0
   -5.1333    0.3105    0.0000 N   0  0  0  0  0  0  0  0  0  0  0  0
   -4.4188   -0.1019    0.0000 N   0  0  0  0  0  0  0  0  0  0  0  0
   -4.4188   -0.9269    0.0000 C   0  0  0  0  0  0  0  0  0  0  0  0
   -5.1333   -1.3394    0.0000 C   0  0  0  0  0  0  0  0  0  0  0  0
   -5.8478   -0.9269    0.0000 C   0  0  0  0  0  0  0  0  0  0  0  0
   -3.7043   -1.3394    0.0000 N   0  0  0  0  0  0  0  0  0  0  0  0
   -2.9898   -0.9268    0.0000 R#  0  0  0  0  0  0  0  0  0  0  0  0
  3  4  4  0  0  0  0
  4  5  4  0  0  0  0
  5  6  4  0  0  0  0
  6  7  4  0  0  0  0
  2  3  4  0  0  0  0
  2  7  4  0  0  0  0
  5  8  1  0  0  0  0
  8  9  1  0  0  0  0
  1  2  1  0  0  0  0
M  RGP  2   1   2   9   1
M  END`;
    var mol = RDKitModule.get_mol(molblock);
    assert(mol !== null);
}

function test_get_aromatic_kekule_form() {
    const aromRegExp = /  \d  \d  4  \d\n/g;
    const kekRegExp = /  \d  \d  [12]  \d\n/g;
    var mol = RDKitModule.get_mol("c1ccccc1");
    var molblock = mol.get_molblock();
    assert (molblock.match(aromRegExp) === null);
    assert (molblock.match(kekRegExp).length === 6);
    var molblock = mol.get_kekule_form();
    assert (molblock.match(aromRegExp) === null);
    assert (molblock.match(kekRegExp).length === 6);
    molblock = mol.get_aromatic_form();
    assert (molblock.match(aromRegExp).length === 6);
    assert (molblock.match(kekRegExp) === null);
    mol.delete();
    mol = RDKitModule.get_qmol(`
  MJ201100                      

  6  6  0  0  0  0  0  0  0  0999 V2000
   -0.6473    0.8696    0.0000 C   0  0  0  0  0  0  0  0  0  0  0  0
   -1.3617    0.4571    0.0000 C   0  0  0  0  0  0  0  0  0  0  0  0
   -1.3617   -0.3679    0.0000 C   0  0  0  0  0  0  0  0  0  0  0  0
   -0.6473   -0.7804    0.0000 C   0  0  0  0  0  0  0  0  0  0  0  0
    0.0671   -0.3679    0.0000 C   0  0  0  0  0  0  0  0  0  0  0  0
    0.0671    0.4571    0.0000 C   0  0  0  0  0  0  0  0  0  0  0  0
  1  2  4  0  0  0  0
  2  3  4  0  0  0  0
  3  4  4  0  0  0  0
  4  5  4  0  0  0  0
  5  6  4  0  0  0  0
  6  1  4  0  0  0  0
M  END
`);
    molblock = mol.get_aromatic_form();
    assert (molblock.match(aromRegExp).length === 6);
    assert (molblock.match(kekRegExp) === null);
    molblock = mol.get_kekule_form();
    assert (molblock.match(aromRegExp) === null);
    assert (molblock.match(kekRegExp).length === 6);
    mol.delete();
    mol = RDKitModule.get_qmol(`
  MJ201100                      

  6  6  0  0  0  0  0  0  0  0999 V2000
   -0.6473    0.8696    0.0000 C   0  0  0  0  0  0  0  0  0  0  0  0
   -1.3617    0.4571    0.0000 C   0  0  0  0  0  0  0  0  0  0  0  0
   -1.3617   -0.3679    0.0000 C   0  0  0  0  0  0  0  0  0  0  0  0
   -0.6473   -0.7804    0.0000 C   0  0  0  0  0  0  0  0  0  0  0  0
    0.0671   -0.3679    0.0000 C   0  0  0  0  0  0  0  0  0  0  0  0
    0.0671    0.4571    0.0000 C   0  0  0  0  0  0  0  0  0  0  0  0
  1  2  2  0  0  0  0
  2  3  1  0  0  0  0
  3  4  2  0  0  0  0
  4  5  1  0  0  0  0
  5  6  2  0  0  0  0
  6  1  1  0  0  0  0
M  END
`);
    molblock = mol.get_molblock(JSON.stringify({ kekulize: false }));
    assert (molblock.match(aromRegExp) === null);
    assert (molblock.match(kekRegExp).length === 6);
    mol.convert_to_aromatic_form();
    molblock = mol.get_molblock(JSON.stringify({ kekulize: false }));
    assert (molblock.match(aromRegExp).length === 6);
    assert (molblock.match(kekRegExp) === null);
    mol.convert_to_kekule_form();
    molblock = mol.get_molblock(JSON.stringify({ kekulize: false }));
    assert (molblock.match(aromRegExp) === null);
    assert (molblock.match(kekRegExp).length === 6);
    mol.delete();
}

function test_sketcher_services() {
    var mol = RDKitModule.get_mol("C[C@](F)(Cl)/C=C/C(F)Br");
    assert(mol !== null);
    var tags = mol.get_stereo_tags();
    assert.equal(tags,'{"CIP_atoms":[[1,"(S)"],[6,"(?)"]],"CIP_bonds":[[4,5,"(E)"]]}');
}

function test_sketcher_services2() {
    var mol = RDKitModule.get_mol("c1ccccc1");
    assert(mol !== null);
    var molb = mol.add_hs();
    assert(molb.search(" H ")>0);
    assert.equal((molb.match(/ H /g) || []).length,6);

    var mol2 = RDKitModule.get_mol(molb);
    assert(mol2 !== null);
    var molb2 = mol2.get_molblock();
    assert(molb2.search(" H ")>0);
    assert.equal((molb2.match(/ H /g) || []).length,6);

    molb2 = mol2.remove_hs();
    assert(molb2.search(" H ")<0);
}

function test_abbreviations() {
    var bmol = RDKitModule.get_mol("C1CC(C(F)(F)F)C1");
    assert(bmol !== null);
    var mapping = bmol.condense_abbreviations();
    assert.equal(mapping, JSON.stringify({
        atoms: [0, 1, 2, 3, 4, 5, 6, 7],
        bonds: [0, 1, 2, 3, 4, 5, 6, 7],
    }));
    assert.equal(bmol.get_cxsmiles(),"FC(F)(F)C1CCC1");
    mapping = bmol.condense_abbreviations(1.0,false);
    assert.equal(mapping, JSON.stringify({
        atoms: [0, 1, 2, 3, 7],
        bonds: [0, 1, 2, 6, 7],
    }));
    assert.equal(bmol.get_cxsmiles(),"*C1CCC1 |$CF3;;;;$|");
}

function test_substruct_library(done) {
    done.test_substruct_library = false;
    var query = RDKitModule.get_qmol('C1CCCCN1');
    var nonExistingQuery = RDKitModule.get_mol('O=C(O)C(c1ccc(cc1)CCN4CCC(c2nc3ccccc3n2CCOCC)CC4)(C)C');
    const numBitOptions = [-1, 0];
    var patternFpArray = [];
    numBitOptions.forEach((numBits, optIdx) => {
        var smiReader = readline.createInterface({
            input: fs.createReadStream(__dirname + '/../../GraphMol/test_data/compounds.smi')
        });
        var sslib = numBits < 0 ? new RDKitModule.SubstructLibrary() : new RDKitModule.SubstructLibrary(numBits);
        assert.equal(sslib.count_matches(query), 0);
        assert.equal(sslib.get_matches(query), JSON.stringify([]));
        assert.equal(sslib.get_matches_as_uint32array(query).length, 0);
        // var t0 = performance.now()
        // console.log('Started adding trusted SMILES');
        var matches = [];
        var expectedMatches = [39, 64, 80, 127, 128, 234, 240];
        var i = 0;
        var trustedSmiArray = []
        smiReader.on('line', (smi) => {
            sslib.add_trusted_smiles(smi);
            var mol = RDKitModule.get_mol(smi);
            var res = JSON.parse(mol.get_substruct_match(query));
            if (res.atoms) {
                matches.push(i);
            }
            ++i;
            mol.delete();
        });
        smiReader.on('close', () => {
            // var t1 = performance.now();
            // console.log('Finished adding trusted SMILES took ' + (t1 - t0) / 1000 + ' seconds');
            for (var i = 0; i < sslib.size(); ++i) {
                trustedSmiArray.push(sslib.get_trusted_smiles(i));
                let excRaised = false;
                try {
                    var fp = sslib.get_pattern_fp_as_uint8array(i);
                    patternFpArray.push(fp);
                } catch (e) {
                    // this is expected to fail when numBits === 0
                    excRaised = true;
                }
                assert((excRaised && numBits === 0) || (!excRaised && numBits !== 0));
            }
            assert.equal(trustedSmiArray.length, sslib.size());
            assert.equal(patternFpArray.length, sslib.size());
            assert.equal(trustedSmiArray.length, patternFpArray.length);
            var sslib2 = new RDKitModule.SubstructLibrary();
            for (var i = 0; i < sslib.size(); ++i) {
                sslib2.add_trusted_smiles_and_pattern_fp(trustedSmiArray[i], patternFpArray[i]);
            }
            assert.equal(sslib.size(), sslib2.size());
            {
                assert.equal(sslib.count_matches(query, false), 7);
                var sslibMatches = sslib.get_matches(query);
                assert.equal(sslibMatches, JSON.stringify(expectedMatches));
                assert.equal(sslibMatches, JSON.stringify(matches));
                var sslibMatchesUInt32Array = sslib.get_matches_as_uint32array(query);
                assert.equal(sslibMatchesUInt32Array.length, expectedMatches.length);
                for (var i = 0; i < expectedMatches.length; ++i) {
                    assert.equal(sslibMatchesUInt32Array[i], expectedMatches[i]);
                }
            }
            {
                assert.equal(sslib.count_matches(nonExistingQuery, false), 0);
                var sslibMatches = sslib.get_matches(nonExistingQuery);
                assert.equal(sslibMatches, JSON.stringify([]));
                var sslibMatchesUInt32Array = sslib.get_matches_as_uint32array(nonExistingQuery);
                assert.equal(sslibMatchesUInt32Array.length, 0);
            }
            {
                assert.equal(sslib2.count_matches(query, false), 7);
                var sslib2Matches = sslib2.get_matches(query);
                assert.equal(sslib2Matches, JSON.stringify(expectedMatches));
                assert.equal(sslib2Matches, JSON.stringify(matches));
                var sslib2MatchesUInt32Array = sslib2.get_matches_as_uint32array(query);
                assert.equal(sslib2MatchesUInt32Array.length, expectedMatches.length);
                for (var i = 0; i < expectedMatches.length; ++i) {
                    assert.equal(sslib2MatchesUInt32Array[i], expectedMatches[i]);
                }
            }
            {
                assert.equal(sslib2.count_matches(nonExistingQuery, false), 0);
                var sslib2Matches = sslib2.get_matches(nonExistingQuery);
                assert.equal(sslib2Matches, JSON.stringify([]));
                var sslib2MatchesUInt32Array = sslib2.get_matches_as_uint32array(nonExistingQuery);
                assert.equal(sslib2MatchesUInt32Array.length, 0);
            }
            sslib.delete();
            sslib2.delete();
            if (optIdx === numBitOptions.length - 1) {
                done.test_substruct_library = true;
                query.delete();
                nonExistingQuery.delete();
            }
        });
    });
}

function test_substruct_library_merge_hs() {
    var sslib = new RDKitModule.SubstructLibrary();
    var mol1 = RDKitModule.get_mol("c1ccccc1");
    var mol2 = RDKitModule.get_mol("Cc1ccccc1");
    sslib.add_trusted_smiles(mol1.get_smiles());
    sslib.add_trusted_smiles(mol2.get_smiles());
    var query = RDKitModule.get_mol(`
  MJ201100          2D

  6  6  0  0  0  0  0  0  0  0999 V2000
   -1.0491    0.7134    0.0000 C   0  0  0  0  0  0  0  0  0  0  0  0
   -1.7635    0.3009    0.0000 C   0  0  0  0  0  0  0  0  0  0  0  0
   -1.7635   -0.5241    0.0000 C   0  0  0  0  0  0  0  0  0  0  0  0
   -1.0491   -0.9366    0.0000 C   0  0  0  0  0  0  0  0  0  0  0  0
   -0.3346   -0.5241    0.0000 C   0  0  0  0  0  0  0  0  0  0  0  0
   -0.3346    0.3009    0.0000 C   0  0  0  0  0  0  0  0  0  0  0  0
  2  3  1  0  0  0  0
  5  6  2  0  0  0  0
  1  2  2  0  0  0  0
  6  1  1  0  0  0  0
  3  4  2  0  0  0  0
  4  5  1  0  0  0  0
M  END`);
    assert.equal(sslib.get_matches(query), JSON.stringify([0, 1]));
    var query_hs = RDKitModule.get_mol(query.add_hs());
    assert.equal(sslib.get_matches(query_hs), JSON.stringify([]));
    query_hs = RDKitModule.get_mol(query_hs.get_molblock(), JSON.stringify({ mergeQueryHs: true }));
    assert.equal(sslib.get_matches(query_hs), JSON.stringify([0]));
}

function test_substruct_library_empty_mols() {
    var sslib = new RDKitModule.SubstructLibrary();
    var mol1 = RDKitModule.get_mol("");
    var mol2 = RDKitModule.get_mol("");
    sslib.add_trusted_smiles(mol1.get_smiles());
    sslib.add_trusted_smiles(mol2.get_smiles());
    var query = RDKitModule.get_mol("C");
    assert.equal(sslib.get_matches(query), JSON.stringify([]));
    var empty_query = RDKitModule.get_mol("");
    assert.equal(sslib.get_matches(empty_query), JSON.stringify([]));
}

function test_substruct_library_empty_query() {
    var sslib = new RDKitModule.SubstructLibrary();
    var mol1 = RDKitModule.get_mol("C");
    var mol2 = RDKitModule.get_mol("CC");
    sslib.add_trusted_smiles(mol1.get_smiles());
    sslib.add_trusted_smiles(mol2.get_smiles());
    var query = RDKitModule.get_mol("");
    assert.equal(sslib.get_matches(query), JSON.stringify([]));
}

function test_substruct_library_empty_lib() {
    var sslib = new RDKitModule.SubstructLibrary();
    var query = RDKitModule.get_mol("C");
    assert.equal(sslib.get_matches(query), JSON.stringify([]));
    var empty_query = RDKitModule.get_mol("");
    assert.equal(sslib.get_matches(empty_query), JSON.stringify([]));
}

function test_generate_aligned_coords() {
    var smiles = "CCC";
    var mol = RDKitModule.get_mol(smiles);
    var template = "CC";
    var qmol = RDKitModule.get_mol(template);
    assert.equal(mol.generate_aligned_coords(qmol, JSON.stringify({useCoordGen: true})), "");
}

function test_isotope_labels() {
    var mol = RDKitModule.get_mol("[1*]c1cc([2*])c([3*])c[14c]1");
    assert(mol !== null);

    var textIsoDummyIso = mol.get_svg_with_highlights(JSON.stringify({}));
    var nLinesIsoDummyIso = textIsoDummyIso.split("\n").length;

    var textNoIsoDummyIso = mol.get_svg_with_highlights(JSON.stringify({ isotopeLabels: false }));
    var nLinesNoIsoDummyIso = textNoIsoDummyIso.split("\n").length;

    var textIsoNoDummyIso = mol.get_svg_with_highlights(JSON.stringify({ dummyIsotopeLabels: false }));
    var nLinesIsoNoDummyIso = textIsoNoDummyIso.split("\n").length;

    var textNoIsoNoDummyIso = mol.get_svg_with_highlights(JSON.stringify({ isotopeLabels: false, dummyIsotopeLabels: false }));
    var nLinesNoIsoNoDummyIso = textNoIsoNoDummyIso.split("\n").length;

    var res = [nLinesNoIsoNoDummyIso, nLinesIsoNoDummyIso, nLinesNoIsoDummyIso, nLinesIsoDummyIso];
    var resSorted = [...res];
    resSorted.sort((a, b) => (a - b));
    assert.ok(res.every((resItem, i) => (resItem === resSorted[i])));
}

function test_generate_aligned_coords_allow_rgroups() {
    var template_molblock = `
     RDKit          2D

  9  9  0  0  0  0  0  0  0  0999 V2000
   -0.8929    1.0942    0.0000 C   0  0  0  0  0  0  0  0  0  0  0  0
   -2.1919    0.3442    0.0000 C   0  0  0  0  0  0  0  0  0  0  0  0
   -2.1919   -1.1558    0.0000 C   0  0  0  0  0  0  0  0  0  0  0  0
   -0.8929   -1.9059    0.0000 C   0  0  0  0  0  0  0  0  0  0  0  0
    0.4060   -1.1558    0.0000 C   0  0  0  0  0  0  0  0  0  0  0  0
    0.4060    0.3442    0.0000 C   0  0  0  0  0  0  0  0  0  0  0  0
   -3.4910    1.0942    0.0000 R1  0  0  0  0  0  0  0  0  0  0  0  0
    1.7051    1.0942    0.0000 R2  0  0  0  0  0  0  0  0  0  0  0  0
   -3.4910   -1.9059    0.0000 R3  0  0  0  0  0  0  0  0  0  0  0  0
  1  2  2  0
  2  3  1  0
  3  4  2  0
  4  5  1  0
  5  6  2  0
  6  1  1  0
  6  8  1  0
  3  9  1  0
  2  7  1  0
M  RGP  3   7   1   8   2   9   3
M  END`;
    var ortho_meta_smiles = 'c1ccc(-c2ccc(-c3ccccc3)c(-c3ccccc3)c2)cc1';
    var ortho_smiles = 'c1ccc(-c2ccccc2-c2ccccc2)cc1';
    var meta_smiles = 'c1ccc(-c2cccc(-c3ccccc3)c2)cc1';
    var biphenyl_smiles = 'c1ccccc1-c1ccccc1';
    var phenyl_smiles = 'c1ccccc1';
    var template_ref = RDKitModule.get_mol(template_molblock);
    var ortho_meta = RDKitModule.get_mol(ortho_meta_smiles);
    var ortho = RDKitModule.get_mol(ortho_smiles);
    var meta = RDKitModule.get_mol(meta_smiles);
    var biphenyl = RDKitModule.get_mol(biphenyl_smiles);
    var phenyl = RDKitModule.get_mol(phenyl_smiles);
    assert.equal(JSON.parse(ortho_meta.generate_aligned_coords(
        template_ref, JSON.stringify({ useCoordGen: false, allowRGroups: true}))).atoms.length, 9);
    [ true, false ].forEach(alignOnly => {
        var opts = JSON.stringify({ useCoordGen: false, allowRGroups: true, alignOnly })
        assert.equal(JSON.parse(ortho_meta.generate_aligned_coords(
            template_ref, opts)).atoms.length, 9);
        assert.equal(JSON.parse(ortho.generate_aligned_coords(
            template_ref, opts)).atoms.length, 8);
        assert.equal(JSON.parse(meta.generate_aligned_coords(
            template_ref, opts)).atoms.length, 8);
        assert.equal(JSON.parse(biphenyl.generate_aligned_coords(
            template_ref, opts)).atoms.length, 7);
        assert.equal(JSON.parse(phenyl.generate_aligned_coords(
            template_ref, opts)).atoms.length, 6);
    });
}

function test_generate_aligned_coords_accept_failure() {
    var template_molblock = `
     RDKit          2D

  9  9  0  0  0  0  0  0  0  0999 V2000
   -0.8929    1.0942    0.0000 C   0  0  0  0  0  0  0  0  0  0  0  0
   -2.1919    0.3442    0.0000 C   0  0  0  0  0  0  0  0  0  0  0  0
   -2.1919   -1.1558    0.0000 C   0  0  0  0  0  0  0  0  0  0  0  0
   -0.8929   -1.9059    0.0000 C   0  0  0  0  0  0  0  0  0  0  0  0
    0.4060   -1.1558    0.0000 C   0  0  0  0  0  0  0  0  0  0  0  0
    0.4060    0.3442    0.0000 C   0  0  0  0  0  0  0  0  0  0  0  0
   -3.4910    1.0942    0.0000 R1  0  0  0  0  0  0  0  0  0  0  0  0
    1.7051    1.0942    0.0000 R2  0  0  0  0  0  0  0  0  0  0  0  0
   -3.4910   -1.9059    0.0000 R3  0  0  0  0  0  0  0  0  0  0  0  0
  1  2  2  0
  2  3  1  0
  3  4  2  0
  4  5  1  0
  5  6  2  0
  6  1  1  0
  6  8  1  0
  3  9  1  0
  2  7  1  0
M  RGP  3   7   1   8   2   9   3
M  END
`;
    var mol_molblock = `
     RDKit          2D

  9  9  0  0  0  0  0  0  0  0999 V2000
   -0.8929    1.0942    0.0000 N   0  0  0  0  0  0  0  0  0  0  0  0
   -2.1919    0.3442    0.0000 C   0  0  0  0  0  0  0  0  0  0  0  0
   -2.1919   -1.1558    0.0000 C   0  0  0  0  0  0  0  0  0  0  0  0
   -0.8929   -1.9059    0.0000 C   0  0  0  0  0  0  0  0  0  0  0  0
    0.4060   -1.1558    0.0000 C   0  0  0  0  0  0  0  0  0  0  0  0
    0.4060    0.3442    0.0000 C   0  0  0  0  0  0  0  0  0  0  0  0
   -3.4910    1.0942    0.0000 F   0  0  0  0  0  0  0  0  0  0  0  0
    1.7051    1.0942    0.0000 Cl  0  0  0  0  0  0  0  0  0  0  0  0
   -3.4910   -1.9059    0.0000 Br  0  0  0  0  0  0  0  0  0  0  0  0
  1  2  2  0
  2  3  1  0
  3  4  2  0
  4  5  1  0
  5  6  2  0
  6  1  1  0
  6  8  1  0
  3  9  1  0
  2  7  1  0
M  END
`;
    var template_ref = RDKitModule.get_mol(template_molblock);
    var mol = RDKitModule.get_mol(mol_molblock);
    var res = mol.generate_aligned_coords(template_ref, JSON.stringify({
        useCoordGen: false,
        allowRGroups: true,
        acceptFailure: false
    }));
    assert(res === "");
    assert.equal(mol.get_molblock(), mol_molblock);
    res = mol.generate_aligned_coords(template_ref, JSON.stringify({
        useCoordGen: false,
        allowRGroups: true,
        acceptFailure: true,
    }));
    assert(res === "{}");
    assert.notEqual(mol.get_molblock(), mol_molblock);
    var molNoCoords = RDKitModule.get_mol(mol.get_smiles());
    assert(!molNoCoords.has_coords());
    res = molNoCoords.generate_aligned_coords(template_ref, JSON.stringify({
        useCoordGen: false,
        allowRGroups: true,
        acceptFailure: false,
    }));
    assert(res === "");
    assert(!molNoCoords.has_coords());
    res = molNoCoords.generate_aligned_coords(template_ref, JSON.stringify({
        useCoordGen: false,
        allowRGroups: true,
        acceptFailure: true,
    }));
    assert(res === "{}");
    assert(molNoCoords.has_coords());
}

function test_generate_aligned_coords_align_only() {
    const template_molblock = `
     RDKit          2D

  6  6  0  0  0  0  0  0  0  0999 V2000
  -13.7477    6.3036    0.0000 R#  0  0  0  0  0  0  0  0  0  0  0  0
  -13.7477    4.7567    0.0000 C   0  0  0  0  0  0  0  0  0  0  0  0
  -12.6540    3.6628    0.0000 C   0  0  0  0  0  0  0  0  0  0  0  0
  -13.7477    2.5691    0.0000 C   0  0  0  0  0  0  0  0  0  0  0  0
  -14.8414    3.6628    0.0000 N   0  0  0  0  0  0  0  0  0  0  0  0
  -11.1071    3.6628    0.0000 R#  0  0  0  0  0  0  0  0  0  0  0  0
  1  2  1  0
  2  3  1  0
  3  4  1  0
  4  5  1  0
  2  5  1  0
  3  6  1  0
M  RGP  2   1   1   6   2
M  END
`;
    const mol_molblock = `
     RDKit          2D

 18 22  0  0  0  0  0  0  0  0999 V2000
    4.3922   -1.5699    0.0000 C   0  0  0  0  0  0  0  0  0  0  0  0
    2.9211   -2.0479    0.0000 C   0  0  0  0  0  0  0  0  0  0  0  0
    2.5995   -0.5349    0.0000 C   0  0  0  0  0  0  0  0  0  0  0  0
    3.3731    0.8046    0.0000 C   0  0  0  0  0  0  0  0  0  0  0  0
    4.8441    1.2825    0.0000 C   0  0  0  0  0  0  0  0  0  0  0  0
    4.0704   -0.0568    0.0000 C   0  0  0  0  0  0  0  0  0  0  0  0
    1.8666    0.7748    0.0000 N   0  0  0  0  0  0  0  0  0  0  0  0
    0.7736   -0.3197    0.0000 C   0  0  0  0  0  0  0  0  0  0  0  0
    0.7749   -1.8666    0.0000 C   0  0  0  0  0  0  0  0  0  0  0  0
   -0.7718   -1.8679    0.0000 N   0  0  0  0  0  0  0  0  0  0  0  0
   -0.7731   -0.3208    0.0000 C   0  0  0  0  0  0  0  0  0  0  0  0
   -1.8679    0.7718    0.0000 N   0  0  0  0  0  0  0  0  0  0  0  0
   -4.0718   -0.0598    0.0000 C   0  0  0  0  0  0  0  0  0  0  0  0
   -4.3933   -1.5729    0.0000 C   0  0  0  0  0  0  0  0  0  0  0  0
   -2.9222   -2.0509    0.0000 C   0  0  0  0  0  0  0  0  0  0  0  0
   -2.6008   -0.5379    0.0000 C   0  0  0  0  0  0  0  0  0  0  0  0
   -3.3744    0.8016    0.0000 C   0  0  0  0  0  0  0  0  0  0  0  0
   -4.8454    1.2795    0.0000 C   0  0  0  0  0  0  0  0  0  0  0  0
  9 10  1  0
 11 10  1  0
 11  8  1  0
  8  9  1  0
  4  5  1  0
  6  5  1  0
  7  6  1  0
  3  4  1  0
  3  7  1  0
  1  6  1  0
  2  3  1  0
  2  1  1  0
 17 18  1  0
 13 18  1  0
 12 13  1  0
 16 17  1  0
 16 12  1  0
 14 13  1  0
 15 16  1  0
 15 14  1  0
 12 11  1  0
  8  7  1  0
M  END
`;
    const getCoordArray = (mol) => {
        const molblock = mol.get_molblock().split("\n");
        const numHeavyAtoms = parseInt(molblock[3].substr(0, 3));
        return molblock.filter((_, idx) => idx > 3 && idx < 4 + numHeavyAtoms).map(
            line => [0, 1, 2].map(i => parseFloat(line.substr(i * 10, (i + 1) * 10)))
        );
    };
    const arraySum = (a) => {
        const s = 0.;
        return a.reduce((prev, curr) => prev + curr, s);
    };
    const sqDist = (xyz1, xyz2) => arraySum(xyz1.map((c, i) => (c - xyz2[i]) * (c - xyz2[i])))

    const template_ref = RDKitModule.get_mol(template_molblock);
    const mol = RDKitModule.get_mol(mol_molblock);
    const molCoords = getCoordArray(mol);
    const bondLength11_12 = Math.sqrt(sqDist(molCoords[11], molCoords[12]));
    const bondLength5_6 = Math.sqrt(sqDist(molCoords[5], molCoords[6]));
    assert(Math.abs(bondLength11_12 - bondLength5_6) < 1.e-4);
    assert(bondLength11_12 > 2.3);
    [ false, true ].forEach(alignOnly => {
        const mol = RDKitModule.get_mol(mol_molblock);
        const res = JSON.parse(mol.generate_aligned_coords(template_ref, JSON.stringify({ allowRGroups: true, alignOnly })));
        assert([ 11, 10, 7, 8, 9, 6 ].every((idx, i) => res.atoms[i] === idx));
        assert(mol.get_smiles() === "C1CC2CCC1N2C1CNC1N1C2CCC1CC2");
        const molAliCoords = getCoordArray(mol);
        const templateCoords = getCoordArray(template_ref);
        res.atoms.forEach((molIdx, templateIdx) => {
            assert(sqDist(molAliCoords[molIdx], templateCoords[templateIdx]) < 1.e-4);
        });
        const bondLengthAli11_12 = Math.sqrt(sqDist(molAliCoords[11], molAliCoords[12]));
        const bondLengthAli5_6 = Math.sqrt(sqDist(molAliCoords[5], molAliCoords[6]));
        assert(Math.abs(bondLengthAli11_12 - bondLengthAli5_6) < 1.e-4);
        if (alignOnly) {
            assert(bondLengthAli11_12 > 2.3);
        } else {
            assert(bondLengthAli11_12 < 1.6);
        }
    });
}

function test_get_mol_no_kekulize() {
    var molIsValid = true;
    try {
        mol = RDKitModule.get_mol("c");
        molIsValid = (mol !== null);
    } catch (e) {
        molIsValid = false;
    }
    assert(!molIsValid);
    mol = RDKitModule.get_mol("c", JSON.stringify({kekulize: false}));
    assert(mol !== null);
}

function test_get_smarts() {
    var mol = RDKitModule.get_mol(`
  MJ201100

  8  8  0  0  0  0  0  0  0  0999 V2000
   -1.0491    1.5839    0.0000 C   0  0  0  0  0  0  0  0  0  0  0  0
   -1.7635    1.1714    0.0000 C   0  0  0  0  0  0  0  0  0  0  0  0
   -1.7635    0.3463    0.0000 C   0  0  0  0  0  0  0  0  0  0  0  0
   -1.0491   -0.0661    0.0000 C   0  0  0  0  0  0  0  0  0  0  0  0
   -0.3346    0.3463    0.0000 C   0  0  0  0  0  0  0  0  0  0  0  0
   -0.3346    1.1714    0.0000 C   0  0  0  0  0  0  0  0  0  0  0  0
    0.3798    1.5839    0.0000 R#  0  0  0  0  0  0  0  0  0  0  0  0
    0.3798   -0.0661    0.0000 R#  0  0  0  0  0  0  0  0  0  0  0  0
  1  2  2  0  0  0  0
  2  3  1  0  0  0  0
  3  4  2  0  0  0  0
  4  5  1  0  0  0  0
  5  6  2  0  0  0  0
  6  1  1  0  0  0  0
  6  7  1  0  0  2  0
  5  8  1  0  0  2  0
M  RGP  2   7   1   8   2
M  END
`);
    assert(mol !== null);
    smarts = mol.get_smarts();
    assert(smarts == "[#6]1:[#6]:[#6]:[#6]:[#6](:[#6]:1-&!@*)-&!@*");
}

function test_get_cxsmarts() {
    var mol = RDKitModule.get_mol(`
  MJ201100

  8  8  0  0  0  0  0  0  0  0999 V2000
   -1.0491    1.5839    0.0000 C   0  0  0  0  0  0  0  0  0  0  0  0
   -1.7635    1.1714    0.0000 C   0  0  0  0  0  0  0  0  0  0  0  0
   -1.7635    0.3463    0.0000 C   0  0  0  0  0  0  0  0  0  0  0  0
   -1.0491   -0.0661    0.0000 C   0  0  0  0  0  0  0  0  0  0  0  0
   -0.3346    0.3463    0.0000 C   0  0  0  0  0  0  0  0  0  0  0  0
   -0.3346    1.1714    0.0000 C   0  0  0  0  0  0  0  0  0  0  0  0
    0.3798    1.5839    0.0000 R#  0  0  0  0  0  0  0  0  0  0  0  0
    0.3798   -0.0661    0.0000 R#  0  0  0  0  0  0  0  0  0  0  0  0
  1  2  2  0  0  0  0
  2  3  1  0  0  0  0
  3  4  2  0  0  0  0
  4  5  1  0  0  0  0
  5  6  2  0  0  0  0
  6  1  1  0  0  0  0
  6  7  1  0  0  2  0
  5  8  1  0  0  2  0
M  RGP  2   7   1   8   2
M  END
`);
    assert(mol !== null);
    cxsmarts = mol.get_cxsmarts();
    assert(cxsmarts == "[#6]1:[#6]:[#6]:[#6]:[#6](:[#6]:1-&!@*)-&!@* |" +
        "(-1.0491,1.5839,;-1.7635,1.1714,;-1.7635,0.3463,;-1.0491,-0.0661,;" +
        "-0.3346,0.3463,;-0.3346,1.1714,;0.3798,1.5839,;0.3798,-0.0661,)," +
        "atomProp:6.dummyLabel.R1:7.dummyLabel.R2|");
}

function test_normalize_depiction() {
    var mol = RDKitModule.get_mol(`
  MJ201100

  9 10  0  0  0  0  0  0  0  0999 V2000
   -1.5402    1.3161    0.0000 C   0  0  0  0  0  0  0  0  0  0  0  0
   -2.2546    0.9036    0.0000 C   0  0  0  0  0  0  0  0  0  0  0  0
   -2.2546    0.0785    0.0000 C   0  0  0  0  0  0  0  0  0  0  0  0
   -1.5402   -0.3339    0.0000 C   0  0  0  0  0  0  0  0  0  0  0  0
   -0.8257    0.0785    0.0000 C   0  0  0  0  0  0  0  0  0  0  0  0
   -0.8257    0.9036    0.0000 C   0  0  0  0  0  0  0  0  0  0  0  0
   -0.0411   -0.1764    0.0000 N   0  0  0  0  0  0  0  0  0  0  0  0
    0.4438    0.4909    0.0000 C   0  0  0  0  0  0  0  0  0  0  0  0
   -0.0410    1.1583    0.0000 C   0  0  0  0  0  0  0  0  0  0  0  0
  1  2  2  0  0  0  0
  2  3  1  0  0  0  0
  3  4  2  0  0  0  0
  4  5  1  0  0  0  0
  5  6  2  0  0  0  0
  6  1  1  0  0  0  0
  8  9  2  0  0  0  0
  6  9  1  0  0  0  0
  7  8  1  0  0  0  0
  5  7  1  0  0  0  0
M  END
`);
    const scalingFactor = mol.normalize_depiction();
    assert(scalingFactor > 1.8 && scalingFactor < 1.9);
}

function test_straighten_depiction() {
    var benzeneHoriz = RDKitModule.get_mol(`
  MJ201100                      

  6  6  0  0  0  0  0  0  0  0999 V2000
   -0.0785    1.6073    0.0000 C   0  0  0  0  0  0  0  0  0  0  0  0
   -0.9035    1.6073    0.0000 C   0  0  0  0  0  0  0  0  0  0  0  0
   -1.3160    0.8928    0.0000 C   0  0  0  0  0  0  0  0  0  0  0  0
   -0.9036    0.1783    0.0000 C   0  0  0  0  0  0  0  0  0  0  0  0
   -0.0786    0.1783    0.0000 C   0  0  0  0  0  0  0  0  0  0  0  0
    0.3339    0.8929    0.0000 C   0  0  0  0  0  0  0  0  0  0  0  0
  1  2  2  0  0  0  0
  2  3  1  0  0  0  0
  3  4  2  0  0  0  0
  4  5  1  0  0  0  0
  5  6  2  0  0  0  0
  6  1  1  0  0  0  0
M  END
`);
    var benzeneVert = RDKitModule.get_mol(`
  MJ201100                      

  6  6  0  0  0  0  0  0  0  0999 V2000
    0.2234    1.3054    0.0000 C   0  0  0  0  0  0  0  0  0  0  0  0
   -0.4910    1.7178    0.0000 C   0  0  0  0  0  0  0  0  0  0  0  0
   -1.2055    1.3053    0.0000 C   0  0  0  0  0  0  0  0  0  0  0  0
   -1.2056    0.4803    0.0000 C   0  0  0  0  0  0  0  0  0  0  0  0
   -0.4911    0.0678    0.0000 C   0  0  0  0  0  0  0  0  0  0  0  0
    0.2234    0.4804    0.0000 C   0  0  0  0  0  0  0  0  0  0  0  0
  1  2  2  0  0  0  0
  2  3  1  0  0  0  0
  3  4  2  0  0  0  0
  4  5  1  0  0  0  0
  5  6  2  0  0  0  0
  6  1  1  0  0  0  0
M  END
`);
    var benzeneHorizCopy = RDKitModule.get_mol_copy(benzeneHoriz);
    var benzeneVertCopy = RDKitModule.get_mol_copy(benzeneVert);
    benzeneHoriz.straighten_depiction();
    benzeneVert.straighten_depiction();
    assert(benzeneHoriz.get_molblock() !== benzeneHorizCopy.get_molblock());
    assert(benzeneVert.get_molblock() === benzeneVertCopy.get_molblock());
    benzeneHoriz = benzeneHorizCopy;
    benzeneVert = benzeneVertCopy;
    benzeneHorizCopy = RDKitModule.get_mol_copy(benzeneHoriz);
    benzeneVertCopy = RDKitModule.get_mol_copy(benzeneVert);
    benzeneHoriz.straighten_depiction(true);
    benzeneVert.straighten_depiction(true);
    assert(benzeneHoriz.get_molblock() === benzeneHorizCopy.get_molblock());
    assert(benzeneVert.get_molblock() === benzeneVertCopy.get_molblock());
}

function test_has_coords() {
    var mol = RDKitModule.get_mol('CC');
    assert(!mol.has_coords());
    var mol2 = RDKitModule.get_mol(mol.get_new_coords());
    assert(mol2.has_coords() === 2);
    assert(!mol.has_coords());
    mol.set_new_coords();
    assert(mol.has_coords() === 2);
    var mol3 = RDKitModule.get_mol(`
     RDKit          3D

  9  9  0  0  0  0  0  0  0  0999 V2000
   -0.5909   -0.6086    0.0018 C   0  0  0  0  0  0  0  0  0  0  0  0
   -0.2459    0.8185   -0.0936 C   0  0  0  0  0  0  0  0  0  0  0  0
    0.8271   -0.1760    0.1017 C   0  0  0  0  0  0  0  0  0  0  0  0
   -1.1425   -0.9648    0.9113 H   0  0  0  0  0  0  0  0  0  0  0  0
   -0.8767   -1.2011   -0.8967 H   0  0  0  0  0  0  0  0  0  0  0  0
   -0.5849    1.4596    0.7584 H   0  0  0  0  0  0  0  0  0  0  0  0
   -0.2393    1.3618   -1.0674 H   0  0  0  0  0  0  0  0  0  0  0  0
    1.4853   -0.4161   -0.7761 H   0  0  0  0  0  0  0  0  0  0  0  0
    1.3678   -0.2732    1.0608 H   0  0  0  0  0  0  0  0  0  0  0  0
  1  2  1  0
  2  3  1  0
  3  1  1  0
  1  4  1  0
  1  5  1  0
  2  6  1  0
  2  7  1  0
  3  8  1  0
  3  9  1  0
M  END
`);
    assert(mol3.has_coords() === 3);
}

function test_kekulize() {
    const badAromaticSmiles = 'c1cccc1';
    var mol = null;
    try {
        mol = RDKitModule.get_mol(badAromaticSmiles);
        assert(mol === null);
    } catch {
        assert(mol === null);
    }
    mol = RDKitModule.get_mol(badAromaticSmiles, JSON.stringify({ kekulize: false }));
    assert(mol !== null);
}

function test_sanitize() {
    const badValenceSmiles = 'N(C)(C)(C)C';
    var mol = null;
    try {
        mol = RDKitModule.get_mol(badValenceSmiles);
        assert(mol === null);
    } catch {
        assert(mol === null);
    }
    try {
        mol = RDKitModule.get_mol(badValenceSmiles, JSON.stringify({ kekulize: false }));
        assert(mol === null);
    } catch {
        assert(mol === null);
    }
    mol = RDKitModule.get_mol(badValenceSmiles, JSON.stringify({ sanitize: false }));
    assert(mol !== null);
}

function test_removehs() {
    const badValenceSmiles = 'N1C=CC(=O)c2ccc(N(C)(C)(C)(C)C)cc12';
    mol = RDKitModule.get_mol(badValenceSmiles, JSON.stringify({ sanitize: false, removeHs: false }));
    assert(mol !== null);
}

function test_flexicanvas() {
    var mol = RDKitModule.get_mol("CCCC");
    assert(mol !== null);

    var svg = mol.get_svg(-1,-1);
    assert(svg.search("svg")>0);
    assert(svg.search("width='95px'")>0);
    assert(svg.search("height='21px'")>0);
}

function test_rxn_drawing() {
    {
        var rxn = RDKitModule.get_rxn("[CH3:1][OH:2]>>[CH2:1]=[OH0:2]");
        var svg = rxn.get_svg();
        assert(svg.search("svg") > 0);
        var rxn_from_block = RDKitModule.get_rxn(`$RXN

      RDKit

  1  1
$MOL

     RDKit          2D

  2  1  0  0  0  0  0  0  0  0999 V2000
    0.0000    0.0000    0.0000 C   0  0  0  0  0  0  0  0  0  1  0  0
    1.2990    0.7500    0.0000 O   0  0  0  0  0  0  0  0  0  2  0  0
  1  2  6  0
V    1 [C&H3:1]
V    2 [O&H1:2]
M  END
$MOL

     RDKit          2D

  2  1  0  0  0  0  0  0  0  0999 V2000
    0.0000    0.0000    0.0000 C   0  0  0  0  0  0  0  0  0  1  0  0
    1.2990    0.7500    0.0000 O   0  0  0  0  0  0  0  0  0  2  0  0
  1  2  2  0
V    1 [C&H2:1]
V    2 [O&H0:2]
M  END`);
        var svg_from_block = rxn_from_block.get_svg();
        assert(svg_from_block.search("svg") > 0);
        assert(svg.match(/<path/g).length > 0);
        assert(svg.match(/<path/g).length === svg_from_block.match(/<path/g).length);
    }
    {
        var rxn = RDKitModule.get_rxn("[cH:5]1[cH:6][c:7]2[cH:8][n:9][cH:10][cH:11][c:12]2[c:3]([cH:4]1)[C:2](=[O:1])O.[N-:13]=[N+:14]=[N-:15]>C(Cl)Cl.C(=O)(C(=O)Cl)Cl>[cH:5]1[cH:6][c:7]2[cH:8][n:9][cH:10][cH:11][c:12]2[c:3]([cH:4]1)[C:2](=[O:1])[N:13]=[N+:14]=[N-:15]",
                                        JSON.stringify({ useSmiles: true }));
        {
            var svg = rxn.get_svg();
            assert(svg.search("svg") > 0);
            assert(svg.search("stroke-dasharray" < 0));
            assert(svg.search("ellipse") < 0);
        }
        {
            var svg = rxn.get_svg_with_highlights(JSON.stringify({ kekulize: false }));
            assert(svg.search("svg") > 0);
            assert(svg.search("stroke-dasharray" > 0));
            assert(svg.search("ellipse") < 0);
        }
        {
            var svg = rxn.get_svg_with_highlights(JSON.stringify({ highlightByReactant: true }));
            assert(svg.search("svg") > 0);
            assert(svg.search("stroke-dasharray" < 0));
            assert(svg.search("ellipse") > 0);
            assert(svg.search("#BCD6ED") < 0);
            assert(svg.search("#A8D08D") < 0);
        }
        {
            var svg = rxn.get_svg_with_highlights(JSON.stringify({
                highlightColorsReactants: [[.741, .843, .933], [.659, .816, .553]]
            }));
            assert(svg.search("svg") > 0);
            assert(svg.search("stroke-dasharray" < 0));
            assert(svg.search("ellipse") < 0);
        }
        {
            var svg = rxn.get_svg_with_highlights(JSON.stringify({
                highlightByReactant: true,
                highlightColorsReactants: [[.741, .843, .933], [.659, .816, .553]]
            }));
            assert(svg.search("svg") > 0);
            assert(svg.search("stroke-dasharray" < 0));
            assert(svg.search("ellipse") > 0);
            assert(svg.search("#BCD6ED") > 0);
            assert(svg.search("#A8D08D") > 0);
        }
        rxn.delete();
    }
    {
        var rxn = RDKitModule.get_rxn("[cH:5]1[cH:6][c:7]2[cH:8][n:9][cH:10][cH:11][c:12]2[c:3]([cH:4]1)[C:2](=[O:1])O.[N-:13]=[N+:14]=[N-:15]>C(Cl)Cl.C(=O)(C(=O)Cl)Cl>[cH:5]1[cH:6][c:7]2[cH:8][n:9][cH:10][cH:11][c:12]2[c:3]([cH:4]1)[C:2](=[O:1])[N:13]=[N+:14]=[N-:15]");
        var hasThrown = false;
        var isAromatic = false;
        // if the code is built with exception support it will not throw
        // but rather display molecules in their aromatic form rather
        // than kekulized
        try {
            var svg = rxn.get_svg();
            isAromatic = svg.search("stroke-dasharray" > 0);
        } catch {
            hasThrown = true;
        }
        assert(isAromatic || hasThrown);
    }
}

function test_legacy_stereochem() {
    var origSetting;
    try {
        origSetting = RDKitModule.use_legacy_stereo_perception(true);
        var mol = RDKitModule.get_mol("O[C@@]1(C)C/C(/C1)=C(/C)\\CC");
        assert(mol !== null);
        assert.equal(mol.get_smiles(),"CCC(C)=C1CC(C)(O)C1");

        RDKitModule.use_legacy_stereo_perception(false);
        mol = RDKitModule.get_mol("O[C@@]1(C)C/C(/C1)=C(/C)\\CC");
        assert(mol !== null);
        assert.equal(mol.get_smiles(),"CC/C(C)=C1\\C[C@](C)(O)C1");
    } finally {
        RDKitModule.use_legacy_stereo_perception(origSetting);
    }
}

function test_allow_non_tetrahedral_chirality() {
    var ctab = `
  Mrv2108 09132105183D          

  5  4  0  0  0  0            999 V2000
   -1.2500    1.4518    0.0000 Pt  0  0  0  0  0  0  0  0  0  0  0  0
   -1.2500    2.2768    0.0000 F   0  0  0  0  0  0  0  0  0  0  0  0
   -0.4250    1.4518    0.0000 Cl  0  0  0  0  0  0  0  0  0  0  0  0
   -2.0750    1.4518    0.0000 F   0  0  0  0  0  0  0  0  0  0  0  0
   -1.2500    0.6268    0.0000 Cl  0  0  0  0  0  0  0  0  0  0  0  0
  1  2  1  0  0  0  0
  1  3  1  0  0  0  0
  1  4  1  0  0  0  0
  1  5  1  0  0  0  0
M  END
`;
    var origSetting;
    try {
        origSetting = RDKitModule.allow_non_tetrahedral_chirality(true);
        var mol = RDKitModule.get_mol(ctab);
        assert(mol !== null);
        assert.equal(mol.get_smiles(), "F[Pt@SP3](F)(Cl)Cl");
        RDKitModule.allow_non_tetrahedral_chirality(false);
        var mol = RDKitModule.get_mol(ctab);
        assert(mol !== null);
        assert.equal(mol.get_smiles(), "F[Pt](F)(Cl)Cl");
    } finally {
        RDKitModule.allow_non_tetrahedral_chirality(origSetting);
    }
}

function test_prop() {
    var mol = RDKitModule.get_mol(`
  MJ201900

  2  1  0  0  0  0  0  0  0  0999 V2000
    0.1899    1.9526    0.0000 C   0  0  0  0  0  0  0  0  0  0  0  0
   -0.5245    1.5401    0.0000 C   0  0  0  0  0  0  0  0  0  0  0  0
  2  1  1  0  0  0  0
M  END
`);
    assert.equal(mol.has_prop("test1"), false);
    assert.equal(mol.set_prop("test1","val"), true);
    assert.equal(mol.has_prop("test1"), true);
    assert.equal(mol.get_prop("test1"),"val");
    assert.equal(mol.set_prop("test2","val"), true);
    props = mol.get_prop_list(false, false);
    assert.equal(props.get(0), "test1");
    assert.equal(props.get(1), "test2");
    assert.equal(mol.clear_prop("test3"), false);
    assert.equal(mol.has_prop("test2"), true);
    assert.equal(mol.clear_prop("test2"), true);
    assert.equal(mol.has_prop("test2"), false);
}

function test_highlights() {
    var mol = RDKitModule.get_mol('c1cc(O)ccc1');
    var svg = mol.get_svg_with_highlights(JSON.stringify({
        highlightAtomColors: {
            0: [1.0, 0.0, 0.0],
            1: [1.0, 0.0, 0.0],
            2: [1.0, 0.0, 0.0],
            3: [0.0, 1.0, 0.0],
            4: [1.0, 0.0, 0.0],
            5: [1.0, 0.0, 0.0],
            6: [1.0, 0.0, 0.0],
        }, highlightBondColors: {
            2: [0.0, 0.7, 0.9],
        }, highlightAtomRadii: {
            0: 0.1,
            1: 0.1,
            2: 0.1,
            3: 0.8,
            4: 0.1,
            5: 0.1,
            6: 0.1,
        }, atoms: [0, 1, 2, 3, 4, 5, 6],  bonds: [2], width: 127
    }));
    assert(!svg.includes('fill:#FF7F7F'));
    assert(svg.includes('fill:#FF0000'));
    assert(svg.includes('fill:#00FF00'));
    assert(svg.includes('fill:#00B2E5'));
    assert(svg.includes("width='127px'"));
    assert(svg.includes('</svg>'));
}

function test_add_chiral_hs() {
    var mol = RDKitModule.get_mol(`
  MJ201100                      

 18 21  0  0  1  0  0  0  0  0999 V2000
   -0.8540   -1.4441    0.0000 C   0  0  0  0  0  0  0  0  0  0  0  0
   -0.3019   -0.8310    0.0000 C   0  0  0  0  0  0  0  0  0  0  0  0
    0.5185   -0.9172    0.0000 C   0  0  0  0  0  0  0  0  0  0  0  0
    0.8540   -0.1635    0.0000 C   0  0  0  0  0  0  0  0  0  0  0  0
    0.6825    0.6434    0.0000 C   0  0  0  0  0  0  0  0  0  0  0  0
   -0.1379    0.7296    0.0000 C   0  0  0  0  0  0  0  0  0  0  0  0
   -0.5504    1.4441    0.0000 N   0  0  0  0  0  0  0  0  0  0  0  0
   -0.4734   -0.0239    0.0000 C   0  0  0  0  0  0  0  0  0  0  0  0
    0.2409    0.3885    0.0000 C   0  0  0  0  0  0  0  0  0  0  0  0
   -1.6609   -1.2726    0.0000 C   0  0  0  0  0  0  0  0  0  0  0  0
   -2.2130   -1.8857    0.0000 C   0  0  0  0  0  0  0  0  0  0  0  0
   -1.9580   -2.6703    0.0000 C   0  0  0  0  0  0  0  0  0  0  0  0
   -1.1511   -2.8419    0.0000 C   0  0  0  0  0  0  0  0  0  0  0  0
   -0.5990   -2.2287    0.0000 C   0  0  0  0  0  0  0  0  0  0  0  0
   -3.0201   -1.7143    0.0000 C   0  0  0  0  0  0  0  0  0  0  0  0
   -3.5720   -2.3275    0.0000 C   0  0  0  0  0  0  0  0  0  0  0  0
   -3.3171   -3.1121    0.0000 C   0  0  0  0  0  0  0  0  0  0  0  0
   -2.5100   -3.2835    0.0000 N   0  0  0  0  0  0  0  0  0  0  0  0
  2  3  1  0  0  0  0
  4  3  1  0  0  0  0
  4  5  1  0  0  0  0
  6  5  1  0  0  0  0
  6  7  1  1  0  0  0
  6  8  1  0  0  0  0
  8  9  1  1  0  0  0
  8  2  1  0  0  0  0
  4  9  1  1  0  0  0
  2  1  1  1  0  0  0
 10 11  1  0  0  0  0
 11 12  2  0  0  0  0
 12 13  1  0  0  0  0
 13 14  2  0  0  0  0
  1 10  2  0  0  0  0
  1 14  1  0  0  0  0
 15 16  2  0  0  0  0
 16 17  1  0  0  0  0
 11 15  1  0  0  0  0
 17 18  2  0  0  0  0
 12 18  1  0  0  0  0
M  END
`);
    var quinoline_scaffold = RDKitModule.get_mol(`
  MJ201100                      

 10 11  0  0  1  0  0  0  0  0999 V2000
   -8.1001    2.8219    0.0000 N   0  0  0  0  0  0  0  0  0  0  0  0
   -8.8145    2.4094    0.0000 C   0  0  0  0  0  0  0  0  0  0  0  0
   -8.8145    1.5843    0.0000 C   0  0  0  0  0  0  0  0  0  0  0  0
   -8.1001    1.1718    0.0000 C   0  0  0  0  0  0  0  0  0  0  0  0
   -7.3856    1.5843    0.0000 C   0  0  0  0  0  0  0  0  0  0  0  0
   -7.3856    2.4094    0.0000 C   0  0  0  0  0  0  0  0  0  0  0  0
   -6.6711    1.1718    0.0000 C   0  0  0  0  0  0  0  0  0  0  0  0
   -5.9566    1.5842    0.0000 C   0  0  0  0  0  0  0  0  0  0  0  0
   -5.9566    2.4092    0.0000 C   0  0  0  0  0  0  0  0  0  0  0  0
   -6.6711    2.8218    0.0000 C   0  0  0  0  0  0  0  0  0  0  0  0
  2  3  1  0  0  0  0
  3  4  2  0  0  0  0
  4  5  1  0  0  0  0
  5  6  2  0  0  0  0
  7  8  2  0  0  0  0
  8  9  1  0  0  0  0
  9 10  2  0  0  0  0
  5  7  1  0  0  0  0
 10  6  1  0  0  0  0
  1  2  2  0  0  0  0
  6  1  1  0  0  0  0
M  END
`);
    var svg1 = mol.get_svg_with_highlights(JSON.stringify({width: 350, height: 300}));
    assert(svg1.includes("width='350px'"));
    assert(svg1.includes("height='300px'"));
    assert(svg1.includes("</svg>"));
    assert(svg1.includes("atom-17"));
    assert(svg1.includes("atom-18"));
    assert(svg1.includes("atom-19"));
    var svg2 = mol.get_svg_with_highlights(JSON.stringify({
        width: 350, height: 300, useMolBlockWedging: true, wedgeBonds: false, addChiralHs: false
    }));
    assert(svg2.includes("width='350px'"));
    assert(svg2.includes("height='300px'"));
    assert(svg2.includes("</svg>"));
    assert(svg2.includes("atom-17"));
    assert(!svg2.includes("atom-18"));
    assert(!svg2.includes("atom-19"));
    assert(mol.get_molblock().includes("4  3  1  6"));
    var molblock = mol.get_molblock(JSON.stringify({ useMolBlockWedging: true }));
    assert(!molblock.includes("4  3  1  6"));
    assert(molblock.includes("6  7  1  1"));
    // Here we want to test that the original molblock wedging is preserved and inverted
    // as the coordinates are rigid-body rotated
    var molCopy;
    molCopy = RDKitModule.get_mol_copy(mol);
    assert(JSON.parse(molCopy.generate_aligned_coords(quinoline_scaffold, JSON.stringify({ acceptFailure: false, alignOnly: true }))));
    molblock = molCopy.get_molblock(JSON.stringify({ useMolBlockWedging: true }));
    assert(molblock.split('\n').some(line => line.match(/^ [1 ]\d [1 ]\d  [12]  6 *$/)));
    assert(!molblock.split('\n').some(line => line.match(/^ [1 ]\d [1 ]\d  [12]  1 *$/)));
    assert(!molblock.includes("4  3  1  6"));
    assert(molblock.includes("6  7  1  6"));
    molCopy.delete();
    // Here we want to test that the original molblock wedging gets cleared
    // and hence wedging is recomputed as the coordinates are re-generated
    molCopy = RDKitModule.get_mol_copy(mol);
    assert(JSON.parse(molCopy.generate_aligned_coords(quinoline_scaffold, JSON.stringify({ acceptFailure: false }))));
    molblock = molCopy.get_molblock(JSON.stringify({ useMolBlockWedging: true }));
    assert(molblock.split('\n').some(line => line.match(/^ [1 ]\d [1 ]\d  [12]  6 *$/)));
    assert(molblock.split('\n').some(line => line.match(/^ [1 ]\d [1 ]\d  [12]  1 *$/)));
    molCopy.delete();
    mol.delete();
    quinoline_scaffold.delete();
}

function getWedgedMolAndInvertedWedges() {
    const wedgedMol = RDKitModule.get_mol(`
     RDKit          2D

 29 34  0  0  1  0  0  0  0  0999 V2000
    1.3719    5.1304    0.0000 O   0  0  0  0  0  0  0  0  0  0  0  0
    0.5985    3.7907    0.0000 C   0  0  0  0  0  0  0  0  0  0  0  0
   -0.9482    3.7907    0.0000 C   0  0  0  0  0  0  0  0  0  0  0  0
   -1.7216    5.1304    0.0000 C   0  0  0  0  0  0  0  0  0  0  0  0
   -3.2685    5.1304    0.0000 C   0  0  0  0  0  0  0  0  0  0  0  0
   -3.8994    3.5835    0.0000 C   0  0  0  0  0  0  0  0  0  0  0  0
   -2.5597    4.3569    0.0000 C   0  0  0  0  0  0  0  0  0  0  0  0
   -2.5597    5.9038    0.0000 C   0  0  0  0  0  0  0  0  0  0  0  0
   -3.8994    6.6771    0.0000 C   0  0  0  0  0  0  0  0  0  0  0  0
   -5.2389    5.9038    0.0000 C   0  0  0  0  0  0  0  0  0  0  0  0
   -6.5784    6.6771    0.0000 F   0  0  0  0  0  0  0  0  0  0  0  0
   -5.2389    4.3569    0.0000 C   0  0  0  0  0  0  0  0  0  0  0  0
    1.3719    2.4510    0.0000 C   0  0  0  0  0  0  0  0  0  0  0  0
    0.5985    1.1115    0.0000 C   0  0  0  0  0  0  0  0  0  0  0  0
    1.3719   -0.2276    0.0000 C   0  0  0  0  0  0  0  0  0  0  0  0
    2.9188   -0.2276    0.0000 C   0  0  0  0  0  0  0  0  0  0  0  0
    3.6921    1.1115    0.0000 C   0  0  0  0  0  0  0  0  0  0  0  0
    2.9188    2.4510    0.0000 C   0  0  0  0  0  0  0  0  0  0  0  0
    5.2389    1.1115    0.0000 C   0  0  0  0  0  0  0  0  0  0  0  0
    6.0124   -0.2276    0.0000 C   0  0  0  0  0  0  0  0  0  0  0  0
    5.2389   -1.5673    0.0000 C   0  0  0  0  0  0  0  0  0  0  0  0
    3.6921   -1.5673    0.0000 N   0  0  0  0  0  0  0  0  0  0  0  0
    3.8996   -5.0201    0.0000 C   0  0  0  0  0  0  0  0  0  0  0  0
    5.2391   -4.2467    0.0000 C   0  0  0  0  0  0  0  0  0  0  0  0
    3.5777   -6.5331    0.0000 C   0  0  0  0  0  0  0  0  0  0  0  0
    4.9909   -5.9040    0.0000 C   0  0  0  0  0  0  0  0  0  0  0  0
    6.0124   -2.9070    0.0000 C   0  0  0  0  0  0  0  0  0  0  0  0
    6.3306   -6.6772    0.0000 C   0  0  0  0  0  0  0  0  0  0  0  0
    6.5784   -5.0201    0.0000 C   0  0  0  0  0  0  0  0  0  0  0  0
  2  1  1  1
  2  3  1  0
  3  4  1  0
  5  4  1  6
  5  6  1  0
  6  7  1  0
  7  8  1  0
  9  8  1  1
  5  9  1  0
  9 10  1  0
 10 11  1  1
 10 12  1  0
  6 12  1  1
  2 13  1  0
 13 14  2  0
 14 15  1  0
 15 16  2  0
 16 17  1  0
 17 18  2  0
 13 18  1  0
 17 19  1  0
 19 20  1  0
 20 21  1  0
 21 22  1  0
 16 22  1  0
 23 24  1  0
 23 25  1  0
 25 26  1  0
 24 27  1  0
 27 26  1  0
 26 28  1  0
 24 29  1  0
 28 29  1  0
 21 27  1  0
M  END
`);

    const invertedWedges = `  2  1  1  6
  2  3  1  0
  3  4  1  0
  5  4  1  1
  5  6  1  0
  6  7  1  0
  7  8  1  0
  9  8  1  6
  5  9  1  0
  9 10  1  0
 10 11  1  6
 10 12  1  0
  6 12  1  6
  2 13  1  0
 13 14  2  0
 14 15  1  0
 15 16  2  0
 16 17  1  0
 17 18  2  0
 13 18  1  0
 17 19  1  0
 19 20  1  0
 20 21  1  0
 21 22  1  0
 16 22  1  0
 23 24  1  0
 23 25  1  0
 25 26  1  0
 24 27  1  0
 27 26  1  0
 26 28  1  0
 24 29  1  0
 28 29  1  0
 21 27  1  0
`;
    return { wedgedMol, invertedWedges };
}

function test_wedging_all_within_scaffold() {
    const { wedgedMol, invertedWedges } = getWedgedMolAndInvertedWedges();
    const scaffold = RDKitModule.get_mol(`
     RDKit          2D

 13 14  0  0  1  0  0  0  0  0999 V2000
   -1.6549    2.5755    0.0000 O   0  0  0  0  0  0  0  0  0  0  0  0
   -0.8814    1.2358    0.0000 C   0  0  0  0  0  0  0  0  0  0  0  0
    0.6653    1.2358    0.0000 C   0  0  0  0  0  0  0  0  0  0  0  0
    1.4385    2.5755    0.0000 C   0  0  0  0  0  0  0  0  0  0  0  0
    2.9854    2.5755    0.0000 C   0  0  0  0  0  0  0  0  0  0  0  0
    3.6161    1.0286    0.0000 C   0  0  0  0  0  0  0  0  0  0  0  0
    2.2766    1.8019    0.0000 C   0  0  0  0  0  0  0  0  0  0  0  0
    2.2766    3.3487    0.0000 C   0  0  0  0  0  0  0  0  0  0  0  0
    3.6161    4.1222    0.0000 C   0  0  0  0  0  0  0  0  0  0  0  0
    4.9558    3.3487    0.0000 C   0  0  0  0  0  0  0  0  0  0  0  0
    6.2953    4.1222    0.0000 F   0  0  0  0  0  0  0  0  0  0  0  0
    4.9558    1.8019    0.0000 C   0  0  0  0  0  0  0  0  0  0  0  0
   -1.6549   -0.1037    0.0000 C   0  0  0  0  0  0  0  0  0  0  0  0
  2  1  1  0
  2  3  1  0
  3  4  1  0
  5  4  1  1
  5  6  1  0
  6  7  1  6
  7  8  1  0
  9  8  1  6
  5  9  1  0
  9 10  1  0
 10 11  1  6
 10 12  1  0
  6 12  1  0
  2 13  1  6
M  END
`);
    // the "alignOnly" alignment should succeed and preserve molblock wedging
    // (inverted with respect to the original molecule)
    // it should feature a narrow angle between the bridge bonds
    // as the original geometry of the bridge is preserved
    let wedgedMolCopy;
    wedgedMolCopy = RDKitModule.get_mol_copy(wedgedMol);
    assert(JSON.parse(wedgedMolCopy.generate_aligned_coords(scaffold, JSON.stringify({ acceptFailure: false, alignOnly: true }))));
    const mbAlignOnly = wedgedMolCopy.get_molblock(JSON.stringify({ useMolBlockWedging: true }));
    const svgAlignOnly = wedgedMolCopy.get_svg_with_highlights(JSON.stringify({
        width: 350, height: 300, useMolBlockWedging: true, wedgeBonds: false, addChiralHs: false
    }));
    {
        const [xy23, xy26] = extractBondCoords(svgAlignOnly, 'atom-23 atom-26');
        const [_, xy25] = extractBondCoords(svgAlignOnly, 'atom-26 atom-25');
        const v1 = [xy23[0] - xy26[0], xy23[1] - xy26[1]];
        const v2 = [xy25[0] - xy26[0], xy25[1] - xy26[1]];
        const v1v2Theta = angleDegBetweenVectors(v1, v2);
        assert(v1v2Theta > 10 && v1v2Theta < 15);
    }
    assert(mbAlignOnly.includes(invertedWedges));
    // the "rebuild" alignment should succeed and preserve molblock wedging
    // (inverted with respect to the original molecule)
    // it should feature a much wider angle between the bridge bonds as the
    // bridged system is entirely rebuilt since it is not part of the scaffold
    wedgedMolCopy.delete();
    wedgedMolCopy = RDKitModule.get_mol_copy(wedgedMol);
    assert(JSON.parse(wedgedMolCopy.generate_aligned_coords(scaffold, JSON.stringify({ acceptFailure: false }))));
    const mbRebuild = wedgedMolCopy.get_molblock(JSON.stringify({ useMolBlockWedging: true }));
    const svgRebuild = wedgedMolCopy.get_svg_with_highlights(JSON.stringify({
        width: 350, height: 300, useMolBlockWedging: true, wedgeBonds: false, addChiralHs: false
    }));
    {
        const [xy23, xy26] = extractBondCoords(svgRebuild, 'atom-23 atom-26');
        const [_, xy25] = extractBondCoords(svgRebuild, 'atom-26 atom-25');
        const v1 = [xy23[0] - xy26[0], xy23[1] - xy26[1]];
        const v2 = [xy25[0] - xy26[0], xy25[1] - xy26[1]];
        const v1v2Theta = angleDegBetweenVectors(v1, v2);
        assert(v1v2Theta > 105 && v1v2Theta < 110);
    }
    assert(mbRebuild.includes(invertedWedges));
    // the "rebuildCoordGen" alignment should succeed and clear original wedging
    // it should feature an even wider angle between the bridge bonds as CoordGen
    // has a template for the bridged system.
    // Additionally, CoordGen also rebuilds the scaffold, therefore original wedging
    // should be cleared
    wedgedMolCopy.delete();
    wedgedMolCopy = RDKitModule.get_mol_copy(wedgedMol);
    assert(JSON.parse(wedgedMolCopy.generate_aligned_coords(scaffold, JSON.stringify({ acceptFailure: false, useCoordGen: true }))));
    const mbRebuildCoordGen = wedgedMolCopy.get_molblock(JSON.stringify({ useMolBlockWedging: true }));
    const svgRebuildCoordGen = wedgedMolCopy.get_svg_with_highlights(JSON.stringify({
        width: 350, height: 300, useMolBlockWedging: true, wedgeBonds: false, addChiralHs: false
    }));
    {
        const [xy23, xy26] = extractBondCoords(svgRebuildCoordGen, 'atom-23 atom-26');
        const [_, xy25] = extractBondCoords(svgRebuildCoordGen, 'atom-26 atom-25');
        const v1 = [xy23[0] - xy26[0], xy23[1] - xy26[1]];
        const v2 = [xy25[0] - xy26[0], xy25[1] - xy26[1]];
        const v1v2Theta = angleDegBetweenVectors(v1, v2);
        assert(v1v2Theta > 145 && v1v2Theta < 150);
    }
    assert(!mbRebuildCoordGen.includes(invertedWedges));
    wedgedMolCopy.delete();
}

function test_wedging_outside_scaffold() {
    const { wedgedMol, invertedWedges } = getWedgedMolAndInvertedWedges();
    const scaffold = RDKitModule.get_mol(`
     RDKit          2D

  9 10  0  0  1  0  0  0  0  0999 V2000
   -0.8816    0.5663    0.0000 C   0  0  0  0  0  0  0  0  0  0  0  0
    0.6651    0.5663    0.0000 C   0  0  0  0  0  0  0  0  0  0  0  0
    1.2958   -0.9804    0.0000 C   0  0  0  0  0  0  0  0  0  0  0  0
   -0.0435   -0.2072    0.0000 C   0  0  0  0  0  0  0  0  0  0  0  0
   -0.0435    1.3395    0.0000 C   0  0  0  0  0  0  0  0  0  0  0  0
    1.2958    2.1129    0.0000 C   0  0  0  0  0  0  0  0  0  0  0  0
    2.6355    1.3395    0.0000 C   0  0  0  0  0  0  0  0  0  0  0  0
    3.9750    2.1129    0.0000 F   0  0  0  0  0  0  0  0  0  0  0  0
    2.6355   -0.2072    0.0000 C   0  0  0  0  0  0  0  0  0  0  0  0
  2  1  1  1
  2  3  1  0
  3  4  1  6
  4  5  1  0
  6  5  1  6
  2  6  1  0
  6  7  1  0
  7  8  1  6
  7  9  1  0
  3  9  1  0
M  END
`);
    let wedgedMolCopy;
    wedgedMolCopy = RDKitModule.get_mol_copy(wedgedMol);
    // the "alignOnly" alignment should succeed and preserve molblock wedging
    // (inverted with respect to the original molecule)
    // it should feature a narrow angle between the bridge bonds
    // as the original geometry of the bridge is preserved
    assert(JSON.parse(wedgedMolCopy.generate_aligned_coords(scaffold, JSON.stringify({ acceptFailure: false, alignOnly: true }))));
    const mbAlignOnly = wedgedMolCopy.get_molblock(JSON.stringify({ useMolBlockWedging: true }));
    const svgAlignOnly = wedgedMolCopy.get_svg_with_highlights(JSON.stringify({
        width: 350, height: 300, useMolBlockWedging: true, wedgeBonds: false, addChiralHs: false
    }));
    {
        const [xy23, xy26] = extractBondCoords(svgAlignOnly, 'atom-23 atom-26');
        const [_, xy25] = extractBondCoords(svgAlignOnly, 'atom-26 atom-25');
        const v1 = [xy23[0] - xy26[0], xy23[1] - xy26[1]];
        const v2 = [xy25[0] - xy26[0], xy25[1] - xy26[1]];
        const v1v2Theta = angleDegBetweenVectors(v1, v2);
        assert(v1v2Theta > 10 && v1v2Theta < 15);
    }
    assert(mbAlignOnly.includes(invertedWedges));
    // the "rebuild" alignment should succeed and clear original wedging
    // it should feature a much wider angle between the bridge bonds as the
    // bridged system is entirely rebuilt since it is not part of the scaffold
    wedgedMolCopy.delete();
    wedgedMolCopy = RDKitModule.get_mol_copy(wedgedMol);
    assert(JSON.parse(wedgedMolCopy.generate_aligned_coords(scaffold, JSON.stringify({ acceptFailure: false }))));
    const mbRebuild = wedgedMolCopy.get_molblock(JSON.stringify({ useMolBlockWedging: true }));
    const svgRebuild = wedgedMolCopy.get_svg_with_highlights(JSON.stringify({
        width: 350, height: 300, useMolBlockWedging: true, wedgeBonds: false, addChiralHs: false
    }));
    {
        const [xy23, xy26] = extractBondCoords(svgRebuild, 'atom-23 atom-26');
        const [_, xy25] = extractBondCoords(svgRebuild, 'atom-26 atom-25');
        const v1 = [xy23[0] - xy26[0], xy23[1] - xy26[1]];
        const v2 = [xy25[0] - xy26[0], xy25[1] - xy26[1]];
        const v1v2Theta = angleDegBetweenVectors(v1, v2);
        assert(v1v2Theta > 105 && v1v2Theta < 110);
    }
    assert(!mbRebuild.includes(invertedWedges));
    // the "rebuildCoordGen" alignment should succeed and clear original wedging
    // it should feature an even wider angle between the bridge bonds as CoordGen
    // has a template for the bridged system.
    // Additionally, CoordGen also rebuilds the scaffold, therefore original wedging
    // should be cleared
    wedgedMolCopy.delete();
    wedgedMolCopy = RDKitModule.get_mol_copy(wedgedMol);
    assert(JSON.parse(wedgedMolCopy.generate_aligned_coords(scaffold, JSON.stringify({ acceptFailure: false, useCoordGen: true }))));
    const mbRebuildCoordGen = wedgedMolCopy.get_molblock(JSON.stringify({ useMolBlockWedging: true }));
    const svgRebuildCoordGen = wedgedMolCopy.get_svg_with_highlights(JSON.stringify({
        width: 350, height: 300, useMolBlockWedging: true, wedgeBonds: false, addChiralHs: false
    }));
    {
        const [xy23, xy26] = extractBondCoords(svgRebuildCoordGen, 'atom-23 atom-26');
        const [_, xy25] = extractBondCoords(svgRebuildCoordGen, 'atom-26 atom-25');
        const v1 = [xy23[0] - xy26[0], xy23[1] - xy26[1]];
        const v2 = [xy25[0] - xy26[0], xy25[1] - xy26[1]];
        const v1v2Theta = angleDegBetweenVectors(v1, v2);
        assert(v1v2Theta > 145 && v1v2Theta < 150);
    }
    assert(!mbRebuildCoordGen.includes(invertedWedges));
    wedgedMolCopy.delete();
}

function test_wedging_if_no_match() {
    const { wedgedMol, invertedWedges } = getWedgedMolAndInvertedWedges();
    const scaffoldNoMatch = RDKitModule.get_mol(`
     RDKit          2D

 13 14  0  0  1  0  0  0  0  0999 V2000
   -1.6549    2.5755    0.0000 O   0  0  0  0  0  0  0  0  0  0  0  0
   -0.8814    1.2358    0.0000 C   0  0  0  0  0  0  0  0  0  0  0  0
    0.6653    1.2358    0.0000 C   0  0  0  0  0  0  0  0  0  0  0  0
    1.4385    2.5755    0.0000 C   0  0  0  0  0  0  0  0  0  0  0  0
    2.9854    2.5755    0.0000 C   0  0  0  0  0  0  0  0  0  0  0  0
    3.6161    1.0286    0.0000 C   0  0  0  0  0  0  0  0  0  0  0  0
    2.2766    1.8019    0.0000 C   0  0  0  0  0  0  0  0  0  0  0  0
    2.2766    3.3487    0.0000 C   0  0  0  0  0  0  0  0  0  0  0  0
    3.6161    4.1222    0.0000 C   0  0  0  0  0  0  0  0  0  0  0  0
    4.9558    3.3487    0.0000 C   0  0  0  0  0  0  0  0  0  0  0  0
    6.2953    4.1222    0.0000 Cl  0  0  0  0  0  0  0  0  0  0  0  0
    4.9558    1.8019    0.0000 C   0  0  0  0  0  0  0  0  0  0  0  0
   -1.6549   -0.1037    0.0000 C   0  0  0  0  0  0  0  0  0  0  0  0
  2  1  1  0
  2  3  1  0
  3  4  1  0
  5  4  1  1
  5  6  1  0
  6  7  1  6
  7  8  1  0
  9  8  1  6
  5  9  1  0
  9 10  1  0
 10 11  1  6
 10 12  1  0
  6 12  1  0
  2 13  1  6
M  END
`);
    let wedgedMolCopy;
    let mb;
    const origMolBlock = wedgedMol.get_molblock(JSON.stringify({ useMolBlockWedging: true }));
    // the "alignOnly" alignment should return "" if acceptFailure is false
    // and preserve the original coordinates
    wedgedMolCopy = RDKitModule.get_mol_copy(wedgedMol);
    assert(wedgedMolCopy.generate_aligned_coords(scaffoldNoMatch, JSON.stringify({ acceptFailure: false, alignOnly: true })) === "");
    mb = wedgedMolCopy.get_molblock(JSON.stringify({ useMolBlockWedging: true }));
    assert(mb === origMolBlock);
    assert(!mb.includes(invertedWedges));
    wedgedMolCopy.delete();
    // the "alignOnly" alignment should return "{}" if acceptFailure is true
    // and generate new coordinates, hence wedging should be cleared
    wedgedMolCopy = RDKitModule.get_mol_copy(wedgedMol);
    assert(wedgedMolCopy.generate_aligned_coords(scaffoldNoMatch, JSON.stringify({ acceptFailure: true, alignOnly: true })) === "{}");
    mb = wedgedMolCopy.get_molblock(JSON.stringify({ useMolBlockWedging: true }));
    assert(mb !== origMolBlock);
    assert(!mb.includes(invertedWedges));
    wedgedMolCopy.delete();
    // the "rebuild" alignment should return "" if acceptFailure is false
    // and preserve the original coordinates
    wedgedMolCopy = RDKitModule.get_mol_copy(wedgedMol);
    assert(wedgedMolCopy.generate_aligned_coords(scaffoldNoMatch, JSON.stringify({ acceptFailure: false })) === "");
    mb = wedgedMolCopy.get_molblock(JSON.stringify({ useMolBlockWedging: true }));
    assert(mb === origMolBlock);
    assert(!mb.includes(invertedWedges));
    wedgedMolCopy.delete();
    // the "rebuild" alignment should return "{}" if acceptFailure is true
    // and generate new coordinates, hence wedging should be cleared
    wedgedMolCopy = RDKitModule.get_mol_copy(wedgedMol);
    assert(wedgedMolCopy.generate_aligned_coords(scaffoldNoMatch, JSON.stringify({ acceptFailure: true })) === "{}");
    mb = wedgedMolCopy.get_molblock(JSON.stringify({ useMolBlockWedging: true }));
    assert(mb !== origMolBlock);
    assert(!mb.includes(invertedWedges));
    wedgedMolCopy.delete();
    // the "rebuildCoordGen" alignment should return "" if acceptFailure is false
    // and preserve the original coordinates
    wedgedMolCopy = RDKitModule.get_mol_copy(wedgedMol);
    assert(wedgedMolCopy.generate_aligned_coords(scaffoldNoMatch, JSON.stringify({ acceptFailure: false, useCoordGen: true })) === "");
    mb = wedgedMolCopy.get_molblock(JSON.stringify({ useMolBlockWedging: true }));
    assert(mb === origMolBlock);
    assert(!mb.includes(invertedWedges));
    wedgedMolCopy.delete();
    // the "rebuildCoordGen" alignment should return "{}" if acceptFailure is true
    // and generate new coordinates, hence wedging should be cleared
    wedgedMolCopy = RDKitModule.get_mol_copy(wedgedMol);
    assert(wedgedMolCopy.generate_aligned_coords(scaffoldNoMatch, JSON.stringify({ acceptFailure: true, useCoordGen: true })) === "{}");
    mb = wedgedMolCopy.get_molblock(JSON.stringify({ useMolBlockWedging: true }));
    assert(mb !== origMolBlock);
    assert(!mb.includes(invertedWedges));
    wedgedMolCopy.delete();
}

function test_get_frags() {
    {
        var mol = RDKitModule.get_mol("n1ccccc1.CC(C)C.OCCCN");
        var expectedFragSmiles = ["c1ccncc1", "CC(C)C", "NCCCO"];
        var expectedFragSmilesNonSanitized = ["CN(C)(C)C", "c1ccc1"];
        var expectedMappings = {
            frags: [0,0,0,0,0,0,1,1,1,1,2,2,2,2,2],
            fragsMolAtomMapping: [[0,1,2,3,4,5],[6,7,8,9],[10,11,12,13,14]],
        };
        var { molList, mappings } = mol.get_frags();
        assert(molList.size() === 3);
        assert(JSON.stringify(JSON.parse(mappings)) === JSON.stringify(expectedMappings));
        var i = 0;
        while (!molList.at_end()) {
            var mol = molList.next();
            assert(mol.get_smiles() === expectedFragSmiles[i++]);
            mol.delete();
        }
        assert(!molList.next());
        molList.delete();
    }
    {
        var mol = RDKitModule.get_mol("N(C)(C)(C)C.c1ccc1", JSON.stringify({sanitize: false}));
        var exceptionThrown = false;
        try {
            mol.get_frags();
        } catch (e) {
            exceptionThrown = true;
        }
        assert(exceptionThrown);
        var { molList, mappings } = mol.get_frags(JSON.stringify({sanitizeFrags: false}));
        assert(molList.size() === 2);
        var i = 0;
        while (!molList.at_end()) {
            var mol = molList.next();
            assert(mol.get_smiles() === expectedFragSmilesNonSanitized[i++]);
            mol.delete();
        }
        assert(!molList.next());
        molList.delete();
    }
}

function test_hs_in_place() {
    {
        var mol = RDKitModule.get_mol("CC");
        assert(!mol.has_coords());
        var descNoH = JSON.parse(mol.get_descriptors());
        assert(`${descNoH.chi0v}` === '2');
        assert(`${descNoH.chi1v}` === '1');
        mol.add_hs_in_place();
        assert(!mol.has_coords());
        assert(mol.get_smiles() === '[H]C([H])([H])C([H])([H])[H]');
        var descH = JSON.parse(mol.get_descriptors());
        assert(`${descH.chi0v}` === '1');
        assert(`${descH.chi1v}` === '0.25');
        mol.delete();
    }
    {
        var mol = RDKitModule.get_mol("C([H])([H])([H])C([H])([H])[H]", JSON.stringify({ removeHs: false }));
        assert(!mol.has_coords());
        var descH = JSON.parse(mol.get_descriptors());
        assert(`${descH.chi0v}` === '1');
        assert(`${descH.chi1v}` === '0.25');
        mol.remove_hs_in_place();
        assert(!mol.has_coords());
        assert(mol.get_smiles() === 'CC');
        var descNoH = JSON.parse(mol.get_descriptors());
        assert(`${descNoH.chi0v}` === '2');
        assert(`${descNoH.chi1v}` === '1');
        mol.delete();
    }
    {
        var mol = RDKitModule.get_mol(`
  MJ201100                      

  2  1  0  0  0  0  0  0  0  0999 V2000
  -13.9955    5.1116    0.0000 C   0  0  0  0  0  0  0  0  0  0  0  0
  -13.2810    5.5241    0.0000 C   0  0  0  0  0  0  0  0  0  0  0  0
  1  2  1  0  0  0  0
M  END
`);
        assert(mol.has_coords());
        assert(mol.get_molblock() === `
     RDKit          2D

  2  1  0  0  0  0  0  0  0  0999 V2000
  -13.9955    5.1116    0.0000 C   0  0  0  0  0  0  0  0  0  0  0  0
  -13.2810    5.5241    0.0000 C   0  0  0  0  0  0  0  0  0  0  0  0
  1  2  1  0
M  END
`);
        var descNoH = JSON.parse(mol.get_descriptors());
        assert(`${descNoH.chi0v}` === '2');
        assert(`${descNoH.chi1v}` === '1');
        mol.add_hs_in_place();
        assert(mol.has_coords());
        assert(mol.get_smiles() === '[H]C([H])([H])C([H])([H])[H]');
        var descH = JSON.parse(mol.get_descriptors());
        assert(`${descH.chi0v}` === '1');
        assert(`${descH.chi1v}` === '0.25');
        assert(mol.get_molblock().includes(`
     RDKit          2D

  8  7  0  0  0  0  0  0  0  0999 V2000
  -13.9955    5.1116    0.0000 C   0  0  0  0  0  0  0  0  0  0  0  0
  -13.2810    5.5241    0.0000 C   0  0  0  0  0  0  0  0  0  0  0  0
`));
        assert(mol.get_molblock().includes(`  1  2  1  0
  1  3  1  0
  1  4  1  0
  1  5  1  0
  2  6  1  0
  2  7  1  0
  2  8  1  0
M  END
`));
        mol.delete();
    }
    {
        var mol = RDKitModule.get_mol(`
  MJ201100                      

  8  7  0  0  0  0  0  0  0  0999 V2000
  -13.9955    5.1116    0.0000 C   0  0  0  0  0  0  0  0  0  0  0  0
  -13.2810    5.5241    0.0000 C   0  0  0  0  0  0  0  0  0  0  0  0
  -14.4080    5.8260    0.0000 H   0  0  0  0  0  0  0  0  0  0  0  0
  -14.7100    4.6991    0.0000 H   0  0  0  0  0  0  0  0  0  0  0  0
  -13.5830    4.3971    0.0000 H   0  0  0  0  0  0  0  0  0  0  0  0
  -12.8685    4.8096    0.0000 H   0  0  0  0  0  0  0  0  0  0  0  0
  -12.5665    5.9366    0.0000 H   0  0  0  0  0  0  0  0  0  0  0  0
  -13.6935    6.2385    0.0000 H   0  0  0  0  0  0  0  0  0  0  0  0
  1  2  1  0  0  0  0
  1  3  1  0  0  0  0
  1  4  1  0  0  0  0
  1  5  1  0  0  0  0
  2  6  1  0  0  0  0
  2  7  1  0  0  0  0
  2  8  1  0  0  0  0
M  END
`, JSON.stringify({ removeHs: false }));
        assert(mol.has_coords());
        assert(mol.get_molblock() === `
     RDKit          2D

  8  7  0  0  0  0  0  0  0  0999 V2000
  -13.9955    5.1116    0.0000 C   0  0  0  0  0  0  0  0  0  0  0  0
  -13.2810    5.5241    0.0000 C   0  0  0  0  0  0  0  0  0  0  0  0
  -14.4080    5.8260    0.0000 H   0  0  0  0  0  0  0  0  0  0  0  0
  -14.7100    4.6991    0.0000 H   0  0  0  0  0  0  0  0  0  0  0  0
  -13.5830    4.3971    0.0000 H   0  0  0  0  0  0  0  0  0  0  0  0
  -12.8685    4.8096    0.0000 H   0  0  0  0  0  0  0  0  0  0  0  0
  -12.5665    5.9366    0.0000 H   0  0  0  0  0  0  0  0  0  0  0  0
  -13.6935    6.2385    0.0000 H   0  0  0  0  0  0  0  0  0  0  0  0
  1  2  1  0
  1  3  1  0
  1  4  1  0
  1  5  1  0
  2  6  1  0
  2  7  1  0
  2  8  1  0
M  END
`);
        var descH = JSON.parse(mol.get_descriptors());
        assert(`${descH.chi0v}` === '1');
        assert(`${descH.chi1v}` === '0.25');
        mol.remove_hs_in_place();
        assert(mol.has_coords());
        assert(mol.get_smiles() === 'CC');
        var descNoH = JSON.parse(mol.get_descriptors());
        assert(`${descNoH.chi0v}` === '2');
        assert(`${descNoH.chi1v}` === '1');
        assert(mol.get_molblock() === `
     RDKit          2D

  2  1  0  0  0  0  0  0  0  0999 V2000
  -13.9955    5.1116    0.0000 C   0  0  0  0  0  0  0  0  0  0  0  0
  -13.2810    5.5241    0.0000 C   0  0  0  0  0  0  0  0  0  0  0  0
  1  2  1  0
M  END
`);
        mol.delete();
    }
}

function test_query_colour() {
    var mol;
    try {
        mol = RDKitModule.get_qmol('c1ccc2nc([*:1])nc([*:2])c2c1');
        var svg1 = mol.get_svg_with_highlights(JSON.stringify({width: 350, height: 300}));
        assert(svg1.includes("width='350px'"));
        assert(svg1.includes("height='300px'"));
        assert(svg1.includes("</svg>"));
        assert(svg1.includes("#7F7F7F"));
        var svg2 = mol.get_svg_with_highlights(JSON.stringify({width: 350, height: 300, queryColour: [0.0, 0.0, 0.0]}));
        assert(svg2.includes("width='350px'"));
        assert(svg2.includes("height='300px'"));
        assert(svg2.includes("</svg>"));
        assert(!svg2.includes("#7F7F7F"));
    } finally {
        if (mol) {
            mol.delete();
        }
    }
}

function test_alignment_r_groups_aromatic_ring() {
    var mol;
    var scaffold;
    try {
        mol = RDKitModule.get_mol('c1ccc2nccnc2c1');
        assert(mol !== null);
        scaffold = RDKitModule.get_mol(`
  MJ201100                      

  8  8  0  0  0  0  0  0  0  0999 V2000
   -1.0263   -0.3133    0.0000 R#  0  0  0  0  0  0  0  0  0  0  0  0
   -2.4553    0.5116    0.0000 R#  0  0  0  0  0  0  0  0  0  0  0  0
   -1.7408   -0.7258    0.0000 C   0  0  0  0  0  0  0  0  0  0  0  0
   -1.7408   -1.5509    0.0000 C   0  0  0  0  0  0  0  0  0  0  0  0
   -2.4553   -1.9633    0.0000 C   0  0  0  0  0  0  0  0  0  0  0  0
   -3.1698   -1.5509    0.0000 C   0  0  0  0  0  0  0  0  0  0  0  0
   -3.1698   -0.7258    0.0000 C   0  0  0  0  0  0  0  0  0  0  0  0
   -2.4553   -0.3133    0.0000 C   0  0  0  0  0  0  0  0  0  0  0  0
  3  1  1  0  0  0  0
  8  2  1  0  0  0  0
  4  3  2  0  0  0  0
  5  4  1  0  0  0  0
  6  5  2  0  0  0  0
  7  6  1  0  0  0  0
  8  3  1  0  0  0  0
  8  7  2  0  0  0  0
M  RGP  2   1   2   2   1
M  END`);
        assert(scaffold !== null);
        var res = mol.generate_aligned_coords(scaffold, JSON.stringify({useCoordGen: true, allowRGroups: true}));
        assert(res);
        assert.equal(JSON.parse(res).atoms.length, 8);
        assert.equal(JSON.parse(res).bonds.length, 8);
    } finally {
        if (mol) {
            mol.delete();
        }
    }
    try {
        mol = RDKitModule.get_mol(`
  MJ201100                      

 10 11  0  0  0  0  0  0  0  0999 V2000
    3.6937    2.5671    0.0000 C   0  0  0  0  0  0  0  0  0  0  0  0
    2.8687    2.5671    0.0000 C   0  0  0  0  0  0  0  0  0  0  0  0
    2.4561    1.8526    0.0000 C   0  0  0  0  0  0  0  0  0  0  0  0
    2.8687    1.1382    0.0000 C   0  0  0  0  0  0  0  0  0  0  0  0
    3.6937    1.1381    0.0000 C   0  0  0  0  0  0  0  0  0  0  0  0
    4.1062    1.8526    0.0000 C   0  0  0  0  0  0  0  0  0  0  0  0
    4.9313    1.8527    0.0000 N   0  0  0  0  0  0  0  0  0  0  0  0
    5.3438    2.5671    0.0000 C   0  0  0  0  0  0  0  0  0  0  0  0
    4.9313    3.2816    0.0000 C   0  0  0  0  0  0  0  0  0  0  0  0
    4.1062    3.2816    0.0000 N   0  0  0  0  0  0  0  0  0  0  0  0
  5  6  1  0  0  0  0
  4  5  2  0  0  0  0
  3  4  1  0  0  0  0
  2  3  2  0  0  0  0
  1  6  2  0  0  0  0
  1  2  1  0  0  0  0
  8  9  1  0  0  0  0
  9 10  2  0  0  0  0
 10  1  1  0  0  0  0
  7  8  2  0  0  0  0
  6  7  1  0  0  0  0
M  END`);
        var res = mol.generate_aligned_coords(scaffold, JSON.stringify({allowRGroups: true, alignOnly: true}));
        assert(res);
        assert.equal(JSON.parse(res).atoms.length, 8);
        assert.equal(JSON.parse(res).bonds.length, 8);
    } finally {
        if (mol) {
            mol.delete();
        }
        if (scaffold) {
            scaffold.delete();
        }
    }
}

<<<<<<< HEAD
function test_is_valid_deprecated() {
    var mol = RDKitModule.get_mol('C');
    assert(mol !== null);
    assert(mol.is_valid());
    var mol = RDKitModule.get_mol('CN(C)(C)C');
    assert(mol === null);
    var rxn = RDKitModule.get_rxn('C>>N');
    assert(rxn !== null);
    var rxn = RDKitModule.get_rxn('Z>>C');
    assert(rxn === null);
=======
function molIteratorFromSmiArray(smiArray) {
    const molList = new RDKitModule.MolList();
    assert(molList);
    smiArray.forEach((smiName) => {
        const [smi, name] = smiName.split(' ');
        let mol;
        try {
            mol = RDKitModule.get_mol(smi);
            assert(mol);
            molList.append(mol);
        } finally {
            if (mol) {
                mol.delete();
            }
        }
    });
    return molList;
}

function test_mol_iterator() {
    const smiArray = [ 'C1CC1', 'C1CCCC1' ];
    let molList;
    let mol;
    try {
        molList = molIteratorFromSmiArray(smiArray);
        assert(molList);
        assert.equal(molList.size(), 2);
        assert(!molList.at_end());
        try {
            mol = molList.next();
            assert(mol);
        } finally {
            if (mol) {
                mol.delete();
            }
        }
        try {
            mol = molList.next();
            assert(mol);
        } finally {
            if (mol) {
                mol.delete();
            }
        }
        mol = molList.next();
        assert(!mol);
        assert(molList.at_end());
        try {
            mol = molList.at(0);
            assert.equal(mol.get_num_atoms(), 3);
        } finally {
            if (mol) {
                mol.delete();
            }
        }
        try {
            mol = molList.at(1);
            assert.equal(mol.get_num_atoms(), 5);
        } finally {
            if (mol) {
                mol.delete();
            }
        }
        assert(molList.at_end());
        try {
            mol = RDKitModule.get_mol('C1CCC1');
            assert(mol);
            molList.insert(1, mol);
            assert.equal(molList.size(), 3);
            assert(!molList.at_end());
        } finally {
            if (mol) {
                mol.delete();
            }
        }
        molList.reset();
        assert(!molList.at_end());
        try {
            mol = molList.at(1);
            assert.equal(mol.get_num_atoms(), 4);
        } finally {
            if (mol) {
                mol.delete();
            }
        }
        try {
            mol = molList.pop(0);
            assert.equal(mol.get_num_atoms(), 3);
        } finally {
            if (mol) {
                mol.delete();
            }
        }
        assert.equal(molList.size(), 2);
        let i = 0;
        while (!molList.at_end()) {
            try {
                mol = molList.next();
            } finally {
                if (mol) {
                    ++i;
                    mol.delete();
                }
            }
        }
        assert.equal(i, 2);
        assert(molList.at_end());
        try {
            mol = molList.pop(0);
            assert.equal(mol.get_num_atoms(), 4);
        } finally {
            if (mol) {
                mol.delete();
            }
        }
        assert.equal(molList.size(), 1);
        assert(molList.at_end());
        try {
            mol = molList.pop(0);
            assert.equal(mol.get_num_atoms(), 5);
        } finally {
            if (mol) {
                mol.delete();
            }
        }
        assert.equal(molList.size(), 0);
        assert(molList.at_end());
        assert(!molList.pop(0));
        try {
            mol = RDKitModule.get_mol('C1CCCCC1');
            assert(mol);
            molList.append(mol);
            assert.equal(molList.size(), 1);
            assert(!molList.at_end());
        } finally {
            if (mol) {
                mol.delete();
            }
        }
        assert(!molList.at(1));
        try {
            mol = molList.at(0);
            assert(mol);
            assert(mol.get_num_atoms(), 6);
        } finally {
            if (mol) {
                mol.delete();
            }
        }
    } finally {
        if (molList) {
            molList.delete();
        }
    }
}

function test_mcs() {
    {
        const smiArray = [
            "COc1cc2nc(-c3cc(NC(=O)CSc4ccc(Cl)cc4)ccc3)oc2cc1  CHEMBL1479679",
            "COc1cc2nc(-c3cc(NC(=O)CSc4ccc(Cl)cc4)c(C)cc3)oc2cc1  CHEMBL1333382",
            "Cc1cc2oc(-c3cc(NC(=O)CSc4ccc(Cl)cc4)ccc3)nc2cc1  CHEMBL1437584",
            "COc1c(NC(=O)CSc2ccc(Cl)cc2)cc(-c2nc3ccccc3o2)cc1  CHEMBL1601350",
            "Cc1cc2nc(-c3cccc(NC(=O)CSc4ccc(Cl)cc4)c3)oc2cc1C  CHEMBL1398008",
            "Cc1cc2oc(-c3cc(NC(=O)CSc4ccc(Cl)cc4)c(C)cc3)nc2cc1  CHEMBL1612903",
            "COc1cc2nc(-c3cc(NC(=O)Cc4ccc(Cl)cc4)c(C)cc3)oc2cc1  CHEMBL1316483",
            "Cc1c(NC(=O)CSc2ccc(Cl)cc2)cccc1-c1nc2cc(Cl)ccc2o1  CHEMBL1568754",
            "COc1ccc2oc(-c3ccc(C)c(NC(=O)COc4cc(C)cc(C)c4)c3)nc2c1  CHEMBL1436972",
            "Cc1ccc(SCC(=O)Nc2cc(-c3nc4cc(C)ccc4o3)c(O)cc2)cc1  CHEMBL1611932",
        ];
        let molList;
        let mcsSmarts;
        try {
            molList = molIteratorFromSmiArray(smiArray);
            let mcsMol;
            try {
                mcsMol = RDKitModule.get_mcs_as_mol(molList);
                assert(mcsMol);
                assert.equal(mcsMol.get_smarts(), '[#6]1:[#6]:[#6]2:[#8]:[#6](:[#7]:[#6]:2:[#6]:[#6]:1)-[#6]1:[#6]:[#6](-[#7]-[#6](=[#8])-[#6]):[#6]:[#6]:[#6]:1');
                mcsSmarts = RDKitModule.get_mcs_as_smarts(molList);
            } finally {
                if (mcsMol) {
                    mcsMol.delete();
                }
            }
        } finally {
            if (molList) {
                molList.delete();
            }
        }
        assert(mcsSmarts);
        assert.equal(mcsSmarts, '[#6]1:[#6]:[#6]2:[#8]:[#6](:[#7]:[#6]:2:[#6]:[#6]:1)-[#6]1:[#6]:[#6](-[#7]-[#6](=[#8])-[#6]):[#6]:[#6]:[#6]:1');
    }
    {
        const smiArray = ["C1CC1N2CC2", "C1CC1N"];
        let molList;
        try {
            molList = molIteratorFromSmiArray(smiArray);
            let mcsMol;
            try {
                mcsMol = RDKitModule.get_mcs_as_mol(molList);
                assert(mcsMol);
                assert.equal(mcsMol.get_num_atoms(), 4);
                assert.equal(mcsMol.get_num_bonds(), 4);
            } finally {
                if (mcsMol) {
                    mcsMol.delete();
                }
            }
            try {
                mcsMol = RDKitModule.get_mcs_as_mol(molList, JSON.stringify({ RingMatchesRingOnly: true }));
                assert(mcsMol);
                assert.equal(mcsMol.get_num_atoms(), 3);
                assert.equal(mcsMol.get_num_bonds(), 3);
            } finally {
                if (mcsMol) {
                    mcsMol.delete();
                }
            }
        } finally {
            if (molList) {
                molList.delete();
            }
        }
    }
    {
        const smiArray = ["NC1CCCCC1", "Cc1ccccc1", "Cc1cnccc1", "CC1CCCCN1"];
        let molList;
        const res = new Set();
        try {
            molList = molIteratorFromSmiArray(smiArray);
            ["Elements", "Any"].forEach((AtomCompare) => {
                ["Order", "OrderExact"].forEach((BondCompare) => {
                    const details = {
                        AtomCompare,
                        BondCompare
                    };
                    let mcsSmarts;
                    mcsSmarts = RDKitModule.get_mcs_as_smarts(molList, JSON.stringify(details));
                    assert(mcsSmarts);
                    res.add(mcsSmarts);
                });
            });
        } finally {
            if (molList) {
                molList.delete();
            }
        }
        assert(res.size === 4);
    }
}

function test_get_num_atoms_bonds() {
    var mol = RDKitModule.get_mol('CCCC');
    var molH = RDKitModule.get_mol_copy(mol);
    molH.add_hs_in_place();
    assert.equal(mol.get_num_atoms(), molH.get_num_atoms(true));
    assert.equal(mol.get_num_atoms(), 4);
    assert.equal(molH.get_num_atoms(), 14);
    assert.equal(molH.get_num_atoms(false), 14);
    assert.equal(mol.get_num_bonds(), 3);
    assert.equal(molH.get_num_bonds(), 13);
>>>>>>> 312fa9a7
}

initRDKitModule().then(function(instance) {
    var done = {};
    const waitAllTestsFinished = () => {
        const poll = resolve => {
            if (Object.values(done).every(v => v)) {
                resolve();
            } else {
                setTimeout(() => poll(resolve), 100);
            }
        }
        return new Promise(poll);
    }
    RDKitModule = instance;
    console.log(RDKitModule.version());
    test_basics();
    test_molblock_nostrict();
    test_molblock_rgp();
    test_get_aromatic_kekule_form();
    test_sketcher_services();
    test_sketcher_services2();
    test_abbreviations();
    if (RDKitModule.SubstructLibrary) {
        test_substruct_library(done);
        test_substruct_library_merge_hs();
        test_substruct_library_empty_mols();
        test_substruct_library_empty_lib();
        test_substruct_library_empty_query();
    }
    test_generate_aligned_coords();
    test_isotope_labels();
    test_generate_aligned_coords_allow_rgroups();
    test_generate_aligned_coords_accept_failure();
    test_generate_aligned_coords_align_only();
    test_get_mol_no_kekulize();
    test_get_smarts();
    test_get_cxsmarts();
    test_has_coords();
    test_kekulize();
    test_sanitize();
    test_removehs();
    test_normalize_depiction();
    test_straighten_depiction();
    test_flexicanvas();
    if (RDKitModule.get_rxn)  {
        test_rxn_drawing();
    }
    test_legacy_stereochem();
    test_allow_non_tetrahedral_chirality();
    test_prop();
    test_highlights();
    test_add_chiral_hs();
    test_wedging_all_within_scaffold();
    test_wedging_outside_scaffold();
    test_wedging_if_no_match();
    test_get_frags();
    test_hs_in_place();
    test_query_colour();
    test_alignment_r_groups_aromatic_ring();
<<<<<<< HEAD
    test_is_valid_deprecated();
=======
    test_mol_iterator();
    test_get_num_atoms_bonds();
    if (RDKitModule.get_mcs_as_mol)  {
        test_mcs();
    }
>>>>>>> 312fa9a7
    waitAllTestsFinished().then(() =>
        console.log("Tests finished successfully")
    );
});<|MERGE_RESOLUTION|>--- conflicted
+++ resolved
@@ -2045,7 +2045,6 @@
     }
 }
 
-<<<<<<< HEAD
 function test_is_valid_deprecated() {
     var mol = RDKitModule.get_mol('C');
     assert(mol !== null);
@@ -2056,8 +2055,9 @@
     assert(rxn !== null);
     var rxn = RDKitModule.get_rxn('Z>>C');
     assert(rxn === null);
-=======
-function molIteratorFromSmiArray(smiArray) {
+}
+
+function molListFromSmiArray(smiArray) {
     const molList = new RDKitModule.MolList();
     assert(molList);
     smiArray.forEach((smiName) => {
@@ -2076,12 +2076,12 @@
     return molList;
 }
 
-function test_mol_iterator() {
+function test_mol_list() {
     const smiArray = [ 'C1CC1', 'C1CCCC1' ];
     let molList;
     let mol;
     try {
-        molList = molIteratorFromSmiArray(smiArray);
+        molList = molListFromSmiArray(smiArray);
         assert(molList);
         assert.equal(molList.size(), 2);
         assert(!molList.at_end());
@@ -2230,7 +2230,7 @@
         let molList;
         let mcsSmarts;
         try {
-            molList = molIteratorFromSmiArray(smiArray);
+            molList = molListFromSmiArray(smiArray);
             let mcsMol;
             try {
                 mcsMol = RDKitModule.get_mcs_as_mol(molList);
@@ -2254,7 +2254,7 @@
         const smiArray = ["C1CC1N2CC2", "C1CC1N"];
         let molList;
         try {
-            molList = molIteratorFromSmiArray(smiArray);
+            molList = molListFromSmiArray(smiArray);
             let mcsMol;
             try {
                 mcsMol = RDKitModule.get_mcs_as_mol(molList);
@@ -2287,7 +2287,7 @@
         let molList;
         const res = new Set();
         try {
-            molList = molIteratorFromSmiArray(smiArray);
+            molList = molListFromSmiArray(smiArray);
             ["Elements", "Any"].forEach((AtomCompare) => {
                 ["Order", "OrderExact"].forEach((BondCompare) => {
                     const details = {
@@ -2319,7 +2319,6 @@
     assert.equal(molH.get_num_atoms(false), 14);
     assert.equal(mol.get_num_bonds(), 3);
     assert.equal(molH.get_num_bonds(), 13);
->>>>>>> 312fa9a7
 }
 
 initRDKitModule().then(function(instance) {
@@ -2380,15 +2379,12 @@
     test_hs_in_place();
     test_query_colour();
     test_alignment_r_groups_aromatic_ring();
-<<<<<<< HEAD
     test_is_valid_deprecated();
-=======
-    test_mol_iterator();
+    test_mol_list();
     test_get_num_atoms_bonds();
     if (RDKitModule.get_mcs_as_mol)  {
         test_mcs();
     }
->>>>>>> 312fa9a7
     waitAllTestsFinished().then(() =>
         console.log("Tests finished successfully")
     );
