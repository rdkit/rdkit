--- conflicted
+++ resolved
@@ -3591,13 +3591,10 @@
     }
     test_bw_palette();
     test_custom_palette();
-<<<<<<< HEAD
     if (RDKitModule.molzip)  {
         test_molzip();
     }
-=======
     test_pickle();
->>>>>>> b1d32255
 
     waitAllTestsFinished().then(() =>
         console.log("Tests finished successfully")
