//
//
//  Copyright (C) 2019 Greg Landrum
//
//   @@ All Rights Reserved @@
//  This file is part of the RDKit.
//  The contents are covered by the terms of the BSD license
//  which is included in the file license.txt, found at the root
//  of the RDKit source tree.
//

const assert = require('assert');
const {
    performance
  } = require('perf_hooks');
var initRDKitModule = require("../demo/RDKit_minimal.js");
var RDKitModule;
const fs       = require('fs');
const readline = require('readline');

// the goal here isn't to be comprehensive (the RDKit has tests for that),
// just to make sure that the wrappers are working as expected
function test_basics() {
    var bmol = null;
    try {
        bmol = RDKitModule.get_mol("c1ccccc");
        assert.equal(bmol.is_valid(),0);
    } catch {
        assert(bmol === null);
    }
    var mol = RDKitModule.get_mol("c1ccccc1O");
    assert.equal(mol.is_valid(),1);
    assert.equal(mol.get_smiles(),"Oc1ccccc1");
    assert.equal(mol.get_inchi(),"InChI=1S/C6H6O/c7-6-4-2-1-3-5-6/h1-5,7H");
    assert.equal(RDKitModule.get_inchikey_for_inchi(mol.get_inchi()),"ISWSIDIOOBJBQZ-UHFFFAOYSA-N");

    var mb = mol.get_molblock();
    assert(mb.search("M  END")>0);
    var mol2 = RDKitModule.get_mol(mb);
    assert.equal(mol2.is_valid(),1);
    assert.equal(mol2.get_smiles(),"Oc1ccccc1");
    
    var mjson = mol.get_json();
    assert(mjson.search("commonchem")>0);
    var mol3 = RDKitModule.get_mol(mjson);
    assert.equal(mol3.is_valid(),1);
    assert.equal(mol3.get_smiles(),"Oc1ccccc1");
    
    var descrs = JSON.parse(mol.get_descriptors());
    assert.equal(descrs.NumAromaticRings,1);
    assert.equal(descrs.NumRings,1);
    assert.equal(descrs.amw,94.11299);

    var checkStringBinaryFpIdentity = (stringFp, binaryFp) => {
        assert.equal(binaryFp.length, stringFp.length / 8);
        for (var i = 0, c = 0; i < binaryFp.length; ++i) {
            var byte = 0;
            for (var j = 0; j < 8; ++j, ++c) {
                if (stringFp[c] === "1") {
                    byte |= (1 << j);
                }
            }
            assert.equal(byte, binaryFp[i]);
        }
    };

    {
        var fp1 = mol.get_morgan_fp();
        assert.equal(fp1.length, 2048);
        assert.equal((fp1.match(/1/g)||[]).length, 11);
        var fp1Uint8Array = mol.get_morgan_fp_as_uint8array();
        checkStringBinaryFpIdentity(fp1, fp1Uint8Array);
        var fp2 = mol.get_morgan_fp(0, 512);
        assert.equal(fp2.length, 512);
        assert.equal((fp2.match(/1/g)||[]).length, 3);
        var fp2Uint8Array = mol.get_morgan_fp_as_uint8array(0, 512);
        checkStringBinaryFpIdentity(fp2, fp2Uint8Array);
    }

    {
        var fp1 = mol.get_pattern_fp();
        assert.equal(fp1.length, 2048);
        assert.equal((fp1.match(/1/g)||[]).length, 73);
        var fp1Uint8Array = mol.get_pattern_fp_as_uint8array();
        checkStringBinaryFpIdentity(fp1, fp1Uint8Array);
        var fp2 = mol.get_pattern_fp(256);
        assert.equal(fp2.length, 256);
        assert.equal((fp2.match(/1/g)||[]).length, 65);
        var fp2Uint8Array = mol.get_pattern_fp_as_uint8array(256);
        checkStringBinaryFpIdentity(fp2, fp2Uint8Array);
    }

    {
        var fp1 = mol.get_topological_torsion_fp();
        assert.equal(fp1.length, 2048);
        assert.equal((fp1.match(/1/g)||[]).length, 8);
        var fp1Uint8Array = mol.get_topological_torsion_fp_as_uint8array();
        checkStringBinaryFpIdentity(fp1, fp1Uint8Array);
        var fp2 = mol.get_topological_torsion_fp(512);
        assert.equal(fp2.length, 512);
        assert.equal((fp2.match(/1/g)||[]).length, 8);
        var fp2Uint8Array = mol.get_topological_torsion_fp_as_uint8array(512);
        checkStringBinaryFpIdentity(fp2, fp2Uint8Array);
    }

    {
        var fp1 = mol.get_rdk_fp();
        assert.equal(fp1.length, 2048);
        assert.equal((fp1.match(/1/g)||[]).length, 38);
        var fp1Uint8Array = mol.get_rdk_fp_as_uint8array();
        checkStringBinaryFpIdentity(fp1, fp1Uint8Array);
        var fp2 = mol.get_rdk_fp(512);
        assert.equal(fp2.length, 512);
        assert.equal((fp2.match(/1/g)||[]).length, 37);
        var fp2Uint8Array = mol.get_rdk_fp_as_uint8array(512);
        checkStringBinaryFpIdentity(fp2, fp2Uint8Array);
        var fp3 = mol.get_rdk_fp(512, 2);
        assert.equal(fp3.length, 512);
        assert.equal((fp3.match(/1/g)||[]).length, 34);
        var fp3Uint8Array = mol.get_rdk_fp_as_uint8array(512, 2);
        checkStringBinaryFpIdentity(fp3, fp3Uint8Array);
        var fp4 = mol.get_rdk_fp(512, 2, 4);
        assert.equal(fp4.length, 512);
        assert.equal((fp4.match(/1/g)||[]).length, 16);
        var fp4Uint8Array = mol.get_rdk_fp_as_uint8array(512, 2, 4);
        checkStringBinaryFpIdentity(fp4, fp4Uint8Array);
    }

    {
        var fp1 = mol.get_atom_pair_fp();
        assert.equal(fp1.length, 2048);
        assert.equal((fp1.match(/1/g)||[]).length, 19);
        var fp1Uint8Array = mol.get_atom_pair_fp_as_uint8array();
        checkStringBinaryFpIdentity(fp1, fp1Uint8Array);
        var fp2 = mol.get_atom_pair_fp(512);
        assert.equal(fp2.length, 512);
        assert.equal((fp2.match(/1/g)||[]).length, 19);
        var fp2Uint8Array = mol.get_atom_pair_fp_as_uint8array(512);
        checkStringBinaryFpIdentity(fp2, fp2Uint8Array);
        var fp3 = mol.get_atom_pair_fp(512, 2);
        assert.equal(fp3.length, 512);
        assert.equal((fp3.match(/1/g)||[]).length, 13);
        var fp3Uint8Array = mol.get_atom_pair_fp_as_uint8array(512, 2);
        checkStringBinaryFpIdentity(fp3, fp3Uint8Array);
        var fp4 = mol.get_atom_pair_fp(512, 2, 3);
        assert.equal(fp4.length, 512);
        assert.equal((fp4.match(/1/g)||[]).length, 12);
        var fp4Uint8Array = mol.get_atom_pair_fp_as_uint8array(512, 2, 3);
        checkStringBinaryFpIdentity(fp4, fp4Uint8Array);
    }

    if (typeof Object.getPrototypeOf(mol).get_avalon_fp === 'function') {
        var fp1 = mol.get_avalon_fp();
        assert.equal(fp1.length, 512);
        assert.equal((fp1.match(/1/g)||[]).length, 19);
        var fp1Uint8Array = mol.get_avalon_fp_as_uint8array();
        checkStringBinaryFpIdentity(fp1, fp1Uint8Array);
        var fp2 = mol.get_avalon_fp(2048);
        assert.equal(fp2.length, 2048);
        assert.equal((fp2.match(/1/g)||[]).length, 20);
        var fp2Uint8Array = mol.get_avalon_fp_as_uint8array(2048);
        checkStringBinaryFpIdentity(fp2, fp2Uint8Array);
    }

    var svg = mol.get_svg();
    assert(svg.search("svg")>0);

    var qmol = RDKitModule.get_qmol("Oc(c)c");
    assert.equal(qmol.is_valid(),1);
    var match = mol.get_substruct_match(qmol);
    var pmatch = JSON.parse(match);
    assert.equal(pmatch.atoms.length,4);
    assert.equal(pmatch.atoms[0],6);
    var svg2 = mol.get_svg_with_highlights(match);
    assert(svg2.search("svg")>0);
    assert(svg.search("#FF7F7F")<0);
    assert(svg2.search("#FF7F7F")>0);
}

function test_molblock_nostrict() {
    var molblock = `
  MJ201100                      

 10 10  0  0  0  0  0  0  0  0999 V2000
   -1.2946    0.5348    0.0000 C   0  0  0  0  0  0  0  0  0  0  0  0
   -2.0090    0.1223    0.0000 C   0  0  0  0  0  0  0  0  0  0  0  0
   -2.0090   -0.7027    0.0000 C   0  0  0  0  0  0  0  0  0  0  0  0
   -1.2946   -1.1152    0.0000 C   0  0  0  0  0  0  0  0  0  0  0  0
   -0.5801   -0.7027    0.0000 C   0  0  0  0  0  0  0  0  0  0  0  0
   -0.5801    0.1223    0.0000 C   0  0  0  0  0  0  0  0  0  0  0  0
    0.5467    1.2493    0.0000 F   0  0  0  0  0  0  0  0  0  0  0  0
    0.1342    0.5348    0.0000 C   0  0  0  0  0  0  0  0  0  0  0  0
    0.5467   -0.1796    0.0000 F   0  0  0  0  0  0  0  0  0  0  0  0
   -0.6907    0.5348    0.0000 F   0  0  0  0  0  0  0  0  0  0  0  0
  1  2  2  0  0  0  0
  2  3  1  0  0  0  0
  3  4  2  0  0  0  0
  4  5  1  0  0  0  0
  5  6  2  0  0  0  0
  6  1  1  0  0  0  0
  6  8  1  0  0  0  0
  7  8  1  0  0  0  0
  8  9  1  0  0  0  0
  8 10  1  0  0  0  0
M  STY  1   1 SUP
M  SAL   1  4   7   8   9  10
M  SMT   1 CF3
M  SBL   1  1   7
M  SAP   1  1   8
M  END`;
    var mol = RDKitModule.get_mol(molblock);
    assert.equal(mol.is_valid(),1);
    var mb = mol.get_molblock();
    assert.equal(mb.includes("M  SAP   1  1   8   6"), true);
    var qmol = RDKitModule.get_qmol(molblock);
    assert.equal(qmol.is_valid(),1);
    var qmb = qmol.get_molblock();
    assert.equal(qmb.includes("M  SAP   1  1   8   6"), true);
}

function test_molblock_rgp() {
    var molblock = `
  MJ190400                      

  9  9  0  0  0  0  0  0  0  0999 V2000
   -6.5623    0.3105    0.0000 R#  0  0  0  0  0  0  0  0  0  0  0  0
   -5.8478   -0.1019    0.0000 C   0  0  0  0  0  0  0  0  0  0  0  0
   -5.1333    0.3105    0.0000 N   0  0  0  0  0  0  0  0  0  0  0  0
   -4.4188   -0.1019    0.0000 N   0  0  0  0  0  0  0  0  0  0  0  0
   -4.4188   -0.9269    0.0000 C   0  0  0  0  0  0  0  0  0  0  0  0
   -5.1333   -1.3394    0.0000 C   0  0  0  0  0  0  0  0  0  0  0  0
   -5.8478   -0.9269    0.0000 C   0  0  0  0  0  0  0  0  0  0  0  0
   -3.7043   -1.3394    0.0000 N   0  0  0  0  0  0  0  0  0  0  0  0
   -2.9898   -0.9268    0.0000 R#  0  0  0  0  0  0  0  0  0  0  0  0
  3  4  4  0  0  0  0
  4  5  4  0  0  0  0
  5  6  4  0  0  0  0
  6  7  4  0  0  0  0
  2  3  4  0  0  0  0
  2  7  4  0  0  0  0
  5  8  1  0  0  0  0
  8  9  1  0  0  0  0
  1  2  1  0  0  0  0
M  RGP  2   1   2   9   1
M  END`;
    var mol = RDKitModule.get_mol(molblock);
    assert.equal(mol.is_valid(),1);
}

function test_get_aromatic_kekule_form() {
    const aromRegExp = /  \d  \d  4  \d\n/g;
    const kekRegExp = /  \d  \d  [12]  \d\n/g;
    var mol = RDKitModule.get_mol("c1ccccc1");
    var molblock = mol.get_molblock();
    assert (molblock.match(aromRegExp) === null);
    assert (molblock.match(kekRegExp).length === 6);
    var molblock = mol.get_kekule_form();
    assert (molblock.match(aromRegExp) === null);
    assert (molblock.match(kekRegExp).length === 6);
    molblock = mol.get_aromatic_form();
    assert (molblock.match(aromRegExp).length === 6);
    assert (molblock.match(kekRegExp) === null);
}

function test_sketcher_services() {
    var mol = RDKitModule.get_mol("C[C@](F)(Cl)/C=C/C(F)Br");
    assert.equal(mol.is_valid(),1);
    var tags = mol.get_stereo_tags();
    assert.equal(tags,'{"CIP_atoms":[[1,"(S)"],[6,"(?)"]],"CIP_bonds":[[4,5,"(E)"]]}');
}

function test_sketcher_services2() {
    var mol = RDKitModule.get_mol("c1ccccc1");
    assert.equal(mol.is_valid(),1);
    var molb = mol.add_hs();
    assert(molb.search(" H ")>0);
    assert.equal((molb.match(/ H /g) || []).length,6);

    var mol2 = RDKitModule.get_mol(molb);
    assert.equal(mol2.is_valid(),1);
    var molb2 = mol2.get_molblock();
    assert(molb2.search(" H ")>0); 
    assert.equal((molb2.match(/ H /g) || []).length,6);

    molb2 = mol2.remove_hs();
    assert(molb2.search(" H ")<0); 
}

function test_abbreviations() {
    var bmol = RDKitModule.get_mol("C1CC(C(F)(F)F)C1");
    assert.equal(bmol.is_valid(),1);
    var mapping = bmol.condense_abbreviations();
    assert.equal(mapping, JSON.stringify({
        atoms: [0, 1, 2, 3, 4, 5, 6, 7],
        bonds: [0, 1, 2, 3, 4, 5, 6, 7],
    }));
    assert.equal(bmol.get_cxsmiles(),"FC(F)(F)C1CCC1");
    mapping = bmol.condense_abbreviations(1.0,false);
    assert.equal(mapping, JSON.stringify({
        atoms: [0, 1, 2, 3, 7],
        bonds: [0, 1, 2, 6, 7],
    }));
    assert.equal(bmol.get_cxsmiles(),"*C1CCC1 |$CF3;;;;$|");
}

function test_substruct_library(done) {
    done.test_substruct_library = false;
    var smiReader = readline.createInterface({
        input: fs.createReadStream(__dirname + '/../../GraphMol/test_data/compounds.smi')
    });
    var sslib = new RDKitModule.SubstructLibrary();
    // var t0 = performance.now()
    // console.log('Started adding trusted SMILES');
    smiReader.on('line', (smi) => {
        sslib.add_trusted_smiles(smi);
    });
    smiReader.on('close', () => {
        var query = RDKitModule.get_qmol("N");
        // var t1 = performance.now();
        // console.log('Finished adding trusted SMILES took ' + (t1 - t0) / 1000 + ' seconds');
        assert.equal(sslib.count_matches(query), 52);
        assert.equal(sslib.get_matches(query), JSON.stringify([
            12,13,19,22,24,30,31,32,35,36,39,41,43,44,55,56,58,64,72,80,
            85,95,96,101,105,113,124,127,128,131,143,150,151,185,201,202,
            203,214,215,223,232,234,238,240,241,246,258,261,263,265,266,284
        ]));
        done.test_substruct_library = true;
    });
}

function test_substruct_library_merge_hs() {
    var sslib = new RDKitModule.SubstructLibrary();
    var mol1 = RDKitModule.get_mol("c1ccccc1");
    var mol2 = RDKitModule.get_mol("Cc1ccccc1");
    sslib.add_trusted_smiles(mol1.get_smiles());
    sslib.add_trusted_smiles(mol2.get_smiles());
    var query = RDKitModule.get_mol(`
  MJ201100          2D          

  6  6  0  0  0  0  0  0  0  0999 V2000
   -1.0491    0.7134    0.0000 C   0  0  0  0  0  0  0  0  0  0  0  0
   -1.7635    0.3009    0.0000 C   0  0  0  0  0  0  0  0  0  0  0  0
   -1.7635   -0.5241    0.0000 C   0  0  0  0  0  0  0  0  0  0  0  0
   -1.0491   -0.9366    0.0000 C   0  0  0  0  0  0  0  0  0  0  0  0
   -0.3346   -0.5241    0.0000 C   0  0  0  0  0  0  0  0  0  0  0  0
   -0.3346    0.3009    0.0000 C   0  0  0  0  0  0  0  0  0  0  0  0
  2  3  1  0  0  0  0
  5  6  2  0  0  0  0
  1  2  2  0  0  0  0
  6  1  1  0  0  0  0
  3  4  2  0  0  0  0
  4  5  1  0  0  0  0
M  END`);
    assert.equal(sslib.get_matches(query), JSON.stringify([0, 1]));
    var query_hs = RDKitModule.get_mol(query.add_hs());
    assert.equal(sslib.get_matches(query_hs), JSON.stringify([]));
    query_hs = RDKitModule.get_mol(query_hs.get_molblock(), JSON.stringify({ mergeQueryHs: true }));
    assert.equal(sslib.get_matches(query_hs), JSON.stringify([0]));
}

function test_substruct_library_empty_mols() {
    var sslib = new RDKitModule.SubstructLibrary();
    var mol1 = RDKitModule.get_mol("");
    var mol2 = RDKitModule.get_mol("");
    sslib.add_trusted_smiles(mol1.get_smiles());
    sslib.add_trusted_smiles(mol2.get_smiles());
    var query = RDKitModule.get_mol("C");
    assert.equal(sslib.get_matches(query), JSON.stringify([]));
    var empty_query = RDKitModule.get_mol("");
    assert.equal(sslib.get_matches(empty_query), JSON.stringify([]));
}

function test_substruct_library_empty_query() {
    var sslib = new RDKitModule.SubstructLibrary();
    var mol1 = RDKitModule.get_mol("C");
    var mol2 = RDKitModule.get_mol("CC");
    sslib.add_trusted_smiles(mol1.get_smiles());
    sslib.add_trusted_smiles(mol2.get_smiles());
    var query = RDKitModule.get_mol("");
    assert.equal(sslib.get_matches(query), JSON.stringify([]));
}

function test_substruct_library_empty_lib() {
    var sslib = new RDKitModule.SubstructLibrary();
    var query = RDKitModule.get_mol("C");
    assert.equal(sslib.get_matches(query), JSON.stringify([]));
    var empty_query = RDKitModule.get_mol("");
    assert.equal(sslib.get_matches(empty_query), JSON.stringify([]));
}

function test_generate_aligned_coords() {
    var smiles = "CCC";
    var mol = RDKitModule.get_mol(smiles);
    var template = "CC";
    var qmol = RDKitModule.get_mol(template);
    assert.equal(mol.generate_aligned_coords(qmol, true), "");
}

function test_isotope_labels() {
    var mol = RDKitModule.get_mol("[1*]c1cc([2*])c([3*])c[14c]1");
    assert.equal(mol.is_valid(), 1);

    var textIsoDummyIso = mol.get_svg_with_highlights(JSON.stringify({}));
    var nLinesIsoDummyIso = textIsoDummyIso.split("\n").length;

    var textNoIsoDummyIso = mol.get_svg_with_highlights(JSON.stringify({ isotopeLabels: false }));
    var nLinesNoIsoDummyIso = textNoIsoDummyIso.split("\n").length;

    var textIsoNoDummyIso = mol.get_svg_with_highlights(JSON.stringify({ dummyIsotopeLabels: false }));
    var nLinesIsoNoDummyIso = textIsoNoDummyIso.split("\n").length;

    var textNoIsoNoDummyIso = mol.get_svg_with_highlights(JSON.stringify({ isotopeLabels: false, dummyIsotopeLabels: false }));
    var nLinesNoIsoNoDummyIso = textNoIsoNoDummyIso.split("\n").length;

    var res = [nLinesNoIsoNoDummyIso, nLinesIsoNoDummyIso, nLinesNoIsoDummyIso, nLinesIsoDummyIso];
    var resSorted = [...res];
    resSorted.sort((a, b) => (a - b));
    assert.ok(res.every((resItem, i) => (resItem === resSorted[i])));
}

function test_generate_aligned_coords_allow_rgroups() {
    var template_molblock = `
     RDKit          2D

  9  9  0  0  0  0  0  0  0  0999 V2000
   -0.8929    1.0942    0.0000 C   0  0  0  0  0  0  0  0  0  0  0  0
   -2.1919    0.3442    0.0000 C   0  0  0  0  0  0  0  0  0  0  0  0
   -2.1919   -1.1558    0.0000 C   0  0  0  0  0  0  0  0  0  0  0  0
   -0.8929   -1.9059    0.0000 C   0  0  0  0  0  0  0  0  0  0  0  0
    0.4060   -1.1558    0.0000 C   0  0  0  0  0  0  0  0  0  0  0  0
    0.4060    0.3442    0.0000 C   0  0  0  0  0  0  0  0  0  0  0  0
   -3.4910    1.0942    0.0000 R1  0  0  0  0  0  0  0  0  0  0  0  0
    1.7051    1.0942    0.0000 R2  0  0  0  0  0  0  0  0  0  0  0  0
   -3.4910   -1.9059    0.0000 R3  0  0  0  0  0  0  0  0  0  0  0  0
  1  2  2  0
  2  3  1  0
  3  4  2  0
  4  5  1  0
  5  6  2  0
  6  1  1  0
  6  8  1  0
  3  9  1  0
  2  7  1  0
M  RGP  3   7   1   8   2   9   3
M  END`;
    var ortho_meta_smiles = 'c1ccc(-c2ccc(-c3ccccc3)c(-c3ccccc3)c2)cc1';
    var ortho_smiles = 'c1ccc(-c2ccccc2-c2ccccc2)cc1';
    var meta_smiles = 'c1ccc(-c2cccc(-c3ccccc3)c2)cc1';
    var biphenyl_smiles = 'c1ccccc1-c1ccccc1';
    var phenyl_smiles = 'c1ccccc1';
    var template_ref = RDKitModule.get_mol(template_molblock);
    var ortho_meta = RDKitModule.get_mol(ortho_meta_smiles);
    var ortho = RDKitModule.get_mol(ortho_smiles);
    var meta = RDKitModule.get_mol(meta_smiles);
    var biphenyl = RDKitModule.get_mol(biphenyl_smiles);
    var phenyl = RDKitModule.get_mol(phenyl_smiles);
    assert.equal(JSON.parse(ortho_meta.generate_aligned_coords(
        template_ref, false, true)).atoms.length, 9);
    assert.equal(JSON.parse(ortho.generate_aligned_coords(
        template_ref, false, true)).atoms.length, 8);
    assert.equal(JSON.parse(meta.generate_aligned_coords(
        template_ref, false, true)).atoms.length, 8);
    assert.equal(JSON.parse(biphenyl.generate_aligned_coords(
        template_ref, false, true)).atoms.length, 7);
    assert.equal(JSON.parse(phenyl.generate_aligned_coords(
        template_ref, false, true)).atoms.length, 6);
}

function test_accept_failure() {
    var template_molblock = `
     RDKit          2D

  9  9  0  0  0  0  0  0  0  0999 V2000
   -0.8929    1.0942    0.0000 C   0  0  0  0  0  0  0  0  0  0  0  0
   -2.1919    0.3442    0.0000 C   0  0  0  0  0  0  0  0  0  0  0  0
   -2.1919   -1.1558    0.0000 C   0  0  0  0  0  0  0  0  0  0  0  0
   -0.8929   -1.9059    0.0000 C   0  0  0  0  0  0  0  0  0  0  0  0
    0.4060   -1.1558    0.0000 C   0  0  0  0  0  0  0  0  0  0  0  0
    0.4060    0.3442    0.0000 C   0  0  0  0  0  0  0  0  0  0  0  0
   -3.4910    1.0942    0.0000 R1  0  0  0  0  0  0  0  0  0  0  0  0
    1.7051    1.0942    0.0000 R2  0  0  0  0  0  0  0  0  0  0  0  0
   -3.4910   -1.9059    0.0000 R3  0  0  0  0  0  0  0  0  0  0  0  0
  1  2  2  0
  2  3  1  0
  3  4  2  0
  4  5  1  0
  5  6  2  0
  6  1  1  0
  6  8  1  0
  3  9  1  0
  2  7  1  0
M  RGP  3   7   1   8   2   9   3
M  END
`;
    var mol_molblock = `
     RDKit          2D

  9  9  0  0  0  0  0  0  0  0999 V2000
   -0.8929    1.0942    0.0000 N   0  0  0  0  0  0  0  0  0  0  0  0
   -2.1919    0.3442    0.0000 C   0  0  0  0  0  0  0  0  0  0  0  0
   -2.1919   -1.1558    0.0000 C   0  0  0  0  0  0  0  0  0  0  0  0
   -0.8929   -1.9059    0.0000 C   0  0  0  0  0  0  0  0  0  0  0  0
    0.4060   -1.1558    0.0000 C   0  0  0  0  0  0  0  0  0  0  0  0
    0.4060    0.3442    0.0000 C   0  0  0  0  0  0  0  0  0  0  0  0
   -3.4910    1.0942    0.0000 F   0  0  0  0  0  0  0  0  0  0  0  0
    1.7051    1.0942    0.0000 Cl  0  0  0  0  0  0  0  0  0  0  0  0
   -3.4910   -1.9059    0.0000 Br  0  0  0  0  0  0  0  0  0  0  0  0
  1  2  2  0
  2  3  1  0
  3  4  2  0
  4  5  1  0
  5  6  2  0
  6  1  1  0
  6  8  1  0
  3  9  1  0
  2  7  1  0
M  END
`;
    var template_ref = RDKitModule.get_mol(template_molblock);
    var mol = RDKitModule.get_mol(mol_molblock);
    var hasThrown = false;
    try {
        mol.generate_aligned_coords(template_ref, false, true, false);
    } catch (e) {
        hasThrown = true;
    }
    assert(hasThrown);
    assert.equal(mol.get_molblock(), mol_molblock);
}

function test_get_mol_no_kekulize() {
    var molIsValid = true;
    try {
        mol = RDKitModule.get_mol("c");
        molIsValid = mol.is_valid();
    } catch (e) {
        molIsValid = false;
    }
    assert(!molIsValid);
    mol = RDKitModule.get_mol("c", JSON.stringify({kekulize: false}));
    assert(mol.is_valid());
}

function test_get_smarts() {
    var mol = RDKitModule.get_mol(`
  MJ201100                      

  8  8  0  0  0  0  0  0  0  0999 V2000
   -1.0491    1.5839    0.0000 C   0  0  0  0  0  0  0  0  0  0  0  0
   -1.7635    1.1714    0.0000 C   0  0  0  0  0  0  0  0  0  0  0  0
   -1.7635    0.3463    0.0000 C   0  0  0  0  0  0  0  0  0  0  0  0
   -1.0491   -0.0661    0.0000 C   0  0  0  0  0  0  0  0  0  0  0  0
   -0.3346    0.3463    0.0000 C   0  0  0  0  0  0  0  0  0  0  0  0
   -0.3346    1.1714    0.0000 C   0  0  0  0  0  0  0  0  0  0  0  0
    0.3798    1.5839    0.0000 R#  0  0  0  0  0  0  0  0  0  0  0  0
    0.3798   -0.0661    0.0000 R#  0  0  0  0  0  0  0  0  0  0  0  0
  1  2  2  0  0  0  0
  2  3  1  0  0  0  0
  3  4  2  0  0  0  0
  4  5  1  0  0  0  0
  5  6  2  0  0  0  0
  6  1  1  0  0  0  0
  6  7  1  0  0  2  0
  5  8  1  0  0  2  0
M  RGP  2   7   1   8   2
M  END
`);
    assert(mol.is_valid());
    smarts = mol.get_smarts();
    assert(smarts == "[#6]1:[#6]:[#6]:[#6]:[#6](:[#6]:1-&!@*)-&!@*");
}

function test_get_cxsmarts() {
    var mol = RDKitModule.get_mol(`
  MJ201100                      

  8  8  0  0  0  0  0  0  0  0999 V2000
   -1.0491    1.5839    0.0000 C   0  0  0  0  0  0  0  0  0  0  0  0
   -1.7635    1.1714    0.0000 C   0  0  0  0  0  0  0  0  0  0  0  0
   -1.7635    0.3463    0.0000 C   0  0  0  0  0  0  0  0  0  0  0  0
   -1.0491   -0.0661    0.0000 C   0  0  0  0  0  0  0  0  0  0  0  0
   -0.3346    0.3463    0.0000 C   0  0  0  0  0  0  0  0  0  0  0  0
   -0.3346    1.1714    0.0000 C   0  0  0  0  0  0  0  0  0  0  0  0
    0.3798    1.5839    0.0000 R#  0  0  0  0  0  0  0  0  0  0  0  0
    0.3798   -0.0661    0.0000 R#  0  0  0  0  0  0  0  0  0  0  0  0
  1  2  2  0  0  0  0
  2  3  1  0  0  0  0
  3  4  2  0  0  0  0
  4  5  1  0  0  0  0
  5  6  2  0  0  0  0
  6  1  1  0  0  0  0
  6  7  1  0  0  2  0
  5  8  1  0  0  2  0
M  RGP  2   7   1   8   2
M  END
`);
    assert(mol.is_valid());
    cxsmarts = mol.get_cxsmarts();
    assert(cxsmarts == "[#6]1:[#6]:[#6]:[#6]:[#6](:[#6]:1-&!@*)-&!@* |" +
        "(-1.0491,1.5839,;-1.7635,1.1714,;-1.7635,0.3463,;-1.0491,-0.0661,;" +
        "-0.3346,0.3463,;-0.3346,1.1714,;0.3798,1.5839,;0.3798,-0.0661,)," +
        "$;;;;;;;$,atomProp:6.dummyLabel.R1:7.dummyLabel.R2|");
}

function test_normalize_depiction() {
    var mol = RDKitModule.get_mol(`
  MJ201100                      

  9 10  0  0  0  0  0  0  0  0999 V2000
   -1.5402    1.3161    0.0000 C   0  0  0  0  0  0  0  0  0  0  0  0
   -2.2546    0.9036    0.0000 C   0  0  0  0  0  0  0  0  0  0  0  0
   -2.2546    0.0785    0.0000 C   0  0  0  0  0  0  0  0  0  0  0  0
   -1.5402   -0.3339    0.0000 C   0  0  0  0  0  0  0  0  0  0  0  0
   -0.8257    0.0785    0.0000 C   0  0  0  0  0  0  0  0  0  0  0  0
   -0.8257    0.9036    0.0000 C   0  0  0  0  0  0  0  0  0  0  0  0
   -0.0411   -0.1764    0.0000 N   0  0  0  0  0  0  0  0  0  0  0  0
    0.4438    0.4909    0.0000 C   0  0  0  0  0  0  0  0  0  0  0  0
   -0.0410    1.1583    0.0000 C   0  0  0  0  0  0  0  0  0  0  0  0
  1  2  2  0  0  0  0
  2  3  1  0  0  0  0
  3  4  2  0  0  0  0
  4  5  1  0  0  0  0
  5  6  2  0  0  0  0
  6  1  1  0  0  0  0
  8  9  2  0  0  0  0
  6  9  1  0  0  0  0
  7  8  1  0  0  0  0
  5  7  1  0  0  0  0
M  END
`);
    const scalingFactor = mol.normalize_depiction();
    assert(scalingFactor > 1.8 && scalingFactor < 1.9);
}

function test_straighten_depiction() {
    var mol1 = RDKitModule.get_mol(`
  MJ201900                      

  2  1  0  0  0  0  0  0  0  0999 V2000
   -0.3904    2.1535    0.0000 C   0  0  0  0  0  0  0  0  0  0  0  0
   -1.1049    1.7410    0.0000 C   0  0  0  0  0  0  0  0  0  0  0  0
  2  1  1  0  0  0  0
M  END
`);
    var mol2 = RDKitModule.get_mol(`
  MJ201900                      

  2  1  0  0  0  0  0  0  0  0999 V2000
    0.1899    1.9526    0.0000 C   0  0  0  0  0  0  0  0  0  0  0  0
   -0.5245    1.5401    0.0000 C   0  0  0  0  0  0  0  0  0  0  0  0
  2  1  1  0  0  0  0
M  END
`);
    mol1.normalize_depiction();
    mol1.straighten_depiction();
    mol2.normalize_depiction();
    mol2.straighten_depiction();
    assert(mol1.get_molblock() === mol2.get_molblock());
}

function test_has_coords() {
    var mol = RDKitModule.get_mol('CC');
    assert(!mol.has_coords());
    var mol2 = RDKitModule.get_mol(mol.get_new_coords());
    assert(mol2.has_coords());
    assert(!mol.has_coords());
    mol.set_new_coords();
    assert(mol.has_coords());
}

function test_kekulize() {
    const badAromaticSmiles = 'c1cccc1';
    var mol = null;
    try {
        mol = RDKitModule.get_mol(badAromaticSmiles);
        assert(!mol.is_valid());
    } catch {
        assert(mol === null);
    }
    mol = RDKitModule.get_mol(badAromaticSmiles, JSON.stringify({ kekulize: false }));
    assert(mol.is_valid());
}

function test_sanitize() {
    const badValenceSmiles = 'N(C)(C)(C)C';
    var mol = null;
    try {
        mol = RDKitModule.get_mol(badValenceSmiles);
        assert(!mol.is_valid());
    } catch {
        assert(mol === null);
    }
    try {
        mol = RDKitModule.get_mol(badValenceSmiles, JSON.stringify({ kekulize: false }));
        assert(!mol.is_valid());
    } catch {
        assert(mol === null);
    }
    mol = RDKitModule.get_mol(badValenceSmiles, JSON.stringify({ sanitize: false }));
    assert(mol.is_valid());
}

function test_flexicanvas() {
    var mol = RDKitModule.get_mol("CCCC");
    assert.equal(mol.is_valid(),1);
    
    var svg = mol.get_svg(-1,-1);
    assert(svg.search("svg")>0);
    assert(svg.search("width='95px'")>0);
    assert(svg.search("height='21px'")>0);
}

<<<<<<< HEAD
function test_rxn_drawing() {
    {
        var rxn = RDKitModule.get_reaction("[CH3:1][OH:2]>>[CH2:1]=[OH0:2]");
        var svg = rxn.get_svg();
        assert(svg.search("svg") > 0);
        var rxn_from_block = RDKitModule.get_reaction(`$RXN

      RDKit

  1  1
$MOL

     RDKit          2D

  2  1  0  0  0  0  0  0  0  0999 V2000
    0.0000    0.0000    0.0000 C   0  0  0  0  0  0  0  0  0  1  0  0
    1.2990    0.7500    0.0000 O   0  0  0  0  0  0  0  0  0  2  0  0
  1  2  6  0
V    1 [C&H3:1]
V    2 [O&H1:2]
M  END
$MOL

     RDKit          2D

  2  1  0  0  0  0  0  0  0  0999 V2000
    0.0000    0.0000    0.0000 C   0  0  0  0  0  0  0  0  0  1  0  0
    1.2990    0.7500    0.0000 O   0  0  0  0  0  0  0  0  0  2  0  0
  1  2  2  0
V    1 [C&H2:1]
V    2 [O&H0:2]
M  END`);
        var svg_from_block = rxn_from_block.get_svg();
        assert(svg_from_block.search("svg") > 0);
        assert(svg.match(/<path/g).length > 0);
        assert(svg.match(/<path/g).length === svg_from_block.match(/<path/g).length);
    }
    {
        var rxn = RDKitModule.get_reaction("[cH:5]1[cH:6][c:7]2[cH:8][n:9][cH:10][cH:11][c:12]2[c:3]([cH:4]1)[C:2](=[O:1])O.[N-:13]=[N+:14]=[N-:15]>C(Cl)Cl.C(=O)(C(=O)Cl)Cl>[cH:5]1[cH:6][c:7]2[cH:8][n:9][cH:10][cH:11][c:12]2[c:3]([cH:4]1)[C:2](=[O:1])[N:13]=[N+:14]=[N-:15]",
                                        JSON.stringify({ useSmiles: true }));
        {
            var svg = rxn.get_svg();
            assert(svg.search("svg") > 0);
            assert(svg.search("stroke-dasharray" < 0));
            assert(svg.search("ellipse") < 0);
        }
        {
            var svg = rxn.get_svg_with_highlights(JSON.stringify({ kekulize: false }));
            assert(svg.search("svg") > 0);
            assert(svg.search("stroke-dasharray" > 0));
            assert(svg.search("ellipse") < 0);
        }
        {
            var svg = rxn.get_svg_with_highlights(JSON.stringify({ highlightByReactant: true }));
            assert(svg.search("svg") > 0);
            assert(svg.search("stroke-dasharray" < 0));
            assert(svg.search("ellipse") > 0);
            assert(svg.search("#BCD6ED") < 0);
            assert(svg.search("#A8D08D") < 0);
        }
        {
            var svg = rxn.get_svg_with_highlights(JSON.stringify({
                highlightColorsReactants: [[.741, .843, .933], [.659, .816, .553]]
            }));
            assert(svg.search("svg") > 0);
            assert(svg.search("stroke-dasharray" < 0));
            assert(svg.search("ellipse") < 0);
        }
        {
            var svg = rxn.get_svg_with_highlights(JSON.stringify({
                highlightByReactant: true,
                highlightColorsReactants: [[.741, .843, .933], [.659, .816, .553]]
            }));
            assert(svg.search("svg") > 0);
            assert(svg.search("stroke-dasharray" < 0));
            assert(svg.search("ellipse") > 0);
            assert(svg.search("#BCD6ED") > 0);
            assert(svg.search("#A8D08D") > 0);
        }
        rxn.delete();
    }
    {
        var rxn = RDKitModule.get_reaction("[cH:5]1[cH:6][c:7]2[cH:8][n:9][cH:10][cH:11][c:12]2[c:3]([cH:4]1)[C:2](=[O:1])O.[N-:13]=[N+:14]=[N-:15]>C(Cl)Cl.C(=O)(C(=O)Cl)Cl>[cH:5]1[cH:6][c:7]2[cH:8][n:9][cH:10][cH:11][c:12]2[c:3]([cH:4]1)[C:2](=[O:1])[N:13]=[N+:14]=[N-:15]");
        var hasThrown = false;
        var isAromatic = false;
        // if the code is built with exception support it will not throw
        // but rather display molecules in their aromatic form rather
        // than kekulized
        try {
            var svg = rxn.get_svg();
            isAromatic = svg.search("stroke-dasharray" > 0);
        } catch {
            hasThrown = true;
        }
        assert(isAromatic || hasThrown);
    }
=======
function test_legacy_stereochem() {
    RDKitModule.use_legacy_stereo_perception(true);
    var mol = RDKitModule.get_mol("C[C@H]1CCC2(CC1)CC[C@H](C)C(C)C2");
    assert.equal(mol.is_valid(),1);
    assert.equal(mol.get_smiles(),"CC1CCC2(CC1)CC[C@H](C)C(C)C2");
    
    RDKitModule.use_legacy_stereo_perception(false);
    mol = RDKitModule.get_mol("C[C@H]1CCC2(CC1)CC[C@H](C)C(C)C2");
    assert.equal(mol.is_valid(),1);
    assert.equal(mol.get_smiles(),"CC1CC2(CC[C@H](C)CC2)CC[C@@H]1C");
>>>>>>> d2a05ece
}



initRDKitModule().then(function(instance) {
    var done = {};
    const waitAllTestsFinished = () => {
        const poll = resolve => {
            if (Object.values(done).every(v => v)) {
                resolve();
            } else {
                setTimeout(() => poll(resolve), 100);
            }
        }
        return new Promise(poll);
    }
    RDKitModule = instance;
    console.log(RDKitModule.version());
    test_basics();
    test_molblock_nostrict();
    test_molblock_rgp();
    test_get_aromatic_kekule_form();
    test_sketcher_services();
    test_sketcher_services2();
    test_abbreviations();
    test_substruct_library(done);
    test_substruct_library_merge_hs();
    test_substruct_library_empty_mols();
    test_substruct_library_empty_lib();
    test_substruct_library_empty_query();
    test_generate_aligned_coords();
    test_isotope_labels();
    test_generate_aligned_coords_allow_rgroups();
    test_accept_failure();
    test_get_mol_no_kekulize();
    test_get_smarts();
    test_get_cxsmarts();
    test_has_coords();
    test_kekulize();
    test_sanitize();
    test_normalize_depiction();
    test_straighten_depiction();
    test_flexicanvas();
<<<<<<< HEAD
    test_rxn_drawing();
=======
    test_legacy_stereochem();
>>>>>>> d2a05ece
    waitAllTestsFinished().then(() =>
        console.log("Tests finished successfully")
    );
});<|MERGE_RESOLUTION|>--- conflicted
+++ resolved
@@ -710,7 +710,6 @@
     assert(svg.search("height='21px'")>0);
 }
 
-<<<<<<< HEAD
 function test_rxn_drawing() {
     {
         var rxn = RDKitModule.get_reaction("[CH3:1][OH:2]>>[CH2:1]=[OH0:2]");
@@ -807,7 +806,8 @@
         }
         assert(isAromatic || hasThrown);
     }
-=======
+}
+
 function test_legacy_stereochem() {
     RDKitModule.use_legacy_stereo_perception(true);
     var mol = RDKitModule.get_mol("C[C@H]1CCC2(CC1)CC[C@H](C)C(C)C2");
@@ -818,7 +818,6 @@
     mol = RDKitModule.get_mol("C[C@H]1CCC2(CC1)CC[C@H](C)C(C)C2");
     assert.equal(mol.is_valid(),1);
     assert.equal(mol.get_smiles(),"CC1CC2(CC[C@H](C)CC2)CC[C@@H]1C");
->>>>>>> d2a05ece
 }
 
 
@@ -862,11 +861,8 @@
     test_normalize_depiction();
     test_straighten_depiction();
     test_flexicanvas();
-<<<<<<< HEAD
     test_rxn_drawing();
-=======
     test_legacy_stereochem();
->>>>>>> d2a05ece
     waitAllTestsFinished().then(() =>
         console.log("Tests finished successfully")
     );
