//
//
//  Copyright (C) 2019 Greg Landrum
//
//   @@ All Rights Reserved @@
//  This file is part of the RDKit.
//  The contents are covered by the terms of the BSD license
//  which is included in the file license.txt, found at the root
//  of the RDKit source tree.
//

const assert = require('assert');
const {
    performance
  } = require('perf_hooks');
var initRDKitModule = require("../demo/RDKit_minimal.js");
var RDKitModule;
const fs       = require('fs');
const readline = require('readline');

// the goal here isn't to be comprehensive (the RDKit has tests for that),
// just to make sure that the wrappers are working as expected
function test_basics() {
    var bmol = null;
    try {
        bmol = RDKitModule.get_mol("c1ccccc");
        assert.equal(bmol.is_valid(),0);
    } catch {
        assert(bmol === null);
    }
    var mol = RDKitModule.get_mol("c1ccccc1O");
    assert.equal(mol.is_valid(),1);
    assert.equal(mol.get_smiles(),"Oc1ccccc1");
    assert.equal(mol.get_inchi(),"InChI=1S/C6H6O/c7-6-4-2-1-3-5-6/h1-5,7H");
    assert.equal(RDKitModule.get_inchikey_for_inchi(mol.get_inchi()),"ISWSIDIOOBJBQZ-UHFFFAOYSA-N");

    var mb = mol.get_molblock();
    assert(mb.search("M  END")>0);
    var mol2 = RDKitModule.get_mol(mb);
    assert.equal(mol2.is_valid(),1);
    assert.equal(mol2.get_smiles(),"Oc1ccccc1");

    var mjson = mol.get_json();
    assert(mjson.search("rdkitjson")>0);
    var mol3 = RDKitModule.get_mol(mjson);
    assert.equal(mol3.is_valid(),1);
    assert.equal(mol3.get_smiles(),"Oc1ccccc1");

    var descrs = JSON.parse(mol.get_descriptors());
    assert.equal(descrs.NumAromaticRings,1);
    assert.equal(descrs.NumRings,1);
    assert.equal(descrs.amw,94.11299);

    var checkStringBinaryFpIdentity = (stringFp, binaryFp) => {
        assert.equal(binaryFp.length, Math.ceil(stringFp.length / 8));
        for (var i = 0, c = 0; i < binaryFp.length; ++i) {
            var byte = 0;
            for (var j = 0; j < 8; ++j, ++c) {
                if (stringFp[c] === "1") {
                    byte |= (1 << j);
                }
            }
            assert.equal(byte, binaryFp[i]);
        }
    };

    {
        var fp1 = mol.get_morgan_fp();
        assert.equal(fp1.length, 2048);
        assert.equal((fp1.match(/1/g)||[]).length, 11);
        var fp1Uint8Array = mol.get_morgan_fp_as_uint8array();
        checkStringBinaryFpIdentity(fp1, fp1Uint8Array);
        var fp2 = mol.get_morgan_fp(JSON.stringify({ radius: 0, nBits: 512 }));
        assert.equal(fp2.length, 512);
        assert.equal((fp2.match(/1/g)||[]).length, 3);
        var fp2Uint8Array = mol.get_morgan_fp_as_uint8array(JSON.stringify({ radius: 0, nBits: 512 }));
        checkStringBinaryFpIdentity(fp2, fp2Uint8Array);
    }

    {
        var fp1 = mol.get_pattern_fp();
        assert.equal(fp1.length, 2048);
        assert.equal((fp1.match(/1/g)||[]).length, 73);
        var fp1Uint8Array = mol.get_pattern_fp_as_uint8array();
        checkStringBinaryFpIdentity(fp1, fp1Uint8Array);
        var fp2 = mol.get_pattern_fp(JSON.stringify({ nBits: 256 }));
        assert.equal(fp2.length, 256);
        assert.equal((fp2.match(/1/g)||[]).length, 65);
        var fp2Uint8Array = mol.get_pattern_fp_as_uint8array(JSON.stringify({ nBits: 256 }));
        checkStringBinaryFpIdentity(fp2, fp2Uint8Array);
   }

    {
        var fp1 = mol.get_topological_torsion_fp();
        assert.equal(fp1.length, 2048);
        assert.equal((fp1.match(/1/g)||[]).length, 8);
        var fp1Uint8Array = mol.get_topological_torsion_fp_as_uint8array();
        checkStringBinaryFpIdentity(fp1, fp1Uint8Array);
        var fp2 = mol.get_topological_torsion_fp(JSON.stringify({ nBits: 512 }));
        assert.equal(fp2.length, 512);
        assert.equal((fp2.match(/1/g)||[]).length, 8);
        var fp2Uint8Array = mol.get_topological_torsion_fp_as_uint8array(JSON.stringify({ nBits: 512 }));
        checkStringBinaryFpIdentity(fp2, fp2Uint8Array);
    }

    {
        var fp1 = mol.get_rdkit_fp();
        assert.equal(fp1.length, 2048);
        assert.equal((fp1.match(/1/g)||[]).length, 38);
        var fp1Uint8Array = mol.get_rdkit_fp_as_uint8array();
        checkStringBinaryFpIdentity(fp1, fp1Uint8Array);
        var fp2 = mol.get_rdkit_fp(JSON.stringify({ nBits: 512 }));
        assert.equal(fp2.length, 512);
        assert.equal((fp2.match(/1/g)||[]).length, 37);
        var fp2Uint8Array = mol.get_rdkit_fp_as_uint8array(JSON.stringify({ nBits: 512 }));
        checkStringBinaryFpIdentity(fp2, fp2Uint8Array);
        var fp3 = mol.get_rdkit_fp(JSON.stringify({ nBits: 512, minPath: 2 }));
        assert.equal(fp3.length, 512);
        assert.equal((fp3.match(/1/g)||[]).length, 34);
        var fp3Uint8Array = mol.get_rdkit_fp_as_uint8array(JSON.stringify({ nBits: 512, minPath: 2 }));
        checkStringBinaryFpIdentity(fp3, fp3Uint8Array);
        var fp4 = mol.get_rdkit_fp(JSON.stringify({ nBits: 512, minPath: 2, maxPath: 4 }));
        assert.equal(fp4.length, 512);
        assert.equal((fp4.match(/1/g)||[]).length, 16);
        var fp4Uint8Array = mol.get_rdkit_fp_as_uint8array(JSON.stringify({ nBits: 512, minPath: 2, maxPath: 4 }));
        checkStringBinaryFpIdentity(fp4, fp4Uint8Array);
    }

    {
        var fp1 = mol.get_atom_pair_fp();
        assert.equal(fp1.length, 2048);
        assert.equal((fp1.match(/1/g)||[]).length, 19);
        var fp1Uint8Array = mol.get_atom_pair_fp_as_uint8array();
        checkStringBinaryFpIdentity(fp1, fp1Uint8Array);
        var fp2 = mol.get_atom_pair_fp(JSON.stringify({ nBits: 512 }));
        assert.equal(fp2.length, 512);
        assert.equal((fp2.match(/1/g)||[]).length, 19);
        var fp2Uint8Array = mol.get_atom_pair_fp_as_uint8array(JSON.stringify({ nBits: 512 }));
        checkStringBinaryFpIdentity(fp2, fp2Uint8Array);
        var fp3 = mol.get_atom_pair_fp(JSON.stringify({ nBits: 512, minLength: 2 }));
        assert.equal(fp3.length, 512);
        assert.equal((fp3.match(/1/g)||[]).length, 13);
        var fp3Uint8Array = mol.get_atom_pair_fp_as_uint8array(JSON.stringify({ nBits: 512, minLength: 2 }));
        checkStringBinaryFpIdentity(fp3, fp3Uint8Array);
        var fp4 = mol.get_atom_pair_fp(JSON.stringify({ nBits: 512, minLength: 2, maxLength: 3 }));
        assert.equal(fp4.length, 512);
        assert.equal((fp4.match(/1/g)||[]).length, 12);
        var fp4Uint8Array = mol.get_atom_pair_fp_as_uint8array(JSON.stringify({ nBits: 512, minLength: 2, maxLength: 3 }));
        checkStringBinaryFpIdentity(fp4, fp4Uint8Array);
    }

    {
        var fp1 = mol.get_maccs_fp();
        assert.equal(fp1.length, 167);
        assert.equal((fp1.match(/1/g)||[]).length, 10);
        var fp1Uint8Array = mol.get_maccs_fp_as_uint8array();
        checkStringBinaryFpIdentity(fp1, fp1Uint8Array);
    }

    if (typeof Object.getPrototypeOf(mol).get_avalon_fp === 'function') {
        var fp1 = mol.get_avalon_fp();
        assert.equal(fp1.length, 512);
        assert.equal((fp1.match(/1/g)||[]).length, 19);
        var fp1Uint8Array = mol.get_avalon_fp_as_uint8array();
        checkStringBinaryFpIdentity(fp1, fp1Uint8Array);
        var fp2 = mol.get_avalon_fp(JSON.stringify({ nBits: 2048 }));
        assert.equal(fp2.length, 2048);
        assert.equal((fp2.match(/1/g)||[]).length, 20);
        var fp2Uint8Array = mol.get_avalon_fp_as_uint8array(JSON.stringify({ nBits: 2048 }));
        checkStringBinaryFpIdentity(fp2, fp2Uint8Array);
    }

    var svg = mol.get_svg();
    assert(svg.search("svg")>0);

    var qmol = RDKitModule.get_qmol("Oc(c)c");
    assert.equal(qmol.is_valid(),1);
    var match = mol.get_substruct_match(qmol);
    var pmatch = JSON.parse(match);
    assert.equal(pmatch.atoms.length,4);
    assert.equal(pmatch.atoms[0],6);
    var svg2 = mol.get_svg_with_highlights(match);
    assert(svg2.search("svg")>0);
    assert(svg.search("#FF7F7F")<0);
    assert(svg2.search("#FF7F7F")>0);
}

function test_molblock_nostrict() {
    var molblock = `
  MJ201100

 10 10  0  0  0  0  0  0  0  0999 V2000
   -1.2946    0.5348    0.0000 C   0  0  0  0  0  0  0  0  0  0  0  0
   -2.0090    0.1223    0.0000 C   0  0  0  0  0  0  0  0  0  0  0  0
   -2.0090   -0.7027    0.0000 C   0  0  0  0  0  0  0  0  0  0  0  0
   -1.2946   -1.1152    0.0000 C   0  0  0  0  0  0  0  0  0  0  0  0
   -0.5801   -0.7027    0.0000 C   0  0  0  0  0  0  0  0  0  0  0  0
   -0.5801    0.1223    0.0000 C   0  0  0  0  0  0  0  0  0  0  0  0
    0.5467    1.2493    0.0000 F   0  0  0  0  0  0  0  0  0  0  0  0
    0.1342    0.5348    0.0000 C   0  0  0  0  0  0  0  0  0  0  0  0
    0.5467   -0.1796    0.0000 F   0  0  0  0  0  0  0  0  0  0  0  0
   -0.6907    0.5348    0.0000 F   0  0  0  0  0  0  0  0  0  0  0  0
  1  2  2  0  0  0  0
  2  3  1  0  0  0  0
  3  4  2  0  0  0  0
  4  5  1  0  0  0  0
  5  6  2  0  0  0  0
  6  1  1  0  0  0  0
  6  8  1  0  0  0  0
  7  8  1  0  0  0  0
  8  9  1  0  0  0  0
  8 10  1  0  0  0  0
M  STY  1   1 SUP
M  SAL   1  4   7   8   9  10
M  SMT   1 CF3
M  SBL   1  1   7
M  SAP   1  1   8
M  END`;
    var mol = RDKitModule.get_mol(molblock);
    assert.equal(mol.is_valid(),1);
    var mb = mol.get_molblock();
    assert.equal(mb.includes("M  SAP   1  1   8   6"), true);
    var qmol = RDKitModule.get_qmol(molblock);
    assert.equal(qmol.is_valid(),1);
    var qmb = qmol.get_molblock();
    assert.equal(qmb.includes("M  SAP   1  1   8   6"), true);
}

function test_molblock_rgp() {
    var molblock = `
  MJ190400

  9  9  0  0  0  0  0  0  0  0999 V2000
   -6.5623    0.3105    0.0000 R#  0  0  0  0  0  0  0  0  0  0  0  0
   -5.8478   -0.1019    0.0000 C   0  0  0  0  0  0  0  0  0  0  0  0
   -5.1333    0.3105    0.0000 N   0  0  0  0  0  0  0  0  0  0  0  0
   -4.4188   -0.1019    0.0000 N   0  0  0  0  0  0  0  0  0  0  0  0
   -4.4188   -0.9269    0.0000 C   0  0  0  0  0  0  0  0  0  0  0  0
   -5.1333   -1.3394    0.0000 C   0  0  0  0  0  0  0  0  0  0  0  0
   -5.8478   -0.9269    0.0000 C   0  0  0  0  0  0  0  0  0  0  0  0
   -3.7043   -1.3394    0.0000 N   0  0  0  0  0  0  0  0  0  0  0  0
   -2.9898   -0.9268    0.0000 R#  0  0  0  0  0  0  0  0  0  0  0  0
  3  4  4  0  0  0  0
  4  5  4  0  0  0  0
  5  6  4  0  0  0  0
  6  7  4  0  0  0  0
  2  3  4  0  0  0  0
  2  7  4  0  0  0  0
  5  8  1  0  0  0  0
  8  9  1  0  0  0  0
  1  2  1  0  0  0  0
M  RGP  2   1   2   9   1
M  END`;
    var mol = RDKitModule.get_mol(molblock);
    assert.equal(mol.is_valid(),1);
}

function test_get_aromatic_kekule_form() {
    const aromRegExp = /  \d  \d  4  \d\n/g;
    const kekRegExp = /  \d  \d  [12]  \d\n/g;
    var mol = RDKitModule.get_mol("c1ccccc1");
    var molblock = mol.get_molblock();
    assert (molblock.match(aromRegExp) === null);
    assert (molblock.match(kekRegExp).length === 6);
    var molblock = mol.get_kekule_form();
    assert (molblock.match(aromRegExp) === null);
    assert (molblock.match(kekRegExp).length === 6);
    molblock = mol.get_aromatic_form();
    assert (molblock.match(aromRegExp).length === 6);
    assert (molblock.match(kekRegExp) === null);
}

function test_sketcher_services() {
    var mol = RDKitModule.get_mol("C[C@](F)(Cl)/C=C/C(F)Br");
    assert.equal(mol.is_valid(),1);
    var tags = mol.get_stereo_tags();
    assert.equal(tags,'{"CIP_atoms":[[1,"(S)"],[6,"(?)"]],"CIP_bonds":[[4,5,"(E)"]]}');
}

function test_sketcher_services2() {
    var mol = RDKitModule.get_mol("c1ccccc1");
    assert.equal(mol.is_valid(),1);
    var molb = mol.add_hs();
    assert(molb.search(" H ")>0);
    assert.equal((molb.match(/ H /g) || []).length,6);

    var mol2 = RDKitModule.get_mol(molb);
    assert.equal(mol2.is_valid(),1);
    var molb2 = mol2.get_molblock();
    assert(molb2.search(" H ")>0);
    assert.equal((molb2.match(/ H /g) || []).length,6);

    molb2 = mol2.remove_hs();
    assert(molb2.search(" H ")<0);
}

function test_abbreviations() {
    var bmol = RDKitModule.get_mol("C1CC(C(F)(F)F)C1");
    assert.equal(bmol.is_valid(),1);
    var mapping = bmol.condense_abbreviations();
    assert.equal(mapping, JSON.stringify({
        atoms: [0, 1, 2, 3, 4, 5, 6, 7],
        bonds: [0, 1, 2, 3, 4, 5, 6, 7],
    }));
    assert.equal(bmol.get_cxsmiles(),"FC(F)(F)C1CCC1");
    mapping = bmol.condense_abbreviations(1.0,false);
    assert.equal(mapping, JSON.stringify({
        atoms: [0, 1, 2, 3, 7],
        bonds: [0, 1, 2, 6, 7],
    }));
    assert.equal(bmol.get_cxsmiles(),"*C1CCC1 |$CF3;;;;$|");
}

function test_substruct_library(done) {
    done.test_substruct_library = false;
    var smiReader = readline.createInterface({
        input: fs.createReadStream(__dirname + '/../../GraphMol/test_data/compounds.smi')
    });
    var sslib = new RDKitModule.SubstructLibrary();
    // var t0 = performance.now()
    // console.log('Started adding trusted SMILES');
    smiReader.on('line', (smi) => {
        sslib.add_trusted_smiles(smi);
    });
    smiReader.on('close', () => {
        var query = RDKitModule.get_qmol("N");
        // var t1 = performance.now();
        // console.log('Finished adding trusted SMILES took ' + (t1 - t0) / 1000 + ' seconds');
        assert.equal(sslib.count_matches(query), 52);
        assert.equal(sslib.get_matches(query), JSON.stringify([
            12,13,19,22,24,30,31,32,35,36,39,41,43,44,55,56,58,64,72,80,
            85,95,96,101,105,113,124,127,128,131,143,150,151,185,201,202,
            203,214,215,223,232,234,238,240,241,246,258,261,263,265,266,284
        ]));
        done.test_substruct_library = true;
    });
}

function test_substruct_library_merge_hs() {
    var sslib = new RDKitModule.SubstructLibrary();
    var mol1 = RDKitModule.get_mol("c1ccccc1");
    var mol2 = RDKitModule.get_mol("Cc1ccccc1");
    sslib.add_trusted_smiles(mol1.get_smiles());
    sslib.add_trusted_smiles(mol2.get_smiles());
    var query = RDKitModule.get_mol(`
  MJ201100          2D

  6  6  0  0  0  0  0  0  0  0999 V2000
   -1.0491    0.7134    0.0000 C   0  0  0  0  0  0  0  0  0  0  0  0
   -1.7635    0.3009    0.0000 C   0  0  0  0  0  0  0  0  0  0  0  0
   -1.7635   -0.5241    0.0000 C   0  0  0  0  0  0  0  0  0  0  0  0
   -1.0491   -0.9366    0.0000 C   0  0  0  0  0  0  0  0  0  0  0  0
   -0.3346   -0.5241    0.0000 C   0  0  0  0  0  0  0  0  0  0  0  0
   -0.3346    0.3009    0.0000 C   0  0  0  0  0  0  0  0  0  0  0  0
  2  3  1  0  0  0  0
  5  6  2  0  0  0  0
  1  2  2  0  0  0  0
  6  1  1  0  0  0  0
  3  4  2  0  0  0  0
  4  5  1  0  0  0  0
M  END`);
    assert.equal(sslib.get_matches(query), JSON.stringify([0, 1]));
    var query_hs = RDKitModule.get_mol(query.add_hs());
    assert.equal(sslib.get_matches(query_hs), JSON.stringify([]));
    query_hs = RDKitModule.get_mol(query_hs.get_molblock(), JSON.stringify({ mergeQueryHs: true }));
    assert.equal(sslib.get_matches(query_hs), JSON.stringify([0]));
}

function test_substruct_library_empty_mols() {
    var sslib = new RDKitModule.SubstructLibrary();
    var mol1 = RDKitModule.get_mol("");
    var mol2 = RDKitModule.get_mol("");
    sslib.add_trusted_smiles(mol1.get_smiles());
    sslib.add_trusted_smiles(mol2.get_smiles());
    var query = RDKitModule.get_mol("C");
    assert.equal(sslib.get_matches(query), JSON.stringify([]));
    var empty_query = RDKitModule.get_mol("");
    assert.equal(sslib.get_matches(empty_query), JSON.stringify([]));
}

function test_substruct_library_empty_query() {
    var sslib = new RDKitModule.SubstructLibrary();
    var mol1 = RDKitModule.get_mol("C");
    var mol2 = RDKitModule.get_mol("CC");
    sslib.add_trusted_smiles(mol1.get_smiles());
    sslib.add_trusted_smiles(mol2.get_smiles());
    var query = RDKitModule.get_mol("");
    assert.equal(sslib.get_matches(query), JSON.stringify([]));
}

function test_substruct_library_empty_lib() {
    var sslib = new RDKitModule.SubstructLibrary();
    var query = RDKitModule.get_mol("C");
    assert.equal(sslib.get_matches(query), JSON.stringify([]));
    var empty_query = RDKitModule.get_mol("");
    assert.equal(sslib.get_matches(empty_query), JSON.stringify([]));
}

function test_generate_aligned_coords() {
    var smiles = "CCC";
    var mol = RDKitModule.get_mol(smiles);
    var template = "CC";
    var qmol = RDKitModule.get_mol(template);
    assert.equal(mol.generate_aligned_coords(qmol, JSON.stringify({useCoordGen: true})), "");
}

function test_isotope_labels() {
    var mol = RDKitModule.get_mol("[1*]c1cc([2*])c([3*])c[14c]1");
    assert.equal(mol.is_valid(), 1);

    var textIsoDummyIso = mol.get_svg_with_highlights(JSON.stringify({}));
    var nLinesIsoDummyIso = textIsoDummyIso.split("\n").length;

    var textNoIsoDummyIso = mol.get_svg_with_highlights(JSON.stringify({ isotopeLabels: false }));
    var nLinesNoIsoDummyIso = textNoIsoDummyIso.split("\n").length;

    var textIsoNoDummyIso = mol.get_svg_with_highlights(JSON.stringify({ dummyIsotopeLabels: false }));
    var nLinesIsoNoDummyIso = textIsoNoDummyIso.split("\n").length;

    var textNoIsoNoDummyIso = mol.get_svg_with_highlights(JSON.stringify({ isotopeLabels: false, dummyIsotopeLabels: false }));
    var nLinesNoIsoNoDummyIso = textNoIsoNoDummyIso.split("\n").length;

    var res = [nLinesNoIsoNoDummyIso, nLinesIsoNoDummyIso, nLinesNoIsoDummyIso, nLinesIsoDummyIso];
    var resSorted = [...res];
    resSorted.sort((a, b) => (a - b));
    assert.ok(res.every((resItem, i) => (resItem === resSorted[i])));
}

function test_generate_aligned_coords_allow_rgroups() {
    var template_molblock = `
     RDKit          2D

  9  9  0  0  0  0  0  0  0  0999 V2000
   -0.8929    1.0942    0.0000 C   0  0  0  0  0  0  0  0  0  0  0  0
   -2.1919    0.3442    0.0000 C   0  0  0  0  0  0  0  0  0  0  0  0
   -2.1919   -1.1558    0.0000 C   0  0  0  0  0  0  0  0  0  0  0  0
   -0.8929   -1.9059    0.0000 C   0  0  0  0  0  0  0  0  0  0  0  0
    0.4060   -1.1558    0.0000 C   0  0  0  0  0  0  0  0  0  0  0  0
    0.4060    0.3442    0.0000 C   0  0  0  0  0  0  0  0  0  0  0  0
   -3.4910    1.0942    0.0000 R1  0  0  0  0  0  0  0  0  0  0  0  0
    1.7051    1.0942    0.0000 R2  0  0  0  0  0  0  0  0  0  0  0  0
   -3.4910   -1.9059    0.0000 R3  0  0  0  0  0  0  0  0  0  0  0  0
  1  2  2  0
  2  3  1  0
  3  4  2  0
  4  5  1  0
  5  6  2  0
  6  1  1  0
  6  8  1  0
  3  9  1  0
  2  7  1  0
M  RGP  3   7   1   8   2   9   3
M  END`;
    var ortho_meta_smiles = 'c1ccc(-c2ccc(-c3ccccc3)c(-c3ccccc3)c2)cc1';
    var ortho_smiles = 'c1ccc(-c2ccccc2-c2ccccc2)cc1';
    var meta_smiles = 'c1ccc(-c2cccc(-c3ccccc3)c2)cc1';
    var biphenyl_smiles = 'c1ccccc1-c1ccccc1';
    var phenyl_smiles = 'c1ccccc1';
    var template_ref = RDKitModule.get_mol(template_molblock);
    var ortho_meta = RDKitModule.get_mol(ortho_meta_smiles);
    var ortho = RDKitModule.get_mol(ortho_smiles);
    var meta = RDKitModule.get_mol(meta_smiles);
    var biphenyl = RDKitModule.get_mol(biphenyl_smiles);
    var phenyl = RDKitModule.get_mol(phenyl_smiles);
    assert.equal(JSON.parse(ortho_meta.generate_aligned_coords(
        template_ref, JSON.stringify({ useCoordGen: false, allowRGroups: true}))).atoms.length, 9);
    [ true, false ].forEach(alignOnly => {
        var opts = JSON.stringify({ useCoordGen: false, allowRGroups: true, alignOnly })
        assert.equal(JSON.parse(ortho_meta.generate_aligned_coords(
            template_ref, opts)).atoms.length, 9);
        assert.equal(JSON.parse(ortho.generate_aligned_coords(
            template_ref, opts)).atoms.length, 8);
        assert.equal(JSON.parse(meta.generate_aligned_coords(
            template_ref, opts)).atoms.length, 8);
        assert.equal(JSON.parse(biphenyl.generate_aligned_coords(
            template_ref, opts)).atoms.length, 7);
        assert.equal(JSON.parse(phenyl.generate_aligned_coords(
            template_ref, opts)).atoms.length, 6);
    });
}

function test_generate_aligned_coords_accept_failure() {
    var template_molblock = `
     RDKit          2D

  9  9  0  0  0  0  0  0  0  0999 V2000
   -0.8929    1.0942    0.0000 C   0  0  0  0  0  0  0  0  0  0  0  0
   -2.1919    0.3442    0.0000 C   0  0  0  0  0  0  0  0  0  0  0  0
   -2.1919   -1.1558    0.0000 C   0  0  0  0  0  0  0  0  0  0  0  0
   -0.8929   -1.9059    0.0000 C   0  0  0  0  0  0  0  0  0  0  0  0
    0.4060   -1.1558    0.0000 C   0  0  0  0  0  0  0  0  0  0  0  0
    0.4060    0.3442    0.0000 C   0  0  0  0  0  0  0  0  0  0  0  0
   -3.4910    1.0942    0.0000 R1  0  0  0  0  0  0  0  0  0  0  0  0
    1.7051    1.0942    0.0000 R2  0  0  0  0  0  0  0  0  0  0  0  0
   -3.4910   -1.9059    0.0000 R3  0  0  0  0  0  0  0  0  0  0  0  0
  1  2  2  0
  2  3  1  0
  3  4  2  0
  4  5  1  0
  5  6  2  0
  6  1  1  0
  6  8  1  0
  3  9  1  0
  2  7  1  0
M  RGP  3   7   1   8   2   9   3
M  END
`;
    var mol_molblock = `
     RDKit          2D

  9  9  0  0  0  0  0  0  0  0999 V2000
   -0.8929    1.0942    0.0000 N   0  0  0  0  0  0  0  0  0  0  0  0
   -2.1919    0.3442    0.0000 C   0  0  0  0  0  0  0  0  0  0  0  0
   -2.1919   -1.1558    0.0000 C   0  0  0  0  0  0  0  0  0  0  0  0
   -0.8929   -1.9059    0.0000 C   0  0  0  0  0  0  0  0  0  0  0  0
    0.4060   -1.1558    0.0000 C   0  0  0  0  0  0  0  0  0  0  0  0
    0.4060    0.3442    0.0000 C   0  0  0  0  0  0  0  0  0  0  0  0
   -3.4910    1.0942    0.0000 F   0  0  0  0  0  0  0  0  0  0  0  0
    1.7051    1.0942    0.0000 Cl  0  0  0  0  0  0  0  0  0  0  0  0
   -3.4910   -1.9059    0.0000 Br  0  0  0  0  0  0  0  0  0  0  0  0
  1  2  2  0
  2  3  1  0
  3  4  2  0
  4  5  1  0
  5  6  2  0
  6  1  1  0
  6  8  1  0
  3  9  1  0
  2  7  1  0
M  END
`;
    var template_ref = RDKitModule.get_mol(template_molblock);
    var mol = RDKitModule.get_mol(mol_molblock);
    var res = mol.generate_aligned_coords(template_ref, JSON.stringify({
        useCoordGen: false,
        allowRGroups: true,
        acceptFailure: false
    }));
    assert(res === "");
    assert.equal(mol.get_molblock(), mol_molblock);
    res = mol.generate_aligned_coords(template_ref, JSON.stringify({
        useCoordGen: false,
        allowRGroups: true,
        acceptFailure: true,
    }));
    assert(res === "{}");
    assert.notEqual(mol.get_molblock(), mol_molblock);
    var molNoCoords = RDKitModule.get_mol(mol.get_smiles());
    assert(!molNoCoords.has_coords());
    res = molNoCoords.generate_aligned_coords(template_ref, JSON.stringify({
        useCoordGen: false,
        allowRGroups: true,
        acceptFailure: false,
    }));
    assert(res === "");
    assert(!molNoCoords.has_coords());
    res = molNoCoords.generate_aligned_coords(template_ref, JSON.stringify({
        useCoordGen: false,
        allowRGroups: true,
        acceptFailure: true,
    }));
    assert(res === "{}");
    assert(molNoCoords.has_coords());
}

function test_generate_aligned_coords_align_only() {
    const template_molblock = `
     RDKit          2D

  6  6  0  0  0  0  0  0  0  0999 V2000
  -13.7477    6.3036    0.0000 R#  0  0  0  0  0  0  0  0  0  0  0  0
  -13.7477    4.7567    0.0000 C   0  0  0  0  0  0  0  0  0  0  0  0
  -12.6540    3.6628    0.0000 C   0  0  0  0  0  0  0  0  0  0  0  0
  -13.7477    2.5691    0.0000 C   0  0  0  0  0  0  0  0  0  0  0  0
  -14.8414    3.6628    0.0000 N   0  0  0  0  0  0  0  0  0  0  0  0
  -11.1071    3.6628    0.0000 R#  0  0  0  0  0  0  0  0  0  0  0  0
  1  2  1  0
  2  3  1  0
  3  4  1  0
  4  5  1  0
  2  5  1  0
  3  6  1  0
M  RGP  2   1   1   6   2
M  END
`;
    const mol_molblock = `
     RDKit          2D

 18 22  0  0  0  0  0  0  0  0999 V2000
    4.3922   -1.5699    0.0000 C   0  0  0  0  0  0  0  0  0  0  0  0
    2.9211   -2.0479    0.0000 C   0  0  0  0  0  0  0  0  0  0  0  0
    2.5995   -0.5349    0.0000 C   0  0  0  0  0  0  0  0  0  0  0  0
    3.3731    0.8046    0.0000 C   0  0  0  0  0  0  0  0  0  0  0  0
    4.8441    1.2825    0.0000 C   0  0  0  0  0  0  0  0  0  0  0  0
    4.0704   -0.0568    0.0000 C   0  0  0  0  0  0  0  0  0  0  0  0
    1.8666    0.7748    0.0000 N   0  0  0  0  0  0  0  0  0  0  0  0
    0.7736   -0.3197    0.0000 C   0  0  0  0  0  0  0  0  0  0  0  0
    0.7749   -1.8666    0.0000 C   0  0  0  0  0  0  0  0  0  0  0  0
   -0.7718   -1.8679    0.0000 N   0  0  0  0  0  0  0  0  0  0  0  0
   -0.7731   -0.3208    0.0000 C   0  0  0  0  0  0  0  0  0  0  0  0
   -1.8679    0.7718    0.0000 N   0  0  0  0  0  0  0  0  0  0  0  0
   -4.0718   -0.0598    0.0000 C   0  0  0  0  0  0  0  0  0  0  0  0
   -4.3933   -1.5729    0.0000 C   0  0  0  0  0  0  0  0  0  0  0  0
   -2.9222   -2.0509    0.0000 C   0  0  0  0  0  0  0  0  0  0  0  0
   -2.6008   -0.5379    0.0000 C   0  0  0  0  0  0  0  0  0  0  0  0
   -3.3744    0.8016    0.0000 C   0  0  0  0  0  0  0  0  0  0  0  0
   -4.8454    1.2795    0.0000 C   0  0  0  0  0  0  0  0  0  0  0  0
  9 10  1  0
 11 10  1  0
 11  8  1  0
  8  9  1  0
  4  5  1  0
  6  5  1  0
  7  6  1  0
  3  4  1  0
  3  7  1  0
  1  6  1  0
  2  3  1  0
  2  1  1  0
 17 18  1  0
 13 18  1  0
 12 13  1  0
 16 17  1  0
 16 12  1  0
 14 13  1  0
 15 16  1  0
 15 14  1  0
 12 11  1  0
  8  7  1  0
M  END
`;
    const getCoordArray = (mol) => {
        const molblock = mol.get_molblock().split("\n");
        const numHeavyAtoms = parseInt(molblock[3].substr(0, 3));
        return molblock.filter((_, idx) => idx > 3 && idx < 4 + numHeavyAtoms).map(
            line => [0, 1, 2].map(i => parseFloat(line.substr(i * 10, (i + 1) * 10)))
        );
    };
    const arraySum = (a) => {
        const s = 0.;
        return a.reduce((prev, curr) => prev + curr, s);
    };
    const sqDist = (xyz1, xyz2) => arraySum(xyz1.map((c, i) => (c - xyz2[i]) * (c - xyz2[i])))

    const template_ref = RDKitModule.get_mol(template_molblock);
    const mol = RDKitModule.get_mol(mol_molblock);
    const molCoords = getCoordArray(mol);
    const bondLength11_12 = Math.sqrt(sqDist(molCoords[11], molCoords[12]));
    const bondLength5_6 = Math.sqrt(sqDist(molCoords[5], molCoords[6]));
    assert(Math.abs(bondLength11_12 - bondLength5_6) < 1.e-4);
    assert(bondLength11_12 > 2.3);
    [ false, true ].forEach(alignOnly => {
        const mol = RDKitModule.get_mol(mol_molblock);
        const res = JSON.parse(mol.generate_aligned_coords(template_ref, JSON.stringify({ allowRGroups: true, alignOnly })));
        assert([ 11, 10, 7, 8, 9, 6 ].every((idx, i) => res.atoms[i] === idx));
        assert(mol.get_smiles() === "C1CC2CCC1N2C1CNC1N1C2CCC1CC2");
        const molAliCoords = getCoordArray(mol);
        const templateCoords = getCoordArray(template_ref);
        res.atoms.forEach((molIdx, templateIdx) => {
            assert(sqDist(molAliCoords[molIdx], templateCoords[templateIdx]) < 1.e-4);
        });
        const bondLengthAli11_12 = Math.sqrt(sqDist(molAliCoords[11], molAliCoords[12]));
        const bondLengthAli5_6 = Math.sqrt(sqDist(molAliCoords[5], molAliCoords[6]));
        assert(Math.abs(bondLengthAli11_12 - bondLengthAli5_6) < 1.e-4);
        if (alignOnly) {
            assert(bondLengthAli11_12 > 2.3);
        } else {
            assert(bondLengthAli11_12 < 1.6);
        }
    });
}

function test_get_mol_no_kekulize() {
    var molIsValid = true;
    try {
        mol = RDKitModule.get_mol("c");
        molIsValid = mol.is_valid();
    } catch (e) {
        molIsValid = false;
    }
    assert(!molIsValid);
    mol = RDKitModule.get_mol("c", JSON.stringify({kekulize: false}));
    assert(mol.is_valid());
}

function test_get_smarts() {
    var mol = RDKitModule.get_mol(`
  MJ201100

  8  8  0  0  0  0  0  0  0  0999 V2000
   -1.0491    1.5839    0.0000 C   0  0  0  0  0  0  0  0  0  0  0  0
   -1.7635    1.1714    0.0000 C   0  0  0  0  0  0  0  0  0  0  0  0
   -1.7635    0.3463    0.0000 C   0  0  0  0  0  0  0  0  0  0  0  0
   -1.0491   -0.0661    0.0000 C   0  0  0  0  0  0  0  0  0  0  0  0
   -0.3346    0.3463    0.0000 C   0  0  0  0  0  0  0  0  0  0  0  0
   -0.3346    1.1714    0.0000 C   0  0  0  0  0  0  0  0  0  0  0  0
    0.3798    1.5839    0.0000 R#  0  0  0  0  0  0  0  0  0  0  0  0
    0.3798   -0.0661    0.0000 R#  0  0  0  0  0  0  0  0  0  0  0  0
  1  2  2  0  0  0  0
  2  3  1  0  0  0  0
  3  4  2  0  0  0  0
  4  5  1  0  0  0  0
  5  6  2  0  0  0  0
  6  1  1  0  0  0  0
  6  7  1  0  0  2  0
  5  8  1  0  0  2  0
M  RGP  2   7   1   8   2
M  END
`);
    assert(mol.is_valid());
    smarts = mol.get_smarts();
    assert(smarts == "[#6]1:[#6]:[#6]:[#6]:[#6](:[#6]:1-&!@*)-&!@*");
}

function test_get_cxsmarts() {
    var mol = RDKitModule.get_mol(`
  MJ201100

  8  8  0  0  0  0  0  0  0  0999 V2000
   -1.0491    1.5839    0.0000 C   0  0  0  0  0  0  0  0  0  0  0  0
   -1.7635    1.1714    0.0000 C   0  0  0  0  0  0  0  0  0  0  0  0
   -1.7635    0.3463    0.0000 C   0  0  0  0  0  0  0  0  0  0  0  0
   -1.0491   -0.0661    0.0000 C   0  0  0  0  0  0  0  0  0  0  0  0
   -0.3346    0.3463    0.0000 C   0  0  0  0  0  0  0  0  0  0  0  0
   -0.3346    1.1714    0.0000 C   0  0  0  0  0  0  0  0  0  0  0  0
    0.3798    1.5839    0.0000 R#  0  0  0  0  0  0  0  0  0  0  0  0
    0.3798   -0.0661    0.0000 R#  0  0  0  0  0  0  0  0  0  0  0  0
  1  2  2  0  0  0  0
  2  3  1  0  0  0  0
  3  4  2  0  0  0  0
  4  5  1  0  0  0  0
  5  6  2  0  0  0  0
  6  1  1  0  0  0  0
  6  7  1  0  0  2  0
  5  8  1  0  0  2  0
M  RGP  2   7   1   8   2
M  END
`);
    assert(mol.is_valid());
    cxsmarts = mol.get_cxsmarts();
    assert(cxsmarts == "[#6]1:[#6]:[#6]:[#6]:[#6](:[#6]:1-&!@*)-&!@* |" +
        "(-1.0491,1.5839,;-1.7635,1.1714,;-1.7635,0.3463,;-1.0491,-0.0661,;" +
        "-0.3346,0.3463,;-0.3346,1.1714,;0.3798,1.5839,;0.3798,-0.0661,)," +
        "atomProp:6.dummyLabel.R1:7.dummyLabel.R2|");
}

function test_normalize_depiction() {
    var mol = RDKitModule.get_mol(`
  MJ201100

  9 10  0  0  0  0  0  0  0  0999 V2000
   -1.5402    1.3161    0.0000 C   0  0  0  0  0  0  0  0  0  0  0  0
   -2.2546    0.9036    0.0000 C   0  0  0  0  0  0  0  0  0  0  0  0
   -2.2546    0.0785    0.0000 C   0  0  0  0  0  0  0  0  0  0  0  0
   -1.5402   -0.3339    0.0000 C   0  0  0  0  0  0  0  0  0  0  0  0
   -0.8257    0.0785    0.0000 C   0  0  0  0  0  0  0  0  0  0  0  0
   -0.8257    0.9036    0.0000 C   0  0  0  0  0  0  0  0  0  0  0  0
   -0.0411   -0.1764    0.0000 N   0  0  0  0  0  0  0  0  0  0  0  0
    0.4438    0.4909    0.0000 C   0  0  0  0  0  0  0  0  0  0  0  0
   -0.0410    1.1583    0.0000 C   0  0  0  0  0  0  0  0  0  0  0  0
  1  2  2  0  0  0  0
  2  3  1  0  0  0  0
  3  4  2  0  0  0  0
  4  5  1  0  0  0  0
  5  6  2  0  0  0  0
  6  1  1  0  0  0  0
  8  9  2  0  0  0  0
  6  9  1  0  0  0  0
  7  8  1  0  0  0  0
  5  7  1  0  0  0  0
M  END
`);
    const scalingFactor = mol.normalize_depiction();
    assert(scalingFactor > 1.8 && scalingFactor < 1.9);
}

function test_straighten_depiction() {
    var mol1 = RDKitModule.get_mol(`
  MJ201900

  2  1  0  0  0  0  0  0  0  0999 V2000
   -0.3904    2.1535    0.0000 C   0  0  0  0  0  0  0  0  0  0  0  0
   -1.1049    1.7410    0.0000 C   0  0  0  0  0  0  0  0  0  0  0  0
  2  1  1  0  0  0  0
M  END
`);
    var mol2 = RDKitModule.get_mol(`
  MJ201900

  2  1  0  0  0  0  0  0  0  0999 V2000
    0.1899    1.9526    0.0000 C   0  0  0  0  0  0  0  0  0  0  0  0
   -0.5245    1.5401    0.0000 C   0  0  0  0  0  0  0  0  0  0  0  0
  2  1  1  0  0  0  0
M  END
`);
    mol1.normalize_depiction();
    mol1Copy1 = RDKitModule.get_mol_copy(mol1)
    mol1Copy2 = RDKitModule.get_mol_copy(mol1)
    mol1.straighten_depiction();
    mol2.normalize_depiction();
    mol2.straighten_depiction();
    assert(mol1.get_molblock() === mol2.get_molblock());
    mol1Copy1.straighten_depiction(true);
    assert(mol1Copy1.get_molblock() !== mol2.get_molblock());
    assert(mol1Copy1.get_molblock() === mol1Copy2.get_molblock());
}

function test_has_coords() {
    var mol = RDKitModule.get_mol('CC');
    assert(!mol.has_coords());
    var mol2 = RDKitModule.get_mol(mol.get_new_coords());
    assert(mol2.has_coords());
    assert(!mol.has_coords());
    mol.set_new_coords();
    assert(mol.has_coords());
}

function test_kekulize() {
    const badAromaticSmiles = 'c1cccc1';
    var mol = null;
    try {
        mol = RDKitModule.get_mol(badAromaticSmiles);
        assert(!mol.is_valid());
    } catch {
        assert(mol === null);
    }
    mol = RDKitModule.get_mol(badAromaticSmiles, JSON.stringify({ kekulize: false }));
    assert(mol.is_valid());
}

function test_sanitize() {
    const badValenceSmiles = 'N(C)(C)(C)C';
    var mol = null;
    try {
        mol = RDKitModule.get_mol(badValenceSmiles);
        assert(!mol.is_valid());
    } catch {
        assert(mol === null);
    }
    try {
        mol = RDKitModule.get_mol(badValenceSmiles, JSON.stringify({ kekulize: false }));
        assert(!mol.is_valid());
    } catch {
        assert(mol === null);
    }
    mol = RDKitModule.get_mol(badValenceSmiles, JSON.stringify({ sanitize: false }));
    assert(mol.is_valid());
}

function test_flexicanvas() {
    var mol = RDKitModule.get_mol("CCCC");
    assert.equal(mol.is_valid(),1);

    var svg = mol.get_svg(-1,-1);
    assert(svg.search("svg")>0);
    assert(svg.search("width='95px'")>0);
    assert(svg.search("height='21px'")>0);
}

function test_rxn_drawing() {
    {
        var rxn = RDKitModule.get_rxn("[CH3:1][OH:2]>>[CH2:1]=[OH0:2]");
        var svg = rxn.get_svg();
        assert(svg.search("svg") > 0);
        var rxn_from_block = RDKitModule.get_rxn(`$RXN

      RDKit

  1  1
$MOL

     RDKit          2D

  2  1  0  0  0  0  0  0  0  0999 V2000
    0.0000    0.0000    0.0000 C   0  0  0  0  0  0  0  0  0  1  0  0
    1.2990    0.7500    0.0000 O   0  0  0  0  0  0  0  0  0  2  0  0
  1  2  6  0
V    1 [C&H3:1]
V    2 [O&H1:2]
M  END
$MOL

     RDKit          2D

  2  1  0  0  0  0  0  0  0  0999 V2000
    0.0000    0.0000    0.0000 C   0  0  0  0  0  0  0  0  0  1  0  0
    1.2990    0.7500    0.0000 O   0  0  0  0  0  0  0  0  0  2  0  0
  1  2  2  0
V    1 [C&H2:1]
V    2 [O&H0:2]
M  END`);
        var svg_from_block = rxn_from_block.get_svg();
        assert(svg_from_block.search("svg") > 0);
        assert(svg.match(/<path/g).length > 0);
        assert(svg.match(/<path/g).length === svg_from_block.match(/<path/g).length);
    }
    {
        var rxn = RDKitModule.get_rxn("[cH:5]1[cH:6][c:7]2[cH:8][n:9][cH:10][cH:11][c:12]2[c:3]([cH:4]1)[C:2](=[O:1])O.[N-:13]=[N+:14]=[N-:15]>C(Cl)Cl.C(=O)(C(=O)Cl)Cl>[cH:5]1[cH:6][c:7]2[cH:8][n:9][cH:10][cH:11][c:12]2[c:3]([cH:4]1)[C:2](=[O:1])[N:13]=[N+:14]=[N-:15]",
                                        JSON.stringify({ useSmiles: true }));
        {
            var svg = rxn.get_svg();
            assert(svg.search("svg") > 0);
            assert(svg.search("stroke-dasharray" < 0));
            assert(svg.search("ellipse") < 0);
        }
        {
            var svg = rxn.get_svg_with_highlights(JSON.stringify({ kekulize: false }));
            assert(svg.search("svg") > 0);
            assert(svg.search("stroke-dasharray" > 0));
            assert(svg.search("ellipse") < 0);
        }
        {
            var svg = rxn.get_svg_with_highlights(JSON.stringify({ highlightByReactant: true }));
            assert(svg.search("svg") > 0);
            assert(svg.search("stroke-dasharray" < 0));
            assert(svg.search("ellipse") > 0);
            assert(svg.search("#BCD6ED") < 0);
            assert(svg.search("#A8D08D") < 0);
        }
        {
            var svg = rxn.get_svg_with_highlights(JSON.stringify({
                highlightColorsReactants: [[.741, .843, .933], [.659, .816, .553]]
            }));
            assert(svg.search("svg") > 0);
            assert(svg.search("stroke-dasharray" < 0));
            assert(svg.search("ellipse") < 0);
        }
        {
            var svg = rxn.get_svg_with_highlights(JSON.stringify({
                highlightByReactant: true,
                highlightColorsReactants: [[.741, .843, .933], [.659, .816, .553]]
            }));
            assert(svg.search("svg") > 0);
            assert(svg.search("stroke-dasharray" < 0));
            assert(svg.search("ellipse") > 0);
            assert(svg.search("#BCD6ED") > 0);
            assert(svg.search("#A8D08D") > 0);
        }
        rxn.delete();
    }
    {
        var rxn = RDKitModule.get_rxn("[cH:5]1[cH:6][c:7]2[cH:8][n:9][cH:10][cH:11][c:12]2[c:3]([cH:4]1)[C:2](=[O:1])O.[N-:13]=[N+:14]=[N-:15]>C(Cl)Cl.C(=O)(C(=O)Cl)Cl>[cH:5]1[cH:6][c:7]2[cH:8][n:9][cH:10][cH:11][c:12]2[c:3]([cH:4]1)[C:2](=[O:1])[N:13]=[N+:14]=[N-:15]");
        var hasThrown = false;
        var isAromatic = false;
        // if the code is built with exception support it will not throw
        // but rather display molecules in their aromatic form rather
        // than kekulized
        try {
            var svg = rxn.get_svg();
            isAromatic = svg.search("stroke-dasharray" > 0);
        } catch {
            hasThrown = true;
        }
        assert(isAromatic || hasThrown);
    }
}

function test_legacy_stereochem() {
    RDKitModule.use_legacy_stereo_perception(true);
    var mol = RDKitModule.get_mol("C[C@H]1CCC2(CC1)CC[C@H](C)C(C)C2");
    assert.equal(mol.is_valid(),1);
    assert.equal(mol.get_smiles(),"CC1CCC2(CC1)CC[C@H](C)C(C)C2");

    RDKitModule.use_legacy_stereo_perception(false);
    mol = RDKitModule.get_mol("C[C@H]1CCC2(CC1)CC[C@H](C)C(C)C2");
    assert.equal(mol.is_valid(),1);
    //assert.equal(mol.get_smiles(),"CC1CC2(CC[C@H](C)CC2)CC[C@@H]1C");
}

function test_prop() {
    var mol = RDKitModule.get_mol(`
  MJ201900

  2  1  0  0  0  0  0  0  0  0999 V2000
    0.1899    1.9526    0.0000 C   0  0  0  0  0  0  0  0  0  0  0  0
   -0.5245    1.5401    0.0000 C   0  0  0  0  0  0  0  0  0  0  0  0
  2  1  1  0  0  0  0
M  END
`);
    assert.equal(mol.has_prop("test1"), false);
    assert.equal(mol.set_prop("test1","val"), true);
    assert.equal(mol.has_prop("test1"), true);
    assert.equal(mol.get_prop("test1"),"val");
    assert.equal(mol.set_prop("test2","val"), true);
    props = mol.get_prop_list(false, false);
    assert.equal(props.get(0), "test1");
    assert.equal(props.get(1), "test2");
    assert.equal(mol.clear_prop("test3"), false);
    assert.equal(mol.has_prop("test2"), true);
    assert.equal(mol.clear_prop("test2"), true);
    assert.equal(mol.has_prop("test2"), false);
}

function test_highlights() {
    var mol = RDKitModule.get_mol('c1cc(O)ccc1');
    var svg = mol.get_svg_with_highlights(JSON.stringify({
        highlightAtomColors: {
            0: [1.0, 0.0, 0.0],
            1: [1.0, 0.0, 0.0],
            2: [1.0, 0.0, 0.0],
            3: [0.0, 1.0, 0.0],
            4: [1.0, 0.0, 0.0],
            5: [1.0, 0.0, 0.0],
            6: [1.0, 0.0, 0.0],
        }, highlightBondColors: {
            2: [0.0, 0.7, 0.9],
        }, highlightAtomRadii: {
            0: 0.1,
            1: 0.1,
            2: 0.1,
            3: 0.8,
            4: 0.1,
            5: 0.1,
            6: 0.1,
        }, atoms: [0, 1, 2, 3, 4, 5, 6],  bonds: [2], width: 127
    }));
    assert(!svg.includes('fill:#FF7F7F'));
    assert(svg.includes('fill:#FF0000'));
    assert(svg.includes('fill:#00FF00'));
    assert(svg.includes('fill:#00B2E5'));
    assert(svg.includes("width='127px'"));
    assert(svg.includes('</svg>'));
}

function test_add_chiral_hs() {
    var mol = RDKitModule.get_mol(`
  MJ201100                      

 18 21  0  0  1  0  0  0  0  0999 V2000
   -0.8540   -1.4441    0.0000 C   0  0  0  0  0  0  0  0  0  0  0  0
   -0.3019   -0.8310    0.0000 C   0  0  0  0  0  0  0  0  0  0  0  0
    0.5185   -0.9172    0.0000 C   0  0  0  0  0  0  0  0  0  0  0  0
    0.8540   -0.1635    0.0000 C   0  0  0  0  0  0  0  0  0  0  0  0
    0.6825    0.6434    0.0000 C   0  0  0  0  0  0  0  0  0  0  0  0
   -0.1379    0.7296    0.0000 C   0  0  0  0  0  0  0  0  0  0  0  0
   -0.5504    1.4441    0.0000 N   0  0  0  0  0  0  0  0  0  0  0  0
   -0.4734   -0.0239    0.0000 C   0  0  0  0  0  0  0  0  0  0  0  0
    0.2409    0.3885    0.0000 C   0  0  0  0  0  0  0  0  0  0  0  0
   -1.6609   -1.2726    0.0000 C   0  0  0  0  0  0  0  0  0  0  0  0
   -2.2130   -1.8857    0.0000 C   0  0  0  0  0  0  0  0  0  0  0  0
   -1.9580   -2.6703    0.0000 C   0  0  0  0  0  0  0  0  0  0  0  0
   -1.1511   -2.8419    0.0000 C   0  0  0  0  0  0  0  0  0  0  0  0
   -0.5990   -2.2287    0.0000 C   0  0  0  0  0  0  0  0  0  0  0  0
   -3.0201   -1.7143    0.0000 C   0  0  0  0  0  0  0  0  0  0  0  0
   -3.5720   -2.3275    0.0000 C   0  0  0  0  0  0  0  0  0  0  0  0
   -3.3171   -3.1121    0.0000 C   0  0  0  0  0  0  0  0  0  0  0  0
   -2.5100   -3.2835    0.0000 N   0  0  0  0  0  0  0  0  0  0  0  0
  2  3  1  0  0  0  0
  4  3  1  0  0  0  0
  4  5  1  0  0  0  0
  6  5  1  0  0  0  0
  6  7  1  1  0  0  0
  6  8  1  0  0  0  0
  8  9  1  1  0  0  0
  8  2  1  0  0  0  0
  4  9  1  1  0  0  0
  2  1  1  1  0  0  0
 10 11  1  0  0  0  0
 11 12  2  0  0  0  0
 12 13  1  0  0  0  0
 13 14  2  0  0  0  0
  1 10  2  0  0  0  0
  1 14  1  0  0  0  0
 15 16  2  0  0  0  0
 16 17  1  0  0  0  0
 11 15  1  0  0  0  0
 17 18  2  0  0  0  0
 12 18  1  0  0  0  0
M  END
`);
    var quinoline_scaffold = RDKitModule.get_mol(`
  MJ201100                      

 10 11  0  0  1  0  0  0  0  0999 V2000
   -8.1001    2.8219    0.0000 N   0  0  0  0  0  0  0  0  0  0  0  0
   -8.8145    2.4094    0.0000 C   0  0  0  0  0  0  0  0  0  0  0  0
   -8.8145    1.5843    0.0000 C   0  0  0  0  0  0  0  0  0  0  0  0
   -8.1001    1.1718    0.0000 C   0  0  0  0  0  0  0  0  0  0  0  0
   -7.3856    1.5843    0.0000 C   0  0  0  0  0  0  0  0  0  0  0  0
   -7.3856    2.4094    0.0000 C   0  0  0  0  0  0  0  0  0  0  0  0
   -6.6711    1.1718    0.0000 C   0  0  0  0  0  0  0  0  0  0  0  0
   -5.9566    1.5842    0.0000 C   0  0  0  0  0  0  0  0  0  0  0  0
   -5.9566    2.4092    0.0000 C   0  0  0  0  0  0  0  0  0  0  0  0
   -6.6711    2.8218    0.0000 C   0  0  0  0  0  0  0  0  0  0  0  0
  2  3  1  0  0  0  0
  3  4  2  0  0  0  0
  4  5  1  0  0  0  0
  5  6  2  0  0  0  0
  7  8  2  0  0  0  0
  8  9  1  0  0  0  0
  9 10  2  0  0  0  0
  5  7  1  0  0  0  0
 10  6  1  0  0  0  0
  1  2  2  0  0  0  0
  6  1  1  0  0  0  0
M  END
`);
    var svg1 = mol.get_svg_with_highlights(JSON.stringify({width: 350, height: 300}));
    assert(svg1.includes("width='350px'"));
    assert(svg1.includes("height='300px'"));
    assert(svg1.includes("</svg>"));
    assert(svg1.includes("atom-17"));
    assert(svg1.includes("atom-18"));
    assert(svg1.includes("atom-19"));
    var svg2 = mol.get_svg_with_highlights(JSON.stringify({
        width: 350, height: 300, useMolBlockWedging: true, wedgeBonds: false, addChiralHs: false
    }));
    assert(svg2.includes("width='350px'"));
    assert(svg2.includes("height='300px'"));
    assert(svg2.includes("</svg>"));
    assert(svg2.includes("atom-17"));
    assert(!svg2.includes("atom-18"));
    assert(!svg2.includes("atom-19"));
    assert(mol.get_molblock().includes("4  3  1  6"));
    var molblock = mol.get_molblock(JSON.stringify({ useMolBlockWedging: true }));
    assert(!molblock.includes("4  3  1  6"));
    assert(molblock.includes("6  7  1  1"));
    assert(JSON.parse(mol.generate_aligned_coords(quinoline_scaffold, JSON.stringify({ acceptFailure: false, alignOnly: true }))));
    molblock = mol.get_molblock(JSON.stringify({ useMolBlockWedging: true }));
    assert(!molblock.includes("4  3  1  6"));
    assert(molblock.includes("6  7  1  6"));
}

function test_get_frags() {
    {
        var mol = RDKitModule.get_mol("n1ccccc1.CC(C)C.OCCCN");
        var expectedFragSmiles = ["c1ccncc1", "CC(C)C", "NCCCO"];
        var expectedFragSmilesNonSanitized = ["CN(C)(C)C", "c1ccc1"];
        var expectedMappings = {
            frags: [0,0,0,0,0,0,1,1,1,1,2,2,2,2,2],
            fragsMolAtomMapping: [[0,1,2,3,4,5],[6,7,8,9],[10,11,12,13,14]],
        };
        var { molIterator, mappings } = mol.get_frags();
        assert(molIterator.size() === 3);
        assert(JSON.stringify(JSON.parse(mappings)) === JSON.stringify(expectedMappings));
        var i = 0;
        while (!molIterator.at_end()) {
            var mol = molIterator.next();
            assert(mol.get_smiles() === expectedFragSmiles[i++]);
            mol.delete();
        }
        assert(!molIterator.next());
        molIterator.delete();
    }
    {
        var mol = RDKitModule.get_mol("N(C)(C)(C)C.c1ccc1", JSON.stringify({sanitize: false}));
        var exceptionThrown = false;
        try {
            mol.get_frags();
        } catch (e) {
            exceptionThrown = true;
        }
        assert(exceptionThrown);
        var { molIterator, mappings } = mol.get_frags(JSON.stringify({sanitizeFrags: false}));
        assert(molIterator.size() === 2);
        var i = 0;
        while (!molIterator.at_end()) {
            var mol = molIterator.next();
            assert(mol.get_smiles() === expectedFragSmilesNonSanitized[i++]);
            mol.delete();
        }
        assert(!molIterator.next());
        molIterator.delete();
    }
}

function test_hs_in_place() {
    {
        var mol = RDKitModule.get_mol("CC");
        assert(!mol.has_coords());
        var descNoH = JSON.parse(mol.get_descriptors());
        assert(`${descNoH.chi0v}` === '2');
        assert(`${descNoH.chi1v}` === '1');
        mol.add_hs_in_place();
        assert(!mol.has_coords());
<<<<<<< HEAD
=======
        assert(mol.get_smiles() === '[H]C([H])([H])C([H])([H])[H]');
>>>>>>> 404120c4
        var descH = JSON.parse(mol.get_descriptors());
        assert(`${descH.chi0v}` === '1');
        assert(`${descH.chi1v}` === '0.25');
        mol.delete();
    }
    {
        var mol = RDKitModule.get_mol("C([H])([H])([H])C([H])([H])[H]", JSON.stringify({ removeHs: false }));
        assert(!mol.has_coords());
        var descH = JSON.parse(mol.get_descriptors());
        assert(`${descH.chi0v}` === '1');
        assert(`${descH.chi1v}` === '0.25');
        mol.remove_hs_in_place();
        assert(!mol.has_coords());
<<<<<<< HEAD
=======
        assert(mol.get_smiles() === 'CC');
>>>>>>> 404120c4
        var descNoH = JSON.parse(mol.get_descriptors());
        assert(`${descNoH.chi0v}` === '2');
        assert(`${descNoH.chi1v}` === '1');
        mol.delete();
    }
    {
        var mol = RDKitModule.get_mol(`
  MJ201100                      

  2  1  0  0  0  0  0  0  0  0999 V2000
  -13.9955    5.1116    0.0000 C   0  0  0  0  0  0  0  0  0  0  0  0
  -13.2810    5.5241    0.0000 C   0  0  0  0  0  0  0  0  0  0  0  0
  1  2  1  0  0  0  0
M  END
`);
        assert(mol.has_coords());
        assert(mol.get_molblock() === `
     RDKit          2D

  2  1  0  0  0  0  0  0  0  0999 V2000
  -13.9955    5.1116    0.0000 C   0  0  0  0  0  0  0  0  0  0  0  0
  -13.2810    5.5241    0.0000 C   0  0  0  0  0  0  0  0  0  0  0  0
  1  2  1  0
M  END
`);
        var descNoH = JSON.parse(mol.get_descriptors());
        assert(`${descNoH.chi0v}` === '2');
        assert(`${descNoH.chi1v}` === '1');
        mol.add_hs_in_place();
        assert(mol.has_coords());
<<<<<<< HEAD
=======
        assert(mol.get_smiles() === '[H]C([H])([H])C([H])([H])[H]');
>>>>>>> 404120c4
        var descH = JSON.parse(mol.get_descriptors());
        assert(`${descH.chi0v}` === '1');
        assert(`${descH.chi1v}` === '0.25');
        assert(mol.get_molblock().includes(`
     RDKit          2D

  8  7  0  0  0  0  0  0  0  0999 V2000
  -13.9955    5.1116    0.0000 C   0  0  0  0  0  0  0  0  0  0  0  0
  -13.2810    5.5241    0.0000 C   0  0  0  0  0  0  0  0  0  0  0  0
`));
        assert(mol.get_molblock().includes(`  1  2  1  0
  1  3  1  0
  1  4  1  0
  1  5  1  0
  2  6  1  0
  2  7  1  0
  2  8  1  0
M  END
`));
        mol.delete();
    }
    {
        var mol = RDKitModule.get_mol(`
  MJ201100                      

  8  7  0  0  0  0  0  0  0  0999 V2000
  -13.9955    5.1116    0.0000 C   0  0  0  0  0  0  0  0  0  0  0  0
  -13.2810    5.5241    0.0000 C   0  0  0  0  0  0  0  0  0  0  0  0
  -14.4080    5.8260    0.0000 H   0  0  0  0  0  0  0  0  0  0  0  0
  -14.7100    4.6991    0.0000 H   0  0  0  0  0  0  0  0  0  0  0  0
  -13.5830    4.3971    0.0000 H   0  0  0  0  0  0  0  0  0  0  0  0
  -12.8685    4.8096    0.0000 H   0  0  0  0  0  0  0  0  0  0  0  0
  -12.5665    5.9366    0.0000 H   0  0  0  0  0  0  0  0  0  0  0  0
  -13.6935    6.2385    0.0000 H   0  0  0  0  0  0  0  0  0  0  0  0
  1  2  1  0  0  0  0
  1  3  1  0  0  0  0
  1  4  1  0  0  0  0
  1  5  1  0  0  0  0
  2  6  1  0  0  0  0
  2  7  1  0  0  0  0
  2  8  1  0  0  0  0
M  END
`, JSON.stringify({ removeHs: false }));
        assert(mol.has_coords());
        assert(mol.get_molblock() === `
     RDKit          2D

  8  7  0  0  0  0  0  0  0  0999 V2000
  -13.9955    5.1116    0.0000 C   0  0  0  0  0  0  0  0  0  0  0  0
  -13.2810    5.5241    0.0000 C   0  0  0  0  0  0  0  0  0  0  0  0
  -14.4080    5.8260    0.0000 H   0  0  0  0  0  0  0  0  0  0  0  0
  -14.7100    4.6991    0.0000 H   0  0  0  0  0  0  0  0  0  0  0  0
  -13.5830    4.3971    0.0000 H   0  0  0  0  0  0  0  0  0  0  0  0
  -12.8685    4.8096    0.0000 H   0  0  0  0  0  0  0  0  0  0  0  0
  -12.5665    5.9366    0.0000 H   0  0  0  0  0  0  0  0  0  0  0  0
  -13.6935    6.2385    0.0000 H   0  0  0  0  0  0  0  0  0  0  0  0
  1  2  1  0
  1  3  1  0
  1  4  1  0
  1  5  1  0
  2  6  1  0
  2  7  1  0
  2  8  1  0
M  END
`);
        var descH = JSON.parse(mol.get_descriptors());
        assert(`${descH.chi0v}` === '1');
        assert(`${descH.chi1v}` === '0.25');
        mol.remove_hs_in_place();
        assert(mol.has_coords());
<<<<<<< HEAD
=======
        assert(mol.get_smiles() === 'CC');
>>>>>>> 404120c4
        var descNoH = JSON.parse(mol.get_descriptors());
        assert(`${descNoH.chi0v}` === '2');
        assert(`${descNoH.chi1v}` === '1');
        assert(mol.get_molblock() === `
     RDKit          2D

  2  1  0  0  0  0  0  0  0  0999 V2000
  -13.9955    5.1116    0.0000 C   0  0  0  0  0  0  0  0  0  0  0  0
  -13.2810    5.5241    0.0000 C   0  0  0  0  0  0  0  0  0  0  0  0
  1  2  1  0
M  END
`);
        mol.delete();
    }
}

initRDKitModule().then(function(instance) {
    var done = {};
    const waitAllTestsFinished = () => {
        const poll = resolve => {
            if (Object.values(done).every(v => v)) {
                resolve();
            } else {
                setTimeout(() => poll(resolve), 100);
            }
        }
        return new Promise(poll);
    }
    RDKitModule = instance;
    console.log(RDKitModule.version());
    test_basics();
    test_molblock_nostrict();
    test_molblock_rgp();
    test_get_aromatic_kekule_form();
    test_sketcher_services();
    test_sketcher_services2();
    test_abbreviations();
    test_substruct_library(done);
    test_substruct_library_merge_hs();
    test_substruct_library_empty_mols();
    test_substruct_library_empty_lib();
    test_substruct_library_empty_query();
    test_generate_aligned_coords();
    test_isotope_labels();
    test_generate_aligned_coords_allow_rgroups();
    test_generate_aligned_coords_accept_failure();
    test_generate_aligned_coords_align_only();
    test_get_mol_no_kekulize();
    test_get_smarts();
    test_get_cxsmarts();
    test_has_coords();
    test_kekulize();
    test_sanitize();
    test_normalize_depiction();
    test_straighten_depiction();
    test_flexicanvas();
    test_rxn_drawing();
    test_legacy_stereochem();
    test_prop();
    test_highlights();
    test_add_chiral_hs();
    test_get_frags();
    test_hs_in_place();
    waitAllTestsFinished().then(() =>
        console.log("Tests finished successfully")
    );
});<|MERGE_RESOLUTION|>--- conflicted
+++ resolved
@@ -1173,10 +1173,7 @@
         assert(`${descNoH.chi1v}` === '1');
         mol.add_hs_in_place();
         assert(!mol.has_coords());
-<<<<<<< HEAD
-=======
         assert(mol.get_smiles() === '[H]C([H])([H])C([H])([H])[H]');
->>>>>>> 404120c4
         var descH = JSON.parse(mol.get_descriptors());
         assert(`${descH.chi0v}` === '1');
         assert(`${descH.chi1v}` === '0.25');
@@ -1190,10 +1187,7 @@
         assert(`${descH.chi1v}` === '0.25');
         mol.remove_hs_in_place();
         assert(!mol.has_coords());
-<<<<<<< HEAD
-=======
         assert(mol.get_smiles() === 'CC');
->>>>>>> 404120c4
         var descNoH = JSON.parse(mol.get_descriptors());
         assert(`${descNoH.chi0v}` === '2');
         assert(`${descNoH.chi1v}` === '1');
@@ -1224,10 +1218,7 @@
         assert(`${descNoH.chi1v}` === '1');
         mol.add_hs_in_place();
         assert(mol.has_coords());
-<<<<<<< HEAD
-=======
         assert(mol.get_smiles() === '[H]C([H])([H])C([H])([H])[H]');
->>>>>>> 404120c4
         var descH = JSON.parse(mol.get_descriptors());
         assert(`${descH.chi0v}` === '1');
         assert(`${descH.chi1v}` === '0.25');
@@ -1298,10 +1289,7 @@
         assert(`${descH.chi1v}` === '0.25');
         mol.remove_hs_in_place();
         assert(mol.has_coords());
-<<<<<<< HEAD
-=======
         assert(mol.get_smiles() === 'CC');
->>>>>>> 404120c4
         var descNoH = JSON.parse(mol.get_descriptors());
         assert(`${descNoH.chi0v}` === '2');
         assert(`${descNoH.chi1v}` === '1');
