--- conflicted
+++ resolved
@@ -1767,7 +1767,6 @@
     }
 }
 
-<<<<<<< HEAD
 function test_leak() {
     for (let i = 0; i < 500; i++) {
         let mol;
@@ -1781,7 +1780,9 @@
         if (mol !== null && mol !== undefined) {
             mol?.delete();
         }
-=======
+    }
+}
+
 function test_query_colour() {
     var mol = RDKitModule.get_qmol('c1ccc2nc([*:1])nc([*:2])c2c1');
     try {
@@ -1797,7 +1798,6 @@
         assert(!svg2.includes("#7F7F7F"));
     } finally {
         mol.delete();
->>>>>>> 295ade0f
     }
 }
 
@@ -1853,11 +1853,8 @@
     test_wedging_if_no_match();
     test_get_frags();
     test_hs_in_place();
-<<<<<<< HEAD
     test_leak();
-=======
     test_query_colour();
->>>>>>> 295ade0f
     waitAllTestsFinished().then(() =>
         console.log("Tests finished successfully")
     );
