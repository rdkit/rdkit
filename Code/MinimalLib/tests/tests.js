--- conflicted
+++ resolved
@@ -2862,7 +2862,6 @@
     }
 }
 
-<<<<<<< HEAD
 const getFoundRgdRowAsMap = (row) => Object.fromEntries(Object.entries(row).map(([rlabel, mol]) => {
     try {
         assert(mol);
@@ -3157,7 +3156,9 @@
         if (query) {
             query.delete();
         }
-=======
+    }
+}
+
 function test_smiles_smarts_params() {
     {
         const amoxicillinPubChem = 'CC1([C@@H](N2[C@H](S1)[C@@H](C2=O)NC(=O)[C@@H](C3=CC=C(C=C3)O)N)C(=O)O)C';
@@ -3250,7 +3251,6 @@
             assert(chiralQuery.get_cxsmarts(emptyJson) === 'N-[C@&H1](-C(-O)=O)-C(-C)-C |atomProp:1.atomProp.1&#46;234|');
         });
         assert(chiralQuery.get_cxsmarts(JSON.stringify({doIsomericSmiles: false})) === 'N-[C&H1](-C(-O)=O)-C(-C)-C |atomProp:1.atomProp.1&#46;234|');
->>>>>>> d6171aaa
     }
 }
 
@@ -3329,7 +3329,6 @@
     test_get_sss_json();
     test_relabel_mapped_dummies();
     test_assign_cip_labels();
-<<<<<<< HEAD
     if (RDKitModule.RGroupDecomposition)  {
         test_singlecore_rgd();
         test_multicore_rgd();
@@ -3337,9 +3336,7 @@
     test_get_mol_copy();
     test_assign_chiral_tags_from_mol_parity();
     test_make_dummies_queries();
-=======
     test_smiles_smarts_params();
->>>>>>> d6171aaa
     waitAllTestsFinished().then(() =>
         console.log("Tests finished successfully")
     );
