--- conflicted
+++ resolved
@@ -4163,7 +4163,6 @@
     }
 }
 
-<<<<<<< HEAD
 function test_get_v3K_v2K_molblock() {
     var mol = RDKitModule.get_mol('c1cc(O)ccc1');
     assert(mol);
@@ -4195,7 +4194,8 @@
     assert(molblock.includes('V2000'));
     assert(molblock.includes('  5  2  9  0'));
     mol3.delete();
-=======
+}
+
 function test_return_draw_coords() {
     var mb = `
      RDKit          2D
@@ -4257,7 +4257,6 @@
     aboveTol = reference.some((ref, i) => (Math.abs(ref - highlight[i]) > 0.1));
     assert(!aboveTol);
     mol.delete();
->>>>>>> 24b20390
 }
 
 initRDKitModule().then(function(instance) {
@@ -4357,11 +4356,8 @@
     test_png_metadata();
     test_combine_with();
     test_get_coords();
-<<<<<<< HEAD
     test_get_v3K_v2K_molblock();
-=======
     test_return_draw_coords();
->>>>>>> 24b20390
 
     waitAllTestsFinished().then(() =>
         console.log("Tests finished successfully")
