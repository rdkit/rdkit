--- conflicted
+++ resolved
@@ -28,12 +28,8 @@
   JSMolBase(const JSMolBase &) = delete;
   JSMolBase &operator=(const JSMolBase &) = delete;
   virtual ~JSMolBase(){};
-<<<<<<< HEAD
-  virtual RDKit::RWMol& get() const = 0;
-=======
   virtual const RDKit::RWMol &get() const = 0;
   virtual RDKit::RWMol &get() = 0;
->>>>>>> 752e9e81
   std::string get_smiles() const;
   std::string get_smiles(const std::string &details) const;
   std::string get_cxsmiles() const;
@@ -158,13 +154,9 @@
   void straighten_depiction() { straighten_depiction(false); }
   std::pair<JSMolList *, std::string> get_frags(
       const std::string &details_json) const;
-<<<<<<< HEAD
-  std::pair<JSMolList *, std::string> get_frags() const { return get_frags("{}"); }
-=======
   std::pair<JSMolList *, std::string> get_frags() const {
     return get_frags("{}");
   }
->>>>>>> 752e9e81
   unsigned int get_num_atoms(bool heavyOnly) const;
   unsigned int get_num_atoms() const { return get_num_atoms(false); };
   unsigned int get_num_bonds() const;
@@ -176,10 +168,6 @@
 
   static constexpr int d_defaultWidth = 250;
   static constexpr int d_defaultHeight = 200;
-<<<<<<< HEAD
-=======
-
->>>>>>> 752e9e81
  protected:
   JSMolBase() = default;
 };
@@ -188,26 +176,16 @@
  public:
   JSMol() : d_mol(new RDKit::RWMol()) {}
   JSMol(RDKit::RWMol *mol) : d_mol(mol) { checkNotNull(); }
-<<<<<<< HEAD
-  JSMol(const JSMol &other) {
-    d_mol.reset(new RDKit::RWMol(other.get()));
-  }
-=======
   JSMol(const JSMol &other) { d_mol.reset(new RDKit::RWMol(other.get())); }
->>>>>>> 752e9e81
   JSMol &operator=(const JSMol &other) {
     d_mol.reset(new RDKit::RWMol(other.get()));
     return *this;
   }
-<<<<<<< HEAD
-  RDKit::RWMol& get() const {
-=======
   const RDKit::RWMol &get() const {
     checkNotNull();
     return *d_mol.get();
   }
   RDKit::RWMol &get() {
->>>>>>> 752e9e81
     checkNotNull();
     return *d_mol.get();
   }
@@ -226,15 +204,6 @@
     d_mol = other.d_mol;
     return *this;
   }
-<<<<<<< HEAD
-  RDKit::RWMol& get() const {
-    checkNotNull();
-    return static_cast<RDKit::RWMol &>(*d_mol.get());
-  }
-  const RDKit::ROMOL_SPTR& get_sptr() const {
-    return d_mol;
-  }
-=======
   const RDKit::RWMol &get() const {
     checkNotNull();
     return static_cast<RDKit::RWMol &>(*d_mol.get());
@@ -245,7 +214,6 @@
   }
   const RDKit::ROMOL_SPTR &get_sptr() const { return d_mol; }
   RDKit::ROMOL_SPTR &get_sptr() { return d_mol; }
->>>>>>> 752e9e81
 
  private:
   void checkNotNull() const { CHECK_INVARIANT(d_mol, "d_mol cannot be null"); }
@@ -384,8 +352,8 @@
                             const std::string &details_json);
 std::string get_mcs_as_smarts(const JSMolList &mols,
                               const std::string &details_json);
-<<<<<<< HEAD
-JSMolBase *get_mcs_as_mol(const JSMolList &mols, const std::string &details_json);
+JSMolBase *get_mcs_as_mol(const JSMolList &mols,
+                          const std::string &details_json);
 #endif
 
 #ifdef RDK_BUILD_MINIMAL_LIB_RGROUPDECOMP
@@ -407,8 +375,4 @@
   std::unique_ptr<RDKit::RGroupDecomposition> d_decomp;
   std::vector<unsigned int> d_unmatched;
 };
-=======
-JSMolBase *get_mcs_as_mol(const JSMolList &mols,
-                          const std::string &details_json);
->>>>>>> 752e9e81
 #endif