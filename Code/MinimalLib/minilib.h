//
//
//  Copyright (C) 2019-2021 Greg Landrum and other RDKit contributors
//
//   @@ All Rights Reserved @@
//  This file is part of the RDKit.
//  The contents are covered by the terms of the BSD license
//  which is included in the file license.txt, found at the root
//  of the RDKit source tree.
//
#include <string>
#include <GraphMol/RDKitBase.h>
#include <GraphMol/SubstructLibrary/SubstructLibrary.h>
#include <GraphMol/ChemReactions/Reaction.h>
#include <GraphMol/ChemReactions/ReactionParser.h>

#ifdef RDK_BUILD_MINIMAL_LIB_MMPA
#include <GraphMol/MMPA/MMPA.h>
#endif

class JSMolList;

class JSMolBase {
 public:
  JSMolBase(const JSMolBase &) = delete;
  JSMolBase &operator=(const JSMolBase &) = delete;
  virtual ~JSMolBase(){};
  virtual const RDKit::RWMol &get() const = 0;
  virtual RDKit::RWMol &get() = 0;
  std::string get_smiles() const;
  std::string get_smiles(const std::string &details) const;
  std::string get_cxsmiles() const;
  std::string get_cxsmiles(const std::string &details) const;
  std::string get_smarts() const;
  std::string get_smarts(const std::string &details) const;
  std::string get_cxsmarts() const;
  std::string get_cxsmarts(const std::string &details) const;
  std::string get_molblock(const std::string &details) const;
  std::string get_molblock() const { return get_molblock("{}"); }
  std::string get_v3Kmolblock(const std::string &details) const;
  std::string get_v3Kmolblock() const { return get_v3Kmolblock("{}"); }
  std::string get_pickle() const;
#ifdef RDK_BUILD_INCHI_SUPPORT
  std::string get_inchi(const std::string &options) const;
  std::string get_inchi() const { return get_inchi(""); }
#endif
  std::string get_json() const;
  std::string get_svg(int width, int height) const;
  std::string get_svg() const {
    return get_svg(d_defaultWidth, d_defaultHeight);
  }
  std::string get_svg_with_highlights(const std::string &details) const;
  std::string get_substruct_match(const JSMolBase &q) const;
  std::string get_substruct_matches(const JSMolBase &q) const;
  std::string get_descriptors() const;
  std::string get_morgan_fp(const std::string &details) const;
  std::string get_morgan_fp() const { return get_morgan_fp("{}"); }
  std::string get_morgan_fp_as_binary_text(const std::string &details) const;
  std::string get_morgan_fp_as_binary_text() const {
    return get_morgan_fp_as_binary_text("{}");
  }
  std::string get_pattern_fp(const std::string &details) const;
  std::string get_pattern_fp() const { return get_pattern_fp("{}"); }
  std::string get_pattern_fp_as_binary_text(const std::string &details) const;
  std::string get_pattern_fp_as_binary_text() const {
    return get_pattern_fp_as_binary_text("{}");
  }
  std::string get_topological_torsion_fp(const std::string &details) const;
  std::string get_topological_torsion_fp() const {
    return get_topological_torsion_fp("{}");
  };
  std::string get_topological_torsion_fp_as_binary_text(
      const std::string &details) const;
  std::string get_topological_torsion_fp_as_binary_text() const {
    return get_topological_torsion_fp_as_binary_text("{}");
  }
  std::string get_rdkit_fp(const std::string &details) const;
  std::string get_rdkit_fp() const { return get_rdkit_fp("{}"); }
  std::string get_rdkit_fp_as_binary_text(const std::string &details) const;
  std::string get_rdkit_fp_as_binary_text() const {
    return get_rdkit_fp_as_binary_text("{}");
  }
  std::string get_atom_pair_fp(const std::string &details) const;
  std::string get_atom_pair_fp() const { return get_atom_pair_fp("{}"); }
  std::string get_atom_pair_fp_as_binary_text(const std::string &details) const;
  std::string get_atom_pair_fp_as_binary_text() const {
    return get_atom_pair_fp_as_binary_text("{}");
  }
  std::string get_maccs_fp() const;
  std::string get_maccs_fp_as_binary_text() const;
#ifdef RDK_BUILD_AVALON_SUPPORT
  std::string get_avalon_fp(const std::string &details) const;
  std::string get_avalon_fp() const { return get_avalon_fp("{}"); }
  std::string get_avalon_fp_as_binary_text(const std::string &details) const;
  std::string get_avalon_fp_as_binary_text() const {
    return get_avalon_fp_as_binary_text("{}");
  }
#endif
  std::string condense_abbreviations(double maxCoverage, bool useLinkers);
  std::string condense_abbreviations() {
    return condense_abbreviations(0.4, false);
  }
  std::string condense_abbreviations_from_defs(const std::string &definitions,
                                               double maxCoverage,
                                               bool areLinkers);
  std::string generate_aligned_coords(const JSMolBase &templateMol,
                                      const std::string &details);
  std::string generate_aligned_coords(const JSMolBase &templateMol) {
    return generate_aligned_coords(templateMol, "{}");
  }
  [[deprecated(
      "please check the get_mol/get_qmol return value for non-nullness "
      "instead")]] bool
  is_valid() const;
  int has_coords() const;

  std::string get_stereo_tags();
  std::string get_aromatic_form() const;
  void convert_to_aromatic_form();
  std::string get_kekule_form() const;
  void convert_to_kekule_form();
  bool set_new_coords(bool useCoordGen);
  bool set_new_coords() { return set_new_coords(false); }
  std::string get_new_coords(bool useCoordGen) const;
  std::string get_new_coords() const { return get_new_coords(false); }
  bool has_prop(const std::string &key) const;
  std::vector<std::string> get_prop_list(bool includePrivate,
                                         bool includeComputed) const;
  std::vector<std::string> get_prop_list(bool includePrivate) const {
    return get_prop_list(includePrivate, true);
  }
  std::vector<std::string> get_prop_list() const {
    return get_prop_list(true, true);
  }
  bool set_prop(const std::string &key, const std::string &val, bool computed);
  bool set_prop(const std::string &key, const std::string &val) {
    return set_prop(key, val, false);
  }
  std::string get_prop(const std::string &key) const;
  bool clear_prop(const std::string &key);
  std::string remove_hs() const;
  bool remove_hs_in_place();
  std::string add_hs() const;
  bool add_hs_in_place();
  double normalize_depiction(int canonicalize, double scaleFactor);
  double normalize_depiction(int canonicalize) {
    return normalize_depiction(canonicalize, -1.);
  }
  double normalize_depiction() { return normalize_depiction(1, -1.); }
  void straighten_depiction(bool minimizeRotation);
  void straighten_depiction() { straighten_depiction(false); }
  std::pair<JSMolList *, std::string> get_frags(
      const std::string &details_json) const;
  std::pair<JSMolList *, std::string> get_frags() const {
    return get_frags("{}");
  }
  unsigned int get_num_atoms(bool heavyOnly) const;
  unsigned int get_num_atoms() const { return get_num_atoms(false); };
  unsigned int get_num_bonds() const;
#ifdef RDK_BUILD_MINIMAL_LIB_MMPA
  std::pair<JSMolList *, JSMolList *> get_mmpa_frags(
      unsigned int minCuts, unsigned int maxCuts,
      unsigned int maxCutBonds) const;
#endif

  static constexpr int d_defaultWidth = 250;
  static constexpr int d_defaultHeight = 200;

 protected:
  JSMolBase() = default;
};

class JSMol : public JSMolBase {
 public:
  JSMol() : d_mol(new RDKit::RWMol()) {}
  JSMol(RDKit::RWMol *mol) : d_mol(mol) { checkNotNull(); }
  JSMol(const JSMol &other) { d_mol.reset(new RDKit::RWMol(other.get())); }
  JSMol &operator=(const JSMol &other) {
    d_mol.reset(new RDKit::RWMol(other.get()));
    return *this;
  }
  const RDKit::RWMol &get() const {
    checkNotNull();
    return *d_mol.get();
  }
  RDKit::RWMol &get() {
    checkNotNull();
    return *d_mol.get();
  }

 private:
  void checkNotNull() const { CHECK_INVARIANT(d_mol, "d_mol cannot be null"); }
  std::unique_ptr<RDKit::RWMol> d_mol;
};

class JSMolShared : public JSMolBase {
 public:
  JSMolShared() = delete;
  JSMolShared(const RDKit::ROMOL_SPTR &mol) : d_mol(mol) { checkNotNull(); }
  JSMolShared(const JSMolShared &other) { d_mol = other.d_mol; }
  JSMolShared &operator=(const JSMolShared &other) {
    d_mol = other.d_mol;
    return *this;
  }
  const RDKit::RWMol &get() const {
    checkNotNull();
    return static_cast<RDKit::RWMol &>(*d_mol.get());
  }
  RDKit::RWMol &get() {
    checkNotNull();
    return static_cast<RDKit::RWMol &>(*d_mol.get());
  }
  const RDKit::ROMOL_SPTR &get_sptr() const { return d_mol; }
  RDKit::ROMOL_SPTR &get_sptr() { return d_mol; }

 private:
  void checkNotNull() const { CHECK_INVARIANT(d_mol, "d_mol cannot be null"); }
  RDKit::ROMOL_SPTR d_mol;
};

class JSMolList {
 public:
  JSMolList(const std::vector<RDKit::ROMOL_SPTR> &mols)
      : d_mols(mols), d_idx(0){};
  JSMolList() : d_idx(0){};
  JSMolBase *next();
  size_t append(const JSMolBase &mol);
  size_t insert(size_t idx, const JSMolBase &mol);
  JSMolBase *at(size_t idx) const;
  JSMolBase *pop(size_t idx);
  void reset() { d_idx = 0; }
  bool at_end() const { return d_idx == d_mols.size(); }
  size_t size() const { return d_mols.size(); }
  const std::vector<RDKit::ROMOL_SPTR> &mols() const { return d_mols; }

 private:
  std::vector<RDKit::ROMOL_SPTR> d_mols;
  size_t d_idx;
};

namespace RDKit {
namespace MinimalLib {
struct LogHandle;
}
}  // namespace RDKit

class JSLog {
 public:
  JSLog(RDKit::MinimalLib::LogHandle *logHandle);
  ~JSLog();
  std::string get_buffer() const;
  void clear_buffer() const;

 private:
  RDKit::MinimalLib::LogHandle *d_logHandle;
};

#ifdef RDK_BUILD_MINIMAL_LIB_RXN
class JSReaction {
 public:
  JSReaction() : d_rxn(new RDKit::ChemicalReaction()) {}
  JSReaction(RDKit::ChemicalReaction *rxn) : d_rxn(rxn) { assert(d_rxn); }
  [[deprecated(
      "please check the get_rxn return value for non-nullness "
      "instead")]] bool
  is_valid() const;

  std::vector<JSMolList *> run_reactants(const JSMolList &reactants,
                                         unsigned int maxProducts) const;
  static constexpr int maxProducts = 1000;
  std::string get_svg(int width, int height) const;
  std::string get_svg() const {
    return get_svg(d_defaultWidth, d_defaultHeight);
  }
  std::string get_svg_with_highlights(const std::string &details) const;

  std::unique_ptr<RDKit::ChemicalReaction> d_rxn;
  static constexpr int d_defaultWidth = 800;
  static constexpr int d_defaultHeight = 200;
};
#endif

#ifdef RDK_BUILD_MINIMAL_LIB_SUBSTRUCTLIBRARY
class JSSubstructLibrary {
 public:
  JSSubstructLibrary(unsigned int num_bits);
  JSSubstructLibrary() : JSSubstructLibrary(d_defaultNumBits) {}
  int add_mol(const JSMolBase &m);
  int add_smiles(const std::string &smi);
  int add_trusted_smiles(const std::string &smi);
  int add_trusted_smiles_and_pattern_fp(const std::string &smi,
                                        const std::string &patternFp);
  std::string get_trusted_smiles(unsigned int i) const;
  std::string get_pattern_fp(unsigned int i) const;
  JSMolBase *get_mol(unsigned int i);
  std::string get_matches(const JSMolBase &q, bool useChirality, int numThreads,
                          int maxResults) const;
  std::string get_matches(const JSMolBase &q, int maxResults) const {
    return get_matches(q, d_defaultUseChirality, d_defaultNumThreads,
                       maxResults);
  }
  std::string get_matches(const JSMolBase &q) const {
    return get_matches(q, d_defaultUseChirality, d_defaultNumThreads,
                       d_defaultMaxResults);
  }
  unsigned int count_matches(const JSMolBase &q, bool useChirality,
                             int numThreads) const;
  unsigned int count_matches(const JSMolBase &q, bool useChirality) const {
    return count_matches(q, useChirality, d_defaultNumThreads);
  }
  unsigned int count_matches(const JSMolBase &q) const {
    return count_matches(q, d_defaultUseChirality, d_defaultNumThreads);
  }
  unsigned int size() const { return d_sslib->size(); }

  std::unique_ptr<RDKit::SubstructLibrary> d_sslib;
  RDKit::CachedTrustedSmilesMolHolder *d_molHolder;
  RDKit::PatternHolder *d_fpHolder;
  unsigned int d_num_bits;
  static constexpr unsigned int d_defaultNumBits = 2048;
  static constexpr bool d_defaultUseChirality = true;
  static constexpr int d_defaultNumThreads = -1;
  static constexpr int d_defaultMaxResults = 1000;

 private:
  inline int add_mol_helper(const RDKit::ROMol &mol);
};
#endif

#ifdef RDK_BUILD_INCHI_SUPPORT
std::string get_inchikey_for_inchi(const std::string &input);
#endif
JSMolBase *get_mol(const std::string &input, const std::string &details_json);
JSMolBase *get_mol_from_pickle(const std::string &pkl);
JSMolBase *get_mol_copy(const JSMolBase &other);
JSMolBase *get_qmol(const std::string &input);
#ifdef RDK_BUILD_MINIMAL_LIB_RXN
JSReaction *get_rxn(const std::string &input, const std::string &details_json);
#endif
std::string version();
void prefer_coordgen(bool prefer);
bool use_legacy_stereo_perception(bool value);
bool allow_non_tetrahedral_chirality(bool value);
void enable_logging();
void disable_logging();
JSLog *set_log_tee(const std::string &log_name);
JSLog *set_log_capture(const std::string &log_name);
#ifdef RDK_BUILD_MINIMAL_LIB_MCS
<<<<<<< HEAD
std::string get_mcs_as_json(const JSMolList &mols,
                            const std::string &details_json);
std::string get_mcs_as_smarts(const JSMolList &mols,
                              const std::string &details_json);
JSMolBase *get_mcs_as_mol(const JSMolList &mols,
                          const std::string &details_json);
=======
std::string get_mcs_as_json(const JSMolList &mols, const std::string &details_json);
std::string get_mcs_as_smarts(const JSMolList &mols, const std::string &details_json);
JSMol *get_mcs_as_mol(const JSMolList &mols, const std::string &details_json);
#endif

#ifdef RDK_BUILD_MINIMAL_LIB_ZIP
JSMol * get_molzip(const JSMol &a, const JSMol &b, const std::string &details_json);
>>>>>>> 8b438a6c
#endif<|MERGE_RESOLUTION|>--- conflicted
+++ resolved
@@ -346,20 +346,14 @@
 JSLog *set_log_tee(const std::string &log_name);
 JSLog *set_log_capture(const std::string &log_name);
 #ifdef RDK_BUILD_MINIMAL_LIB_MCS
-<<<<<<< HEAD
 std::string get_mcs_as_json(const JSMolList &mols,
                             const std::string &details_json);
 std::string get_mcs_as_smarts(const JSMolList &mols,
                               const std::string &details_json);
 JSMolBase *get_mcs_as_mol(const JSMolList &mols,
                           const std::string &details_json);
-=======
-std::string get_mcs_as_json(const JSMolList &mols, const std::string &details_json);
-std::string get_mcs_as_smarts(const JSMolList &mols, const std::string &details_json);
-JSMol *get_mcs_as_mol(const JSMolList &mols, const std::string &details_json);
 #endif
 
 #ifdef RDK_BUILD_MINIMAL_LIB_ZIP
 JSMol * get_molzip(const JSMol &a, const JSMol &b, const std::string &details_json);
->>>>>>> 8b438a6c
 #endif