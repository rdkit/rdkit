--- conflicted
+++ resolved
@@ -108,11 +108,7 @@
   }
   function rxn_callback(text, details) {
     details = details || {};
-<<<<<<< HEAD
-    var rxn = RDKitModule.get_reaction(text, JSON.stringify(details));
-=======
     var rxn = RDKitModule.get_rxn(text, JSON.stringify(details));
->>>>>>> 6129b38d
     var svg = "";
     try {
       svg = rxn.get_svg(798, 198);
