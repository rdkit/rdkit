--- conflicted
+++ resolved
@@ -1,401 +1,3 @@
-<<<<<<< HEAD
-//
-//  Copyright (C) 2021 Greg Landrum
-//
-//   @@ All Rights Reserved @@
-//  This file is part of the RDKit.
-//  The contents are covered by the terms of the BSD license
-//  which is included in the file license.txt, found at the root
-//  of the RDKit source tree.
-//
-#pragma once
-
-#include <string>
-#include <RDGeneral/versions.h>
-#include <GraphMol/RDKitBase.h>
-#include <GraphMol/MolPickler.h>
-#include <GraphMol/SmilesParse/SmilesParse.h>
-#include <GraphMol/SmilesParse/SmilesWrite.h>
-#include <GraphMol/FileParsers/FileParsers.h>
-#include <GraphMol/MolDraw2D/MolDraw2D.h>
-#include <GraphMol/MolDraw2D/MolDraw2DSVG.h>
-#include <GraphMol/MolDraw2D/MolDraw2DUtils.h>
-#include <GraphMol/Substruct/SubstructMatch.h>
-#include <GraphMol/MolInterchange/MolInterchange.h>
-#include <GraphMol/Descriptors/Property.h>
-#include <GraphMol/Descriptors/MolDescriptors.h>
-#include <GraphMol/Fingerprints/MorganFingerprints.h>
-#include <GraphMol/Depictor/RDDepictor.h>
-#include <GraphMol/CIPLabeler/CIPLabeler.h>
-#include <GraphMol/Abbreviations/Abbreviations.h>
-#include <DataStructs/BitOps.h>
-#include <GraphMol/MolStandardize/MolStandardize.h>
-#include <GraphMol/MolStandardize/Charge.h>
-#include <GraphMol/MolStandardize/Tautomer.h>
-
-#include <sstream>
-#include <RDGeneral/BoostStartInclude.h>
-#include <boost/property_tree/ptree.hpp>
-#include <boost/property_tree/json_parser.hpp>
-#include <RDGeneral/BoostEndInclude.h>
-
-#ifndef _MSC_VER
-// shutoff some warnings from rapidjson
-#if !defined(__clang__) and defined(__GNUC__)
-#pragma GCC diagnostic push
-#pragma GCC diagnostic ignored "-Wclass-memaccess"
-#endif
-#endif
-#include <rapidjson/document.h>
-#include <rapidjson/stringbuffer.h>
-#include <rapidjson/writer.h>
-#ifndef _MSC_VER
-#if !defined(__clang__) and defined(__GNUC__)
-#pragma GCC diagnostic pop
-#endif
-#endif
-namespace rj = rapidjson;
-
-namespace RDKit {
-namespace MinimalLib {
-
-static constexpr unsigned int d_defaultWidth = 250;
-static constexpr unsigned int d_defaultHeight = 200;
-
-#define LPT_OPT_GET(opt) opt = pt.get(#opt, opt);
-#define LPT_OPT_GET2(holder, opt) holder.opt = pt.get(#opt, holder.opt);
-
-RWMol *mol_from_input(const std::string &input,
-                      const std::string &details_json = "") {
-  bool sanitize = true;
-  bool removeHs = true;
-  RWMol *res = nullptr;
-  boost::property_tree::ptree pt;
-  if (!details_json.empty()) {
-    std::istringstream ss;
-    ss.str(details_json);
-    boost::property_tree::read_json(ss, pt);
-    LPT_OPT_GET(sanitize);
-    LPT_OPT_GET(removeHs);
-  }
-  if (input.find("M  END") != std::string::npos) {
-    bool strictParsing = false;
-    LPT_OPT_GET(strictParsing);
-    res = MolBlockToMol(input, false, removeHs, strictParsing);
-  } else if (input.find("commonchem") != std::string::npos) {
-    auto ps = MolInterchange::defaultJSONParseParameters;
-    LPT_OPT_GET2(ps, setAromaticBonds);
-    LPT_OPT_GET2(ps, strictValenceCheck);
-    LPT_OPT_GET2(ps, parseProperties);
-    LPT_OPT_GET2(ps, parseConformers);
-
-    auto molVect = MolInterchange::JSONDataToMols(input, ps);
-    if (!molVect.empty()) {
-      res = new RWMol(*molVect[0]);
-    }
-  } else {
-    SmilesParserParams ps;
-    ps.sanitize = false;
-    ps.removeHs = removeHs;
-    LPT_OPT_GET2(ps, strictCXSMILES);
-    LPT_OPT_GET2(ps, useLegacyStereo);
-    res = SmilesToMol(input, ps);
-  }
-  if (res) {
-    try {
-      if (sanitize) {
-        MolOps::sanitizeMol(*res);
-      }
-      MolOps::assignStereochemistry(*res, true, true, true);
-    } catch (...) {
-      delete res;
-      res = nullptr;
-    }
-  }
-  return res;
-}
-RWMol *mol_from_input(const std::string &input, const char *details_json) {
-  std::string json;
-  if (details_json) {
-    json = details_json;
-  }
-  return mol_from_input(input, json);
-}
-
-RWMol *qmol_from_input(const std::string &input,
-                       const std::string &details_json = "") {
-  RWMol *res = nullptr;
-  bool sanitize = false;
-  bool removeHs = true;
-  boost::property_tree::ptree pt;
-  if (!details_json.empty()) {
-    // FIX: this should eventually be moved somewhere else
-    std::istringstream ss;
-    ss.str(details_json);
-    boost::property_tree::read_json(ss, pt);
-    LPT_OPT_GET(sanitize);
-    LPT_OPT_GET(removeHs);
-  }
-  if (input.find("M  END") != std::string::npos) {
-    bool strictParsing = false;
-    LPT_OPT_GET(strictParsing);
-    res = MolBlockToMol(input, false, removeHs, strictParsing);
-  } else if (input.find("commonchem") != std::string::npos) {
-    auto ps = MolInterchange::defaultJSONParseParameters;
-    LPT_OPT_GET2(ps, setAromaticBonds);
-    LPT_OPT_GET2(ps, strictValenceCheck);
-    LPT_OPT_GET2(ps, parseProperties);
-    LPT_OPT_GET2(ps, parseConformers);
-
-    auto molVect = MolInterchange::JSONDataToMols(input, ps);
-    if (!molVect.empty()) {
-      res = new RWMol(*molVect[0]);
-    }
-  } else {
-    bool mergeHs = false;
-    LPT_OPT_GET(mergeHs);
-    res = SmartsToMol(input, 0, mergeHs);
-  }
-  return res;
-}
-RWMol *qmol_from_input(const std::string &input, const char *details_json) {
-  std::string json;
-  if (details_json) {
-    json = details_json;
-  }
-  return qmol_from_input(input, json);
-}
-
-std::string process_details(const std::string &details, unsigned int &width,
-                            unsigned int &height, int &offsetx, int &offsety,
-                            std::string &legend, std::vector<int> &atomIds,
-                            std::vector<int> &bondIds) {
-  rj::Document doc;
-  doc.Parse(details.c_str());
-  if (!doc.IsObject()) return "Invalid JSON";
-
-  if (doc.HasMember("atoms")) {
-    if (!doc["atoms"].IsArray()) {
-      return "JSON doesn't contain 'atoms' field, or it is not an array";
-    }
-    for (const auto &molval : doc["atoms"].GetArray()) {
-      if (!molval.IsInt()) return ("Atom IDs should be integers");
-      atomIds.push_back(molval.GetInt());
-    }
-  }
-  if (doc.HasMember("bonds")) {
-    if (!doc["bonds"].IsArray()) {
-      return "JSON contain 'bonds' field, but it is not an array";
-    }
-    for (const auto &molval : doc["bonds"].GetArray()) {
-      if (!molval.IsInt()) return ("Bond IDs should be integers");
-      bondIds.push_back(molval.GetInt());
-    }
-  }
-
-  if (doc.HasMember("width")) {
-    if (!doc["width"].IsUint()) {
-      return "JSON contains 'width' field, but it is not an unsigned int";
-    }
-    width = doc["width"].GetUint();
-  }
-
-  if (doc.HasMember("height")) {
-    if (!doc["height"].IsUint()) {
-      return "JSON contains 'height' field, but it is not an unsigned int";
-    }
-    height = doc["height"].GetUint();
-  }
-
-  if (doc.HasMember("offsetx")) {
-    if (!doc["offsetx"].IsInt()) {
-      return "JSON contains 'offsetx' field, but it is not an int";
-    }
-    offsetx = doc["offsetx"].GetInt();
-  }
-
-  if (doc.HasMember("offsety")) {
-    if (!doc["offsety"].IsInt()) {
-      return "JSON contains 'offsety' field, but it is not an int";
-    }
-    offsety = doc["offsety"].GetInt();
-  }
-
-  if (doc.HasMember("legend")) {
-    if (!doc["legend"].IsString()) {
-      return "JSON contains 'legend' field, but it is not a string";
-    }
-    legend = doc["legend"].GetString();
-  }
-
-  return "";
-}
-
-void get_sss_json(const ROMol &d_mol, const ROMol &q_mol,
-                  const MatchVectType &match, rj::Value &obj,
-                  rj::Document &doc) {
-  rj::Value rjAtoms(rj::kArrayType);
-  for (const auto &pr : match) {
-    rjAtoms.PushBack(pr.second, doc.GetAllocator());
-  }
-  obj.AddMember("atoms", rjAtoms, doc.GetAllocator());
-
-  rj::Value rjBonds(rj::kArrayType);
-  for (const auto qbond : q_mol.bonds()) {
-    unsigned int beginIdx = qbond->getBeginAtomIdx();
-    unsigned int endIdx = qbond->getEndAtomIdx();
-    if (beginIdx >= match.size() || endIdx >= match.size()) {
-      continue;
-    }
-    unsigned int idx1 = match[beginIdx].second;
-    unsigned int idx2 = match[endIdx].second;
-    const auto bond = d_mol.getBondBetweenAtoms(idx1, idx2);
-    if (bond != nullptr) {
-      rjBonds.PushBack(bond->getIdx(), doc.GetAllocator());
-    }
-  }
-  obj.AddMember("bonds", rjBonds, doc.GetAllocator());
-}
-
-std::string mol_to_svg(const ROMol &m, unsigned int w, unsigned int h,
-                       const std::string &details = "") {
-  std::vector<int> atomIds;
-  std::vector<int> bondIds;
-  std::string legend = "";
-  int offsetx = 0, offsety = 0;
-  if (!details.empty()) {
-    auto problems = process_details(details, w, h, offsetx, offsety, legend,
-                                    atomIds, bondIds);
-    if (!problems.empty()) {
-      return problems;
-    }
-  }
-
-  MolDraw2DSVG drawer(w, h);
-  if (!details.empty()) {
-    MolDraw2DUtils::updateDrawerParamsFromJSON(drawer, details);
-  }
-  drawer.setOffset(offsetx, offsety);
-
-  MolDraw2DUtils::prepareAndDrawMolecule(drawer, m, legend, &atomIds, &bondIds);
-  drawer.finishDrawing();
-
-  return drawer.getDrawingText();
-}
-
-std::string get_descriptors(const ROMol &m) {
-  rj::Document doc;
-  doc.SetObject();
-
-  Descriptors::Properties props;
-  std::vector<std::string> dns = props.getPropertyNames();
-  std::vector<double> dvs = props.computeProperties(m);
-  for (size_t i = 0; i < dns.size(); ++i) {
-    rj::Value v(dvs[i]);
-    const auto srt = rj::StringRef(dns[i].c_str());
-    doc.AddMember(srt, v, doc.GetAllocator());
-  }
-
-  rj::StringBuffer buffer;
-  rj::Writer<rj::StringBuffer> writer(buffer);
-  writer.SetMaxDecimalPlaces(5);
-  doc.Accept(writer);
-  return buffer.GetString();
-}
-
-namespace {
-template <typename T, typename U>
-std::unique_ptr<RWMol> standardize_func(T &mol, const std::string &details_json,
-                                        U func) {
-  MolStandardize::CleanupParameters ps =
-      MolStandardize::defaultCleanupParameters;
-  if (!details_json.empty()) {
-    MolStandardize::updateCleanupParamsFromJSON(ps, details_json);
-  }
-  return std::unique_ptr<RWMol>(static_cast<RWMol *>(func(mol, ps)));
-}
-}  // namespace
-
-std::unique_ptr<RWMol> do_cleanup(RWMol &mol, const std::string &details_json) {
-  return standardize_func(mol, details_json, MolStandardize::cleanup);
-}
-
-std::unique_ptr<RWMol> do_normalize(RWMol &mol,
-                                    const std::string &details_json) {
-  auto molp = &mol;
-  return standardize_func(molp, details_json, MolStandardize::normalize);
-}
-
-std::unique_ptr<RWMol> do_reionize(RWMol &mol,
-                                   const std::string &details_json) {
-  auto molp = &mol;
-  return standardize_func(molp, details_json, MolStandardize::reionize);
-}
-
-std::unique_ptr<RWMol> do_canonical_tautomer(RWMol &mol,
-                                             const std::string &details_json) {
-  MolStandardize::CleanupParameters ps =
-      MolStandardize::defaultCleanupParameters;
-  if (!details_json.empty()) {
-    MolStandardize::updateCleanupParamsFromJSON(ps, details_json);
-  }
-  MolStandardize::TautomerEnumerator te(ps);
-  std::unique_ptr<RWMol> res(static_cast<RWMol *>(te.canonicalize(mol)));
-  return res;
-}
-
-std::unique_ptr<RWMol> do_neutralize(RWMol &mol,
-                                     const std::string &details_json) {
-  MolStandardize::CleanupParameters ps =
-      MolStandardize::defaultCleanupParameters;
-  if (!details_json.empty()) {
-    MolStandardize::updateCleanupParamsFromJSON(ps, details_json);
-  }
-  MolStandardize::Uncharger uncharger(ps.doCanonical);
-  std::unique_ptr<RWMol> res(static_cast<RWMol *>(uncharger.uncharge(mol)));
-  return res;
-}
-
-std::unique_ptr<RWMol> do_charge_parent(RWMol &mol,
-                                        const std::string &details_json) {
-  MolStandardize::CleanupParameters ps =
-      MolStandardize::defaultCleanupParameters;
-  bool skipStandardize = false;
-  if (!details_json.empty()) {
-    MolStandardize::updateCleanupParamsFromJSON(ps, details_json);
-    boost::property_tree::ptree pt;
-    std::istringstream ss;
-    ss.str(details_json);
-    boost::property_tree::read_json(ss, pt);
-    LPT_OPT_GET(skipStandardize);
-  }
-  std::unique_ptr<RWMol> res(
-      MolStandardize::chargeParent(mol, ps, skipStandardize));
-  return res;
-}
-
-std::unique_ptr<RWMol> do_fragment_parent(RWMol &mol,
-                                          const std::string &details_json) {
-  MolStandardize::CleanupParameters ps =
-      MolStandardize::defaultCleanupParameters;
-  bool skipStandardize = false;
-  if (!details_json.empty()) {
-    MolStandardize::updateCleanupParamsFromJSON(ps, details_json);
-    boost::property_tree::ptree pt;
-    std::istringstream ss;
-    ss.str(details_json);
-    boost::property_tree::read_json(ss, pt);
-    LPT_OPT_GET(skipStandardize);
-  }
-  std::unique_ptr<RWMol> res(
-      MolStandardize::fragmentParent(mol, ps, skipStandardize));
-  return res;
-}
-
-}  // namespace MinimalLib
-}  // namespace RDKit
-#undef LPT_OPT_GET
-=======
 //
 //  Copyright (C) 2021 Greg Landrum
 //
@@ -798,5 +400,4 @@
 }  // namespace MinimalLib
 }  // namespace RDKit
 #undef LPT_OPT_GET
->>>>>>> d859a23c
 #undef LPT_OPT_GET2