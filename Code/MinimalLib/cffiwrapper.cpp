--- conflicted
+++ resolved
@@ -1,1407 +1,702 @@
-<<<<<<< HEAD
-//
-//  Copyright (C) 2021 Greg Landrum
-//
-//   @@ All Rights Reserved @@
-//  This file is part of the RDKit.
-//  The contents are covered by the terms of the BSD license
-//  which is included in the file license.txt, found at the root
-//  of the RDKit source tree.
-//
-#include <string>
-#include <cstring>
-#include <iostream>
-
-#include <RDGeneral/versions.h>
-#include <atomic>
-#include <GraphMol/RDKitBase.h>
-#include <GraphMol/MolPickler.h>
-#include <GraphMol/SmilesParse/SmilesParse.h>
-#include <GraphMol/SmilesParse/SmilesWrite.h>
-#include <GraphMol/SmilesParse/SmartsWrite.h>
-#include <GraphMol/FileParsers/FileParsers.h>
-#include <GraphMol/MolDraw2D/MolDraw2D.h>
-#include <GraphMol/MolDraw2D/MolDraw2DSVG.h>
-#include <GraphMol/MolDraw2D/MolDraw2DUtils.h>
-#include <GraphMol/MolInterchange/MolInterchange.h>
-#include <GraphMol/Substruct/SubstructMatch.h>
-#include <GraphMol/Descriptors/Property.h>
-#include <GraphMol/Descriptors/MolDescriptors.h>
-#include <GraphMol/Fingerprints/MorganFingerprints.h>
-#include <GraphMol/Fingerprints/Fingerprints.h>
-#include <GraphMol/Depictor/RDDepictor.h>
-#include <GraphMol/CIPLabeler/CIPLabeler.h>
-#include <GraphMol/Abbreviations/Abbreviations.h>
-#include <GraphMol/DistGeomHelpers/Embedder.h>
-#include <DataStructs/BitOps.h>
-
-#include "common.h"
-
-#include <sstream>
-#include <RDGeneral/BoostStartInclude.h>
-#include <boost/property_tree/ptree.hpp>
-#include <boost/property_tree/json_parser.hpp>
-#include <RDGeneral/BoostEndInclude.h>
-
-#include <INCHI-API/inchi.h>
-
-#include <rapidjson/document.h>
-#include <rapidjson/stringbuffer.h>
-#include <rapidjson/writer.h>
-
-namespace rj = rapidjson;
-
-using namespace RDKit;
-
-#if (defined(__GNUC__) || defined(__GNUG__))
-#pragma GCC diagnostic push
-#pragma GCC diagnostic ignored "-Wconversion-null"
-#endif
-
-namespace {
-char *str_to_c(const std::string &str, size_t *len = nullptr) {
-  if (len) {
-    *len = str.size();
-  }
-  char *res;
-  res = (char *)malloc(str.size() + 1);
-  memcpy((void *)res, (const void *)str.c_str(), str.size());
-  res[str.size()] = 0;
-  return res;
-}
-char *str_to_c(const char *str) {
-  char *res;
-  res = (char *)malloc(strlen(str) + 1);
-  strcpy(res, str);
-  return res;
-}
-}  // namespace
-
-void mol_to_pkl(const ROMol &mol, char **mol_pkl, size_t *mol_pkl_sz) {
-  unsigned int propFlags = PicklerOps::PropertyPickleOptions::AllProps ^
-                           PicklerOps::PropertyPickleOptions::ComputedProps;
-  std::string pkl;
-  MolPickler::pickleMol(mol, pkl, propFlags);
-  free(*mol_pkl);
-  *mol_pkl = str_to_c(pkl, mol_pkl_sz);
-}
-
-RWMol mol_from_pkl(const char *pkl, size_t pkl_sz) {
-  if (!pkl || !pkl_sz) {
-    return RWMol();
-  }
-  std::string mol_pkl(pkl, pkl_sz);
-  RWMol res(mol_pkl);
-  res.setProp(common_properties::_StereochemDone, 1, true);
-  return res;
-}
-
-#ifdef PT_OPT_GET
-#undef PT_OPT_GET
-#endif
-#define PT_OPT_GET(opt) opt = pt.get(#opt, opt);
-
-namespace {
-template <class T>
-std::string smiles_helper(const char *pkl, size_t pkl_sz,
-                          const char *details_json, T func) {
-  if (!pkl || !pkl_sz) {
-    return "";
-  }
-  auto mol = mol_from_pkl(pkl, pkl_sz);
-  bool doIsomericSmiles = true;
-  bool doKekule = false;
-  int rootedAtAtom = -1;
-  bool canonical = true;
-  bool allBondsExplicit = false;
-  bool allHsExplicit = false;
-  bool doRandom = false;
-  if (details_json && strlen(details_json)) {
-    boost::property_tree::ptree pt;
-    std::istringstream ss;
-    ss.str(details_json);
-    boost::property_tree::read_json(ss, pt);
-    PT_OPT_GET(doIsomericSmiles);
-    PT_OPT_GET(doKekule);
-    PT_OPT_GET(rootedAtAtom);
-    PT_OPT_GET(canonical);
-    PT_OPT_GET(allBondsExplicit);
-    PT_OPT_GET(allHsExplicit);
-    PT_OPT_GET(doRandom);
-  }
-  auto data = func(mol, doIsomericSmiles, doKekule, rootedAtAtom, canonical,
-                   allBondsExplicit, allHsExplicit, doRandom);
-  return data;
-}
-
-std::string molblock_helper(const char *pkl, size_t pkl_sz,
-                            const char *details_json, bool forceV3000) {
-  if (!pkl || !pkl_sz) {
-    return "";
-  }
-  auto mol = mol_from_pkl(pkl, pkl_sz);
-  bool includeStereo = true;
-  bool kekulize = true;
-  if (details_json && strlen(details_json)) {
-    boost::property_tree::ptree pt;
-    std::istringstream ss;
-    ss.str(details_json);
-    boost::property_tree::read_json(ss, pt);
-    PT_OPT_GET(includeStereo);
-    PT_OPT_GET(kekulize);
-  }
-  auto data = MolToMolBlock(mol, includeStereo, -1, kekulize, forceV3000);
-  return data;
-}
-
-}  // namespace
-extern "C" char *get_smiles(const char *pkl, size_t pkl_sz,
-                            const char *details_json) {
-  auto data = smiles_helper(pkl, pkl_sz, details_json, MolToSmiles);
-  return str_to_c(data);
-}
-extern "C" char *get_smarts(const char *pkl, size_t pkl_sz,
-                            const char *details_json) {
-  RDUNUSED_PARAM(details_json);
-  if (!pkl || !pkl_sz) {
-    return nullptr;
-  }
-  auto mol = mol_from_pkl(pkl, pkl_sz);
-  auto data = MolToSmarts(mol);
-  return str_to_c(data);
-}
-extern "C" char *get_cxsmiles(const char *pkl, size_t pkl_sz,
-                              const char *details_json) {
-  auto data = smiles_helper(pkl, pkl_sz, details_json, MolToCXSmiles);
-  return str_to_c(data);
-}
-extern "C" char *get_molblock(const char *pkl, size_t pkl_sz,
-                              const char *details_json) {
-  auto data = molblock_helper(pkl, pkl_sz, details_json, false);
-  return str_to_c(data);
-}
-extern "C" char *get_v3kmolblock(const char *pkl, size_t pkl_sz,
-                                 const char *details_json) {
-  auto data = molblock_helper(pkl, pkl_sz, details_json, true);
-  return str_to_c(data);
-}
-extern "C" char *get_json(const char *pkl, size_t pkl_sz,
-                          const char *details_json) {
-  RDUNUSED_PARAM(details_json);
-  if (!pkl || !pkl_sz) {
-    return nullptr;
-  }
-  auto mol = mol_from_pkl(pkl, pkl_sz);
-  auto data = MolInterchange::MolToJSONData(mol);
-  return str_to_c(data);
-}
-extern "C" void free_ptr(char *ptr) {
-  if (ptr) {
-    free(ptr);
-  }
-}
-
-extern "C" char *get_svg(const char *pkl, size_t pkl_sz,
-                         const char *details_json) {
-  if (!pkl || !pkl_sz) {
-    return nullptr;
-  }
-  auto mol = mol_from_pkl(pkl, pkl_sz);
-  unsigned int width = MinimalLib::d_defaultWidth;
-  unsigned int height = MinimalLib::d_defaultHeight;
-  return str_to_c(MinimalLib::mol_to_svg(mol, width, height, details_json));
-}
-
-extern "C" char *get_inchi(const char *pkl, size_t pkl_sz,
-                           const char *details_json) {
-  if (!pkl || !pkl_sz) {
-    return nullptr;
-  }
-  auto mol = mol_from_pkl(pkl, pkl_sz);
-  ExtraInchiReturnValues rv;
-  std::string options;
-  if (details_json && strlen(details_json)) {
-    boost::property_tree::ptree pt;
-    std::istringstream ss;
-    ss.str(details_json);
-    boost::property_tree::read_json(ss, pt);
-    PT_OPT_GET(options);
-  }
-
-  const char *opts = nullptr;
-  if (!options.empty()) {
-    opts = options.c_str();
-  }
-  return str_to_c(MolToInchi(mol, rv, opts));
-}
-
-extern "C" char *get_inchi_for_molblock(const char *ctab,
-                                        const char *details_json) {
-  if (!ctab) {
-    return str_to_c("");
-  }
-  std::string options;
-  if (details_json && strlen(details_json)) {
-    boost::property_tree::ptree pt;
-    std::istringstream ss;
-    ss.str(details_json);
-    boost::property_tree::read_json(ss, pt);
-    PT_OPT_GET(options);
-  }
-
-  ExtraInchiReturnValues rv;
-  const char *opts = nullptr;
-  if (!options.empty()) {
-    opts = options.c_str();
-  }
-  return str_to_c(MolBlockToInchi(ctab, rv, opts));
-}
-
-extern "C" char *get_inchikey_for_inchi(const char *inchi) {
-  if (!inchi) {
-    return str_to_c("");
-  }
-  return str_to_c(InchiToInchiKey(inchi));
-}
-
-extern "C" char *get_mol(const char *input, size_t *pkl_sz,
-                         const char *details_json) {
-  RWMol *mol = MinimalLib::mol_from_input(input, details_json);
-  if (!mol) {
-    *pkl_sz = 0;
-    return NULL;
-  }
-  unsigned int propFlags = PicklerOps::PropertyPickleOptions::AllProps ^
-                           PicklerOps::PropertyPickleOptions::ComputedProps;
-  std::string pkl;
-  MolPickler::pickleMol(*mol, pkl, propFlags);
-  return str_to_c(pkl, pkl_sz);
-}
-extern "C" char *get_qmol(const char *input, size_t *pkl_sz,
-                          const char *details_json) {
-  RWMol *mol = MinimalLib::qmol_from_input(input, details_json);
-  if (!mol) {
-    *pkl_sz = 0;
-    return str_to_c("Error!");
-  }
-  std::string pkl;
-  MolPickler::pickleMol(*mol, pkl);
-  return str_to_c(pkl, pkl_sz);
-}
-extern "C" char *version() { return str_to_c(rdkitVersion); }
-#ifdef RDK_THREADSAFE_SSS
-std::atomic_int logging_needs_init{1};
-#else
-short logging_needs_init = 1;
-#endif
-extern "C" void enable_logging() {
-  if (logging_needs_init) {
-    RDLog::InitLogs();
-    logging_needs_init = 0;
-  }
-  boost::logging::enable_logs("rdApp.*");
-}
-
-extern "C" void disable_logging() {
-#ifdef RDK_THREADSAFE_SSS
-  static std::atomic_int needs_init{1};
-#else
-  static short needs_init = 1;
-#endif
-  if (needs_init) {
-    RDLog::InitLogs();
-    needs_init = 0;
-  }
-  boost::logging::disable_logs("rdApp.*");
-}
-
-extern "C" char *get_substruct_match(const char *mol_pkl, size_t mol_pkl_sz,
-                                     const char *query_pkl, size_t query_pkl_sz,
-                                     const char *options_json) {
-  if (!mol_pkl || !mol_pkl_sz || !query_pkl || !query_pkl_sz) {
-    return nullptr;
-  }
-  auto mol = mol_from_pkl(mol_pkl, mol_pkl_sz);
-  auto query = mol_from_pkl(query_pkl, query_pkl_sz);
-
-  SubstructMatchParameters params;
-  if (options_json) {
-    std::string json(options_json);
-    updateSubstructMatchParamsFromJSON(params, json);
-  }
-  params.maxMatches = 1;
-
-  std::string res = "{}";
-  auto matches = SubstructMatch(mol, query, params);
-  if (!matches.empty()) {
-    auto match = matches[0];
-    rj::Document doc;
-    doc.SetObject();
-    MinimalLib::get_sss_json(mol, query, match, doc, doc);
-    rj::StringBuffer buffer;
-    rj::Writer<rj::StringBuffer> writer(buffer);
-    doc.Accept(writer);
-    res = buffer.GetString();
-  }
-
-  return str_to_c(res);
-}
-extern "C" char *get_substruct_matches(const char *mol_pkl, size_t mol_pkl_sz,
-                                       const char *query_pkl,
-                                       size_t query_pkl_sz,
-                                       const char *options_json) {
-  if (!mol_pkl || !mol_pkl_sz || !query_pkl || !query_pkl_sz) {
-    return nullptr;
-  }
-  auto mol = mol_from_pkl(mol_pkl, mol_pkl_sz);
-  auto query = mol_from_pkl(query_pkl, query_pkl_sz);
-
-  SubstructMatchParameters params;
-  if (options_json) {
-    std::string json(options_json);
-    updateSubstructMatchParamsFromJSON(params, json);
-  }
-
-  std::string res = "{}";
-  auto matches = SubstructMatch(mol, query, params);
-  if (!matches.empty()) {
-    rj::Document doc;
-    doc.SetArray();
-
-    for (const auto &match : matches) {
-      rj::Value rjMatch(rj::kObjectType);
-      MinimalLib::get_sss_json(mol, query, match, rjMatch, doc);
-      doc.PushBack(rjMatch, doc.GetAllocator());
-    }
-
-    rj::StringBuffer buffer;
-    rj::Writer<rj::StringBuffer> writer(buffer);
-    doc.Accept(writer);
-    res = buffer.GetString();
-  }
-
-  return str_to_c(res);
-}
-
-extern "C" char *get_descriptors(const char *mol_pkl, size_t mol_pkl_sz) {
-  if (!mol_pkl || !mol_pkl_sz) {
-    return nullptr;
-  }
-  auto mol = mol_from_pkl(mol_pkl, mol_pkl_sz);
-  return str_to_c(MinimalLib::get_descriptors(mol));
-}
-
-namespace {
-std::unique_ptr<ExplicitBitVect> morgan_fp_helper(const char *mol_pkl,
-                                                  size_t mol_pkl_sz,
-                                                  const char *details_json) {
-  if (!mol_pkl || !mol_pkl_sz) {
-    return nullptr;
-  }
-  auto mol = mol_from_pkl(mol_pkl, mol_pkl_sz);
-
-  size_t radius = 2;
-  size_t nBits = 2048;
-  bool useChirality = false;
-  bool useBondTypes = true;
-  bool includeRedundantEnvironments = false;
-  bool onlyNonzeroInvariants = false;
-  if (details_json && strlen(details_json)) {
-    // FIX: this should eventually be moved somewhere else
-    std::istringstream ss;
-    ss.str(details_json);
-    boost::property_tree::ptree pt;
-    boost::property_tree::read_json(ss, pt);
-    PT_OPT_GET(radius);
-    PT_OPT_GET(nBits);
-    PT_OPT_GET(useChirality);
-    PT_OPT_GET(useBondTypes);
-    PT_OPT_GET(includeRedundantEnvironments);
-    PT_OPT_GET(onlyNonzeroInvariants);
-  }
-  auto fp = MorganFingerprints::getFingerprintAsBitVect(
-      mol, radius, nBits, nullptr, nullptr, useChirality, useBondTypes,
-      onlyNonzeroInvariants, nullptr, includeRedundantEnvironments);
-  return std::unique_ptr<ExplicitBitVect>{fp};
-}
-
-std::unique_ptr<ExplicitBitVect> rdkit_fp_helper(const char *mol_pkl,
-                                                 size_t mol_pkl_sz,
-                                                 const char *details_json) {
-  if (!mol_pkl || !mol_pkl_sz) {
-    return nullptr;
-  }
-  auto mol = mol_from_pkl(mol_pkl, mol_pkl_sz);
-  unsigned int minPath = 1;
-  unsigned int maxPath = 7;
-  unsigned int nBits = 2048;
-  unsigned int nBitsPerHash = 2;
-  bool useHs = true;
-  bool branchedPaths = true;
-  bool useBondOrder = true;
-  if (details_json && strlen(details_json)) {
-    // FIX: this should eventually be moved somewhere else
-    std::istringstream ss;
-    ss.str(details_json);
-    boost::property_tree::ptree pt;
-    boost::property_tree::read_json(ss, pt);
-    PT_OPT_GET(minPath);
-    PT_OPT_GET(maxPath);
-    PT_OPT_GET(nBits);
-    PT_OPT_GET(nBitsPerHash);
-    PT_OPT_GET(useHs);
-    PT_OPT_GET(branchedPaths);
-    PT_OPT_GET(useBondOrder);
-  }
-  auto fp = RDKFingerprintMol(mol, minPath, maxPath, nBits, nBitsPerHash, useHs,
-                              0, 128, branchedPaths, useBondOrder);
-  return std::unique_ptr<ExplicitBitVect>{fp};
-}
-
-std::unique_ptr<ExplicitBitVect> pattern_fp_helper(const char *mol_pkl,
-                                                   size_t mol_pkl_sz,
-                                                   const char *details_json) {
-  if (!mol_pkl || !mol_pkl_sz) {
-    return nullptr;
-  }
-  auto mol = mol_from_pkl(mol_pkl, mol_pkl_sz);
-  unsigned int nBits = 2048;
-  bool tautomericFingerprint = false;
-  if (details_json && strlen(details_json)) {
-    // FIX: this should eventually be moved somewhere else
-    std::istringstream ss;
-    ss.str(details_json);
-    boost::property_tree::ptree pt;
-    boost::property_tree::read_json(ss, pt);
-    PT_OPT_GET(nBits);
-    PT_OPT_GET(tautomericFingerprint);
-  }
-  auto fp = PatternFingerprintMol(mol, nBits, nullptr, nullptr,
-                                  tautomericFingerprint);
-  return std::unique_ptr<ExplicitBitVect>{fp};
-}
-}  // namespace
-
-extern "C" char *get_morgan_fp(const char *mol_pkl, size_t mol_pkl_sz,
-                               const char *details_json) {
-  auto fp = morgan_fp_helper(mol_pkl, mol_pkl_sz, details_json);
-  auto res = BitVectToText(*fp);
-  return str_to_c(res);
-}
-
-extern "C" char *get_morgan_fp_as_bytes(const char *mol_pkl, size_t mol_pkl_sz,
-                                        size_t *nbytes,
-                                        const char *details_json) {
-  auto fp = morgan_fp_helper(mol_pkl, mol_pkl_sz, details_json);
-  auto res = BitVectToBinaryText(*fp);
-  return str_to_c(res, nbytes);
-}
-
-extern "C" char *get_rdkit_fp(const char *mol_pkl, size_t mol_pkl_sz,
-                              const char *details_json) {
-  auto fp = rdkit_fp_helper(mol_pkl, mol_pkl_sz, details_json);
-  auto res = BitVectToText(*fp);
-  return str_to_c(res);
-}
-
-extern "C" char *get_rdkit_fp_as_bytes(const char *mol_pkl, size_t mol_pkl_sz,
-                                       size_t *nbytes,
-                                       const char *details_json) {
-  auto fp = rdkit_fp_helper(mol_pkl, mol_pkl_sz, details_json);
-  auto res = BitVectToBinaryText(*fp);
-  return str_to_c(res, nbytes);
-}
-
-extern "C" char *get_pattern_fp(const char *mol_pkl, size_t mol_pkl_sz,
-                                const char *details_json) {
-  auto fp = pattern_fp_helper(mol_pkl, mol_pkl_sz, details_json);
-  auto res = BitVectToText(*fp);
-  return str_to_c(res);
-}
-
-extern "C" char *get_pattern_fp_as_bytes(const char *mol_pkl, size_t mol_pkl_sz,
-                                         size_t *nbytes,
-                                         const char *details_json) {
-  auto fp = pattern_fp_helper(mol_pkl, mol_pkl_sz, details_json);
-  auto res = BitVectToBinaryText(*fp);
-  return str_to_c(res, nbytes);
-}
-
-extern "C" void prefer_coordgen(short val) {
-#ifdef RDK_BUILD_COORDGEN_SUPPORT
-  RDDepict::preferCoordGen = val;
-#endif
-};
-
-extern "C" short set_2d_coords(char **mol_pkl, size_t *mol_pkl_sz) {
-  if (!mol_pkl || !mol_pkl_sz || !*mol_pkl || !*mol_pkl_sz) {
-    return 0;
-  }
-  auto mol = mol_from_pkl(*mol_pkl, *mol_pkl_sz);
-  RDDepict::compute2DCoords(mol);
-
-  mol_to_pkl(mol, mol_pkl, mol_pkl_sz);
-  return 1;
-}
-
-extern "C" short set_2d_coords_aligned(char **mol_pkl, size_t *mol_pkl_sz,
-                                       const char *template_pkl,
-                                       size_t template_sz,
-                                       const char *details_json) {
-  if (!mol_pkl || !mol_pkl_sz || !*mol_pkl || !*mol_pkl_sz || !template_pkl ||
-      !template_sz || !template_pkl || !template_sz) {
-    return 0;
-  }
-  auto mol = mol_from_pkl(*mol_pkl, *mol_pkl_sz);
-  auto templ = mol_from_pkl(template_pkl, template_sz);
-  bool useCoordGen = true;
-  bool allowRGroups = false;
-  bool acceptFailure = true;
-  if (details_json && strlen(details_json)) {
-    std::istringstream ss;
-    ss.str(details_json);
-    boost::property_tree::ptree pt;
-    boost::property_tree::read_json(ss, pt);
-    PT_OPT_GET(useCoordGen);
-    PT_OPT_GET(allowRGroups);
-    PT_OPT_GET(acceptFailure);
-  }
-#ifdef RDK_BUILD_COORDGEN_SUPPORT
-  bool oprefer = RDDepict::preferCoordGen;
-  RDDepict::preferCoordGen = useCoordGen;
-#endif
-
-  int confId = -1;
-  // always accept failure in the original call because
-  // we detect it afterwards
-  bool acceptOrigFailure = true;
-  auto match = RDDepict::generateDepictionMatching2DStructure(
-      mol, templ, confId, nullptr, acceptOrigFailure, false, allowRGroups);
-#ifdef RDK_BUILD_COORDGEN_SUPPORT
-  RDDepict::preferCoordGen = oprefer;
-#endif
-  if (match.empty() && !acceptFailure) {
-    return 0;
-  } else {
-    mol_to_pkl(mol, mol_pkl, mol_pkl_sz);
-    return 1;
-  }
-};
-
-extern "C" short set_3d_coords(char **mol_pkl, size_t *mol_pkl_sz,
-                               const char *params_json) {
-  if (!mol_pkl || !mol_pkl_sz || !*mol_pkl || !*mol_pkl_sz) {
-    return 0;
-  }
-  auto mol = mol_from_pkl(*mol_pkl, *mol_pkl_sz);
-  std::string json;
-  if (params_json) {
-    json = params_json;
-  }
-  DGeomHelpers::EmbedParameters ps = DGeomHelpers::srETKDGv3;
-  if (!json.empty()) {
-    DGeomHelpers::updateEmbedParametersFromJSON(ps, json);
-  }
-  int res = DGeomHelpers::EmbedMolecule(mol, ps);
-  if (res >= 0) {
-    ++res;
-  }
-  // if we have a coordMap then be sure to clear up the memory that
-  // updateEmbedParametersFromJSON() allocated for it
-  if (ps.coordMap) {
-    delete ps.coordMap;
-  }
-  mol_to_pkl(mol, mol_pkl, mol_pkl_sz);
-  return (short)res;
-}
-
-extern "C" short add_hs(char **mol_pkl, size_t *mol_pkl_sz) {
-  if (!mol_pkl || !mol_pkl_sz || !*mol_pkl || !*mol_pkl_sz) {
-    return 0;
-  }
-  auto mol = mol_from_pkl(*mol_pkl, *mol_pkl_sz);
-  MolOps::addHs(mol);
-  // we don't need the properties that sets:
-  for (auto atom : mol.atoms()) {
-    if (atom->getAtomicNum() == 1) {
-      atom->clearProp(common_properties::isImplicit);
-    }
-  }
-
-  mol_to_pkl(mol, mol_pkl, mol_pkl_sz);
-  return 1;
-}
-
-extern "C" short remove_all_hs(char **mol_pkl, size_t *mol_pkl_sz) {
-  if (!mol_pkl || !mol_pkl_sz || !*mol_pkl || !*mol_pkl_sz) {
-    return 0;
-  }
-  auto mol = mol_from_pkl(*mol_pkl, *mol_pkl_sz);
-  MolOps::removeAllHs(mol);
-
-  mol_to_pkl(mol, mol_pkl, mol_pkl_sz);
-  return 1;
-}
-
-// standardization
-namespace {
-template <typename T>
-short standardize_func(char **mol_pkl, size_t *mol_pkl_sz,
-                       const char *details_json, T func) {
-  if (!mol_pkl || !mol_pkl_sz || !*mol_pkl || !*mol_pkl_sz) {
-    return 0;
-  }
-  auto mol = mol_from_pkl(*mol_pkl, *mol_pkl_sz);
-  std::string json;
-  if (details_json) {
-    json = details_json;
-  }
-  std::unique_ptr<RWMol> res(func(mol, json));
-
-  mol_to_pkl(*res, mol_pkl, mol_pkl_sz);
-  return 1;
-}
-}  // namespace
-extern "C" short cleanup(char **mol_pkl, size_t *mol_pkl_sz,
-                         const char *details_json) {
-  return standardize_func(mol_pkl, mol_pkl_sz, details_json,
-                          MinimalLib::do_cleanup);
-};
-extern "C" short normalize(char **mol_pkl, size_t *mol_pkl_sz,
-                           const char *details_json) {
-  return standardize_func(mol_pkl, mol_pkl_sz, details_json,
-                          MinimalLib::do_normalize);
-};
-extern "C" short canonical_tautomer(char **mol_pkl, size_t *mol_pkl_sz,
-                                    const char *details_json) {
-  return standardize_func(mol_pkl, mol_pkl_sz, details_json,
-                          MinimalLib::do_canonical_tautomer);
-};
-extern "C" short charge_parent(char **mol_pkl, size_t *mol_pkl_sz,
-                               const char *details_json) {
-  return standardize_func(mol_pkl, mol_pkl_sz, details_json,
-                          MinimalLib::do_charge_parent);
-};
-extern "C" short reionize(char **mol_pkl, size_t *mol_pkl_sz,
-                          const char *details_json) {
-  return standardize_func(mol_pkl, mol_pkl_sz, details_json,
-                          MinimalLib::do_reionize);
-};
-extern "C" short neutralize(char **mol_pkl, size_t *mol_pkl_sz,
-                            const char *details_json) {
-  return standardize_func(mol_pkl, mol_pkl_sz, details_json,
-                          MinimalLib::do_neutralize);
-};
-extern "C" short fragment_parent(char **mol_pkl, size_t *mol_pkl_sz,
-                                 const char *details_json) {
-  return standardize_func(mol_pkl, mol_pkl_sz, details_json,
-                          MinimalLib::do_fragment_parent);
-};
-
-#if (defined(__GNUC__) || defined(__GNUG__))
-#pragma GCC diagnostic pop
-#endif
-=======
-//
-//  Copyright (C) 2021 Greg Landrum
-//
-//   @@ All Rights Reserved @@
-//  This file is part of the RDKit.
-//  The contents are covered by the terms of the BSD license
-//  which is included in the file license.txt, found at the root
-//  of the RDKit source tree.
-//
-#include <string>
-#include <cstring>
-#include <iostream>
-
-#include <RDGeneral/versions.h>
-#include <atomic>
-#include <GraphMol/RDKitBase.h>
-#include <GraphMol/MolPickler.h>
-#include <GraphMol/SmilesParse/SmilesParse.h>
-#include <GraphMol/SmilesParse/SmilesWrite.h>
-#include <GraphMol/SmilesParse/SmartsWrite.h>
-#include <GraphMol/FileParsers/FileParsers.h>
-#include <GraphMol/MolDraw2D/MolDraw2D.h>
-#include <GraphMol/MolDraw2D/MolDraw2DSVG.h>
-#include <GraphMol/MolDraw2D/MolDraw2DUtils.h>
-#include <GraphMol/MolInterchange/MolInterchange.h>
-#include <GraphMol/Substruct/SubstructMatch.h>
-#include <GraphMol/Descriptors/Property.h>
-#include <GraphMol/Descriptors/MolDescriptors.h>
-#include <GraphMol/Fingerprints/MorganFingerprints.h>
-#include <GraphMol/Fingerprints/Fingerprints.h>
-#include <GraphMol/Depictor/RDDepictor.h>
-#include <GraphMol/CIPLabeler/CIPLabeler.h>
-#include <GraphMol/Abbreviations/Abbreviations.h>
-#include <GraphMol/DistGeomHelpers/Embedder.h>
-#include <DataStructs/BitOps.h>
-
-#include "common.h"
-
-#include <sstream>
-#include <RDGeneral/BoostStartInclude.h>
-#include <boost/property_tree/ptree.hpp>
-#include <boost/property_tree/json_parser.hpp>
-#include <RDGeneral/BoostEndInclude.h>
-
-#include <INCHI-API/inchi.h>
-
-#include <rapidjson/document.h>
-#include <rapidjson/stringbuffer.h>
-#include <rapidjson/writer.h>
-
-namespace rj = rapidjson;
-
-using namespace RDKit;
-
-#if (defined(__GNUC__) || defined(__GNUG__))
-#pragma GCC diagnostic push
-#pragma GCC diagnostic ignored "-Wconversion-null"
-#endif
-
-namespace {
-char *str_to_c(const std::string &str, size_t *len = nullptr) {
-  if (len) {
-    *len = str.size();
-  }
-  char *res;
-  res = (char *)malloc(str.size() + 1);
-  memcpy((void *)res, (const void *)str.c_str(), str.size());
-  res[str.size()] = 0;
-  return res;
-}
-char *str_to_c(const char *str) {
-  char *res;
-  res = (char *)malloc(strlen(str) + 1);
-  strcpy(res, str);
-  return res;
-}
-}  // namespace
-
-void mol_to_pkl(const ROMol &mol, char **mol_pkl, size_t *mol_pkl_sz) {
-  unsigned int propFlags = PicklerOps::PropertyPickleOptions::AllProps ^
-                           PicklerOps::PropertyPickleOptions::ComputedProps;
-  std::string pkl;
-  MolPickler::pickleMol(mol, pkl, propFlags);
-  free(*mol_pkl);
-  *mol_pkl = str_to_c(pkl, mol_pkl_sz);
-}
-
-RWMol mol_from_pkl(const char *pkl, size_t pkl_sz) {
-  if (!pkl || !pkl_sz) {
-    return RWMol();
-  }
-  std::string mol_pkl(pkl, pkl_sz);
-  RWMol res(mol_pkl);
-  res.setProp(common_properties::_StereochemDone, 1, true);
-  return res;
-}
-
-#ifdef PT_OPT_GET
-#undef PT_OPT_GET
-#endif
-#define PT_OPT_GET(opt) opt = pt.get(#opt, opt);
-
-namespace {
-template <class T>
-std::string smiles_helper(const char *pkl, size_t pkl_sz,
-                          const char *details_json, T func) {
-  if (!pkl || !pkl_sz) {
-    return "";
-  }
-  auto mol = mol_from_pkl(pkl, pkl_sz);
-  bool doIsomericSmiles = true;
-  bool doKekule = false;
-  int rootedAtAtom = -1;
-  bool canonical = true;
-  bool allBondsExplicit = false;
-  bool allHsExplicit = false;
-  bool doRandom = false;
-  if (details_json && strlen(details_json)) {
-    boost::property_tree::ptree pt;
-    std::istringstream ss;
-    ss.str(details_json);
-    boost::property_tree::read_json(ss, pt);
-    PT_OPT_GET(doIsomericSmiles);
-    PT_OPT_GET(doKekule);
-    PT_OPT_GET(rootedAtAtom);
-    PT_OPT_GET(canonical);
-    PT_OPT_GET(allBondsExplicit);
-    PT_OPT_GET(allHsExplicit);
-    PT_OPT_GET(doRandom);
-  }
-  auto data = func(mol, doIsomericSmiles, doKekule, rootedAtAtom, canonical,
-                   allBondsExplicit, allHsExplicit, doRandom);
-  return data;
-}
-
-std::string molblock_helper(const char *pkl, size_t pkl_sz,
-                            const char *details_json, bool forceV3000) {
-  if (!pkl || !pkl_sz) {
-    return "";
-  }
-  auto mol = mol_from_pkl(pkl, pkl_sz);
-  bool includeStereo = true;
-  bool kekulize = true;
-  if (details_json && strlen(details_json)) {
-    boost::property_tree::ptree pt;
-    std::istringstream ss;
-    ss.str(details_json);
-    boost::property_tree::read_json(ss, pt);
-    PT_OPT_GET(includeStereo);
-    PT_OPT_GET(kekulize);
-  }
-  auto data = MolToMolBlock(mol, includeStereo, -1, kekulize, forceV3000);
-  return data;
-}
-
-}  // namespace
-extern "C" char *get_smiles(const char *pkl, size_t pkl_sz,
-                            const char *details_json) {
-  auto data = smiles_helper(pkl, pkl_sz, details_json, MolToSmiles);
-  return str_to_c(data);
-}
-extern "C" char *get_smarts(const char *pkl, size_t pkl_sz,
-                            const char *details_json) {
-  RDUNUSED_PARAM(details_json);
-  if (!pkl || !pkl_sz) {
-    return nullptr;
-  }
-  auto mol = mol_from_pkl(pkl, pkl_sz);
-  auto data = MolToSmarts(mol);
-  return str_to_c(data);
-}
-extern "C" char *get_cxsmiles(const char *pkl, size_t pkl_sz,
-                              const char *details_json) {
-  auto data = smiles_helper(pkl, pkl_sz, details_json, MolToCXSmiles);
-  return str_to_c(data);
-}
-extern "C" char *get_molblock(const char *pkl, size_t pkl_sz,
-                              const char *details_json) {
-  auto data = molblock_helper(pkl, pkl_sz, details_json, false);
-  return str_to_c(data);
-}
-extern "C" char *get_v3kmolblock(const char *pkl, size_t pkl_sz,
-                                 const char *details_json) {
-  auto data = molblock_helper(pkl, pkl_sz, details_json, true);
-  return str_to_c(data);
-}
-extern "C" char *get_json(const char *pkl, size_t pkl_sz,
-                          const char *details_json) {
-  RDUNUSED_PARAM(details_json);
-  if (!pkl || !pkl_sz) {
-    return nullptr;
-  }
-  auto mol = mol_from_pkl(pkl, pkl_sz);
-  auto data = MolInterchange::MolToJSONData(mol);
-  return str_to_c(data);
-}
-extern "C" void free_ptr(char *ptr) {
-  if (ptr) {
-    free(ptr);
-  }
-}
-
-extern "C" char *get_svg(const char *pkl, size_t pkl_sz,
-                         const char *details_json) {
-  if (!pkl || !pkl_sz) {
-    return nullptr;
-  }
-  auto mol = mol_from_pkl(pkl, pkl_sz);
-  unsigned int width = MinimalLib::d_defaultWidth;
-  unsigned int height = MinimalLib::d_defaultHeight;
-  return str_to_c(MinimalLib::mol_to_svg(mol, width, height, details_json));
-}
-
-extern "C" char *get_inchi(const char *pkl, size_t pkl_sz,
-                           const char *details_json) {
-  if (!pkl || !pkl_sz) {
-    return nullptr;
-  }
-  auto mol = mol_from_pkl(pkl, pkl_sz);
-  ExtraInchiReturnValues rv;
-  std::string options;
-  if (details_json && strlen(details_json)) {
-    boost::property_tree::ptree pt;
-    std::istringstream ss;
-    ss.str(details_json);
-    boost::property_tree::read_json(ss, pt);
-    PT_OPT_GET(options);
-  }
-
-  const char *opts = nullptr;
-  if (!options.empty()) {
-    opts = options.c_str();
-  }
-  return str_to_c(MolToInchi(mol, rv, opts));
-}
-
-extern "C" char *get_inchi_for_molblock(const char *ctab,
-                                        const char *details_json) {
-  if (!ctab) {
-    return str_to_c("");
-  }
-  std::string options;
-  if (details_json && strlen(details_json)) {
-    boost::property_tree::ptree pt;
-    std::istringstream ss;
-    ss.str(details_json);
-    boost::property_tree::read_json(ss, pt);
-    PT_OPT_GET(options);
-  }
-
-  ExtraInchiReturnValues rv;
-  const char *opts = nullptr;
-  if (!options.empty()) {
-    opts = options.c_str();
-  }
-  return str_to_c(MolBlockToInchi(ctab, rv, opts));
-}
-
-extern "C" char *get_inchikey_for_inchi(const char *inchi) {
-  if (!inchi) {
-    return str_to_c("");
-  }
-  return str_to_c(InchiToInchiKey(inchi));
-}
-
-extern "C" char *get_mol(const char *input, size_t *pkl_sz,
-                         const char *details_json) {
-  std::unique_ptr<RWMol> mol{MinimalLib::mol_from_input(input, details_json)};
-  if (!mol) {
-    *pkl_sz = 0;
-    return NULL;
-  }
-  unsigned int propFlags = PicklerOps::PropertyPickleOptions::AllProps ^
-                           PicklerOps::PropertyPickleOptions::ComputedProps;
-  std::string pkl;
-  MolPickler::pickleMol(*mol, pkl, propFlags);
-  return str_to_c(pkl, pkl_sz);
-}
-extern "C" char *get_qmol(const char *input, size_t *pkl_sz,
-                          const char *details_json) {
-  std::unique_ptr<RWMol> mol{MinimalLib::qmol_from_input(input, details_json)};
-  if (!mol) {
-    *pkl_sz = 0;
-    return str_to_c("Error!");
-  }
-  std::string pkl;
-  MolPickler::pickleMol(*mol, pkl);
-  return str_to_c(pkl, pkl_sz);
-}
-extern "C" char *version() { return str_to_c(rdkitVersion); }
-#ifdef RDK_THREADSAFE_SSS
-std::atomic_int logging_needs_init{1};
-#else
-short logging_needs_init = 1;
-#endif
-extern "C" void enable_logging() {
-  if (logging_needs_init) {
-    RDLog::InitLogs();
-    logging_needs_init = 0;
-  }
-  boost::logging::enable_logs("rdApp.*");
-}
-
-extern "C" void disable_logging() {
-#ifdef RDK_THREADSAFE_SSS
-  static std::atomic_int needs_init{1};
-#else
-  static short needs_init = 1;
-#endif
-  if (needs_init) {
-    RDLog::InitLogs();
-    needs_init = 0;
-  }
-  boost::logging::disable_logs("rdApp.*");
-}
-
-extern "C" char *get_substruct_match(const char *mol_pkl, size_t mol_pkl_sz,
-                                     const char *query_pkl, size_t query_pkl_sz,
-                                     const char *options_json) {
-  if (!mol_pkl || !mol_pkl_sz || !query_pkl || !query_pkl_sz) {
-    return nullptr;
-  }
-  auto mol = mol_from_pkl(mol_pkl, mol_pkl_sz);
-  auto query = mol_from_pkl(query_pkl, query_pkl_sz);
-
-  SubstructMatchParameters params;
-  if (options_json) {
-    std::string json(options_json);
-    updateSubstructMatchParamsFromJSON(params, json);
-  }
-  params.maxMatches = 1;
-
-  std::string res = "{}";
-  auto matches = SubstructMatch(mol, query, params);
-  if (!matches.empty()) {
-    auto match = matches[0];
-    rj::Document doc;
-    doc.SetObject();
-    MinimalLib::get_sss_json(mol, query, match, doc, doc);
-    rj::StringBuffer buffer;
-    rj::Writer<rj::StringBuffer> writer(buffer);
-    doc.Accept(writer);
-    res = buffer.GetString();
-  }
-
-  return str_to_c(res);
-}
-extern "C" char *get_substruct_matches(const char *mol_pkl, size_t mol_pkl_sz,
-                                       const char *query_pkl,
-                                       size_t query_pkl_sz,
-                                       const char *options_json) {
-  if (!mol_pkl || !mol_pkl_sz || !query_pkl || !query_pkl_sz) {
-    return nullptr;
-  }
-  auto mol = mol_from_pkl(mol_pkl, mol_pkl_sz);
-  auto query = mol_from_pkl(query_pkl, query_pkl_sz);
-
-  SubstructMatchParameters params;
-  if (options_json) {
-    std::string json(options_json);
-    updateSubstructMatchParamsFromJSON(params, json);
-  }
-
-  std::string res = "{}";
-  auto matches = SubstructMatch(mol, query, params);
-  if (!matches.empty()) {
-    rj::Document doc;
-    doc.SetArray();
-
-    for (const auto &match : matches) {
-      rj::Value rjMatch(rj::kObjectType);
-      MinimalLib::get_sss_json(mol, query, match, rjMatch, doc);
-      doc.PushBack(rjMatch, doc.GetAllocator());
-    }
-
-    rj::StringBuffer buffer;
-    rj::Writer<rj::StringBuffer> writer(buffer);
-    doc.Accept(writer);
-    res = buffer.GetString();
-  }
-
-  return str_to_c(res);
-}
-
-extern "C" char *get_descriptors(const char *mol_pkl, size_t mol_pkl_sz) {
-  if (!mol_pkl || !mol_pkl_sz) {
-    return nullptr;
-  }
-  auto mol = mol_from_pkl(mol_pkl, mol_pkl_sz);
-  return str_to_c(MinimalLib::get_descriptors(mol));
-}
-
-namespace {
-std::unique_ptr<ExplicitBitVect> morgan_fp_helper(const char *mol_pkl,
-                                                  size_t mol_pkl_sz,
-                                                  const char *details_json) {
-  if (!mol_pkl || !mol_pkl_sz) {
-    return nullptr;
-  }
-  auto mol = mol_from_pkl(mol_pkl, mol_pkl_sz);
-
-  size_t radius = 2;
-  size_t nBits = 2048;
-  bool useChirality = false;
-  bool useBondTypes = true;
-  bool includeRedundantEnvironments = false;
-  bool onlyNonzeroInvariants = false;
-  if (details_json && strlen(details_json)) {
-    // FIX: this should eventually be moved somewhere else
-    std::istringstream ss;
-    ss.str(details_json);
-    boost::property_tree::ptree pt;
-    boost::property_tree::read_json(ss, pt);
-    PT_OPT_GET(radius);
-    PT_OPT_GET(nBits);
-    PT_OPT_GET(useChirality);
-    PT_OPT_GET(useBondTypes);
-    PT_OPT_GET(includeRedundantEnvironments);
-    PT_OPT_GET(onlyNonzeroInvariants);
-  }
-  auto fp = MorganFingerprints::getFingerprintAsBitVect(
-      mol, radius, nBits, nullptr, nullptr, useChirality, useBondTypes,
-      onlyNonzeroInvariants, nullptr, includeRedundantEnvironments);
-  return std::unique_ptr<ExplicitBitVect>{fp};
-}
-
-std::unique_ptr<ExplicitBitVect> rdkit_fp_helper(const char *mol_pkl,
-                                                 size_t mol_pkl_sz,
-                                                 const char *details_json) {
-  if (!mol_pkl || !mol_pkl_sz) {
-    return nullptr;
-  }
-  auto mol = mol_from_pkl(mol_pkl, mol_pkl_sz);
-  unsigned int minPath = 1;
-  unsigned int maxPath = 7;
-  unsigned int nBits = 2048;
-  unsigned int nBitsPerHash = 2;
-  bool useHs = true;
-  bool branchedPaths = true;
-  bool useBondOrder = true;
-  if (details_json && strlen(details_json)) {
-    // FIX: this should eventually be moved somewhere else
-    std::istringstream ss;
-    ss.str(details_json);
-    boost::property_tree::ptree pt;
-    boost::property_tree::read_json(ss, pt);
-    PT_OPT_GET(minPath);
-    PT_OPT_GET(maxPath);
-    PT_OPT_GET(nBits);
-    PT_OPT_GET(nBitsPerHash);
-    PT_OPT_GET(useHs);
-    PT_OPT_GET(branchedPaths);
-    PT_OPT_GET(useBondOrder);
-  }
-  auto fp = RDKFingerprintMol(mol, minPath, maxPath, nBits, nBitsPerHash, useHs,
-                              0, 128, branchedPaths, useBondOrder);
-  return std::unique_ptr<ExplicitBitVect>{fp};
-}
-
-std::unique_ptr<ExplicitBitVect> pattern_fp_helper(const char *mol_pkl,
-                                                   size_t mol_pkl_sz,
-                                                   const char *details_json) {
-  if (!mol_pkl || !mol_pkl_sz) {
-    return nullptr;
-  }
-  auto mol = mol_from_pkl(mol_pkl, mol_pkl_sz);
-  unsigned int nBits = 2048;
-  bool tautomericFingerprint = false;
-  if (details_json && strlen(details_json)) {
-    // FIX: this should eventually be moved somewhere else
-    std::istringstream ss;
-    ss.str(details_json);
-    boost::property_tree::ptree pt;
-    boost::property_tree::read_json(ss, pt);
-    PT_OPT_GET(nBits);
-    PT_OPT_GET(tautomericFingerprint);
-  }
-  auto fp = PatternFingerprintMol(mol, nBits, nullptr, nullptr,
-                                  tautomericFingerprint);
-  return std::unique_ptr<ExplicitBitVect>{fp};
-}
-}  // namespace
-
-extern "C" char *get_morgan_fp(const char *mol_pkl, size_t mol_pkl_sz,
-                               const char *details_json) {
-  auto fp = morgan_fp_helper(mol_pkl, mol_pkl_sz, details_json);
-  auto res = BitVectToText(*fp);
-  return str_to_c(res);
-}
-
-extern "C" char *get_morgan_fp_as_bytes(const char *mol_pkl, size_t mol_pkl_sz,
-                                        size_t *nbytes,
-                                        const char *details_json) {
-  auto fp = morgan_fp_helper(mol_pkl, mol_pkl_sz, details_json);
-  auto res = BitVectToBinaryText(*fp);
-  return str_to_c(res, nbytes);
-}
-
-extern "C" char *get_rdkit_fp(const char *mol_pkl, size_t mol_pkl_sz,
-                              const char *details_json) {
-  auto fp = rdkit_fp_helper(mol_pkl, mol_pkl_sz, details_json);
-  auto res = BitVectToText(*fp);
-  return str_to_c(res);
-}
-
-extern "C" char *get_rdkit_fp_as_bytes(const char *mol_pkl, size_t mol_pkl_sz,
-                                       size_t *nbytes,
-                                       const char *details_json) {
-  auto fp = rdkit_fp_helper(mol_pkl, mol_pkl_sz, details_json);
-  auto res = BitVectToBinaryText(*fp);
-  return str_to_c(res, nbytes);
-}
-
-extern "C" char *get_pattern_fp(const char *mol_pkl, size_t mol_pkl_sz,
-                                const char *details_json) {
-  auto fp = pattern_fp_helper(mol_pkl, mol_pkl_sz, details_json);
-  auto res = BitVectToText(*fp);
-  return str_to_c(res);
-}
-
-extern "C" char *get_pattern_fp_as_bytes(const char *mol_pkl, size_t mol_pkl_sz,
-                                         size_t *nbytes,
-                                         const char *details_json) {
-  auto fp = pattern_fp_helper(mol_pkl, mol_pkl_sz, details_json);
-  auto res = BitVectToBinaryText(*fp);
-  return str_to_c(res, nbytes);
-}
-
-extern "C" void prefer_coordgen(short val) {
-#ifdef RDK_BUILD_COORDGEN_SUPPORT
-  RDDepict::preferCoordGen = val;
-#endif
-};
-
-extern "C" short set_2d_coords(char **mol_pkl, size_t *mol_pkl_sz) {
-  if (!mol_pkl || !mol_pkl_sz || !*mol_pkl || !*mol_pkl_sz) {
-    return 0;
-  }
-  auto mol = mol_from_pkl(*mol_pkl, *mol_pkl_sz);
-  RDDepict::compute2DCoords(mol);
-
-  mol_to_pkl(mol, mol_pkl, mol_pkl_sz);
-  return 1;
-}
-
-extern "C" short set_2d_coords_aligned(char **mol_pkl, size_t *mol_pkl_sz,
-                                       const char *template_pkl,
-                                       size_t template_sz,
-                                       const char *details_json) {
-  if (!mol_pkl || !mol_pkl_sz || !*mol_pkl || !*mol_pkl_sz || !template_pkl ||
-      !template_sz || !template_pkl || !template_sz) {
-    return 0;
-  }
-  auto mol = mol_from_pkl(*mol_pkl, *mol_pkl_sz);
-  auto templ = mol_from_pkl(template_pkl, template_sz);
-  bool useCoordGen = true;
-  bool allowRGroups = false;
-  bool acceptFailure = true;
-  if (details_json && strlen(details_json)) {
-    std::istringstream ss;
-    ss.str(details_json);
-    boost::property_tree::ptree pt;
-    boost::property_tree::read_json(ss, pt);
-    PT_OPT_GET(useCoordGen);
-    PT_OPT_GET(allowRGroups);
-    PT_OPT_GET(acceptFailure);
-  }
-#ifdef RDK_BUILD_COORDGEN_SUPPORT
-  bool oprefer = RDDepict::preferCoordGen;
-  RDDepict::preferCoordGen = useCoordGen;
-#endif
-
-  int confId = -1;
-  // always accept failure in the original call because
-  // we detect it afterwards
-  bool acceptOrigFailure = true;
-  auto match = RDDepict::generateDepictionMatching2DStructure(
-      mol, templ, confId, nullptr, acceptOrigFailure, false, allowRGroups);
-#ifdef RDK_BUILD_COORDGEN_SUPPORT
-  RDDepict::preferCoordGen = oprefer;
-#endif
-  if (match.empty() && !acceptFailure) {
-    return 0;
-  } else {
-    mol_to_pkl(mol, mol_pkl, mol_pkl_sz);
-    return 1;
-  }
-};
-
-extern "C" short set_3d_coords(char **mol_pkl, size_t *mol_pkl_sz,
-                               const char *params_json) {
-  if (!mol_pkl || !mol_pkl_sz || !*mol_pkl || !*mol_pkl_sz) {
-    return 0;
-  }
-  auto mol = mol_from_pkl(*mol_pkl, *mol_pkl_sz);
-  std::string json;
-  if (params_json) {
-    json = params_json;
-  }
-  DGeomHelpers::EmbedParameters ps = DGeomHelpers::srETKDGv3;
-  if (!json.empty()) {
-    DGeomHelpers::updateEmbedParametersFromJSON(ps, json);
-  }
-  int res = DGeomHelpers::EmbedMolecule(mol, ps);
-  if (res >= 0) {
-    ++res;
-  }
-  // if we have a coordMap then be sure to clear up the memory that
-  // updateEmbedParametersFromJSON() allocated for it
-  if (ps.coordMap) {
-    delete ps.coordMap;
-  }
-  mol_to_pkl(mol, mol_pkl, mol_pkl_sz);
-  return (short)res;
-}
-
-extern "C" short add_hs(char **mol_pkl, size_t *mol_pkl_sz) {
-  if (!mol_pkl || !mol_pkl_sz || !*mol_pkl || !*mol_pkl_sz) {
-    return 0;
-  }
-  auto mol = mol_from_pkl(*mol_pkl, *mol_pkl_sz);
-  MolOps::addHs(mol);
-  // we don't need the properties that sets:
-  for (auto atom : mol.atoms()) {
-    if (atom->getAtomicNum() == 1) {
-      atom->clearProp(common_properties::isImplicit);
-    }
-  }
-
-  mol_to_pkl(mol, mol_pkl, mol_pkl_sz);
-  return 1;
-}
-
-extern "C" short remove_all_hs(char **mol_pkl, size_t *mol_pkl_sz) {
-  if (!mol_pkl || !mol_pkl_sz || !*mol_pkl || !*mol_pkl_sz) {
-    return 0;
-  }
-  auto mol = mol_from_pkl(*mol_pkl, *mol_pkl_sz);
-  MolOps::removeAllHs(mol);
-
-  mol_to_pkl(mol, mol_pkl, mol_pkl_sz);
-  return 1;
-}
-
-// standardization
-namespace {
-template <typename T>
-short standardize_func(char **mol_pkl, size_t *mol_pkl_sz,
-                       const char *details_json, T func) {
-  if (!mol_pkl || !mol_pkl_sz || !*mol_pkl || !*mol_pkl_sz) {
-    return 0;
-  }
-  auto mol = mol_from_pkl(*mol_pkl, *mol_pkl_sz);
-  std::string json;
-  if (details_json) {
-    json = details_json;
-  }
-  std::unique_ptr<RWMol> res(func(mol, json));
-
-  mol_to_pkl(*res, mol_pkl, mol_pkl_sz);
-  return 1;
-}
-}  // namespace
-extern "C" short cleanup(char **mol_pkl, size_t *mol_pkl_sz,
-                         const char *details_json) {
-  return standardize_func(mol_pkl, mol_pkl_sz, details_json,
-                          MinimalLib::do_cleanup);
-};
-extern "C" short normalize(char **mol_pkl, size_t *mol_pkl_sz,
-                           const char *details_json) {
-  return standardize_func(mol_pkl, mol_pkl_sz, details_json,
-                          MinimalLib::do_normalize);
-};
-extern "C" short canonical_tautomer(char **mol_pkl, size_t *mol_pkl_sz,
-                                    const char *details_json) {
-  return standardize_func(mol_pkl, mol_pkl_sz, details_json,
-                          MinimalLib::do_canonical_tautomer);
-};
-extern "C" short charge_parent(char **mol_pkl, size_t *mol_pkl_sz,
-                               const char *details_json) {
-  return standardize_func(mol_pkl, mol_pkl_sz, details_json,
-                          MinimalLib::do_charge_parent);
-};
-extern "C" short reionize(char **mol_pkl, size_t *mol_pkl_sz,
-                          const char *details_json) {
-  return standardize_func(mol_pkl, mol_pkl_sz, details_json,
-                          MinimalLib::do_reionize);
-};
-extern "C" short neutralize(char **mol_pkl, size_t *mol_pkl_sz,
-                            const char *details_json) {
-  return standardize_func(mol_pkl, mol_pkl_sz, details_json,
-                          MinimalLib::do_neutralize);
-};
-extern "C" short fragment_parent(char **mol_pkl, size_t *mol_pkl_sz,
-                                 const char *details_json) {
-  return standardize_func(mol_pkl, mol_pkl_sz, details_json,
-                          MinimalLib::do_fragment_parent);
-};
-
-#if (defined(__GNUC__) || defined(__GNUG__))
-#pragma GCC diagnostic pop
-#endif
->>>>>>> 2ad480d2
+//
+//  Copyright (C) 2021 Greg Landrum
+//
+//   @@ All Rights Reserved @@
+//  This file is part of the RDKit.
+//  The contents are covered by the terms of the BSD license
+//  which is included in the file license.txt, found at the root
+//  of the RDKit source tree.
+//
+#include <string>
+#include <cstring>
+#include <iostream>
+
+#include <RDGeneral/versions.h>
+#include <atomic>
+#include <GraphMol/RDKitBase.h>
+#include <GraphMol/MolPickler.h>
+#include <GraphMol/SmilesParse/SmilesParse.h>
+#include <GraphMol/SmilesParse/SmilesWrite.h>
+#include <GraphMol/SmilesParse/SmartsWrite.h>
+#include <GraphMol/FileParsers/FileParsers.h>
+#include <GraphMol/MolDraw2D/MolDraw2D.h>
+#include <GraphMol/MolDraw2D/MolDraw2DSVG.h>
+#include <GraphMol/MolDraw2D/MolDraw2DUtils.h>
+#include <GraphMol/MolInterchange/MolInterchange.h>
+#include <GraphMol/Substruct/SubstructMatch.h>
+#include <GraphMol/Descriptors/Property.h>
+#include <GraphMol/Descriptors/MolDescriptors.h>
+#include <GraphMol/Fingerprints/MorganFingerprints.h>
+#include <GraphMol/Fingerprints/Fingerprints.h>
+#include <GraphMol/Depictor/RDDepictor.h>
+#include <GraphMol/CIPLabeler/CIPLabeler.h>
+#include <GraphMol/Abbreviations/Abbreviations.h>
+#include <GraphMol/DistGeomHelpers/Embedder.h>
+#include <DataStructs/BitOps.h>
+
+#include "common.h"
+
+#include <sstream>
+#include <RDGeneral/BoostStartInclude.h>
+#include <boost/property_tree/ptree.hpp>
+#include <boost/property_tree/json_parser.hpp>
+#include <RDGeneral/BoostEndInclude.h>
+
+#include <INCHI-API/inchi.h>
+
+#include <rapidjson/document.h>
+#include <rapidjson/stringbuffer.h>
+#include <rapidjson/writer.h>
+
+namespace rj = rapidjson;
+
+using namespace RDKit;
+
+#if (defined(__GNUC__) || defined(__GNUG__))
+#pragma GCC diagnostic push
+#pragma GCC diagnostic ignored "-Wconversion-null"
+#endif
+
+namespace {
+char *str_to_c(const std::string &str, size_t *len = nullptr) {
+  if (len) {
+    *len = str.size();
+  }
+  char *res;
+  res = (char *)malloc(str.size() + 1);
+  memcpy((void *)res, (const void *)str.c_str(), str.size());
+  res[str.size()] = 0;
+  return res;
+}
+char *str_to_c(const char *str) {
+  char *res;
+  res = (char *)malloc(strlen(str) + 1);
+  strcpy(res, str);
+  return res;
+}
+}  // namespace
+
+void mol_to_pkl(const ROMol &mol, char **mol_pkl, size_t *mol_pkl_sz) {
+  unsigned int propFlags = PicklerOps::PropertyPickleOptions::AllProps ^
+                           PicklerOps::PropertyPickleOptions::ComputedProps;
+  std::string pkl;
+  MolPickler::pickleMol(mol, pkl, propFlags);
+  free(*mol_pkl);
+  *mol_pkl = str_to_c(pkl, mol_pkl_sz);
+}
+
+RWMol mol_from_pkl(const char *pkl, size_t pkl_sz) {
+  if (!pkl || !pkl_sz) {
+    return RWMol();
+  }
+  std::string mol_pkl(pkl, pkl_sz);
+  RWMol res(mol_pkl);
+  res.setProp(common_properties::_StereochemDone, 1, true);
+  return res;
+}
+
+#ifdef PT_OPT_GET
+#undef PT_OPT_GET
+#endif
+#define PT_OPT_GET(opt) opt = pt.get(#opt, opt);
+
+namespace {
+template <class T>
+std::string smiles_helper(const char *pkl, size_t pkl_sz,
+                          const char *details_json, T func) {
+  if (!pkl || !pkl_sz) {
+    return "";
+  }
+  auto mol = mol_from_pkl(pkl, pkl_sz);
+  bool doIsomericSmiles = true;
+  bool doKekule = false;
+  int rootedAtAtom = -1;
+  bool canonical = true;
+  bool allBondsExplicit = false;
+  bool allHsExplicit = false;
+  bool doRandom = false;
+  if (details_json && strlen(details_json)) {
+    boost::property_tree::ptree pt;
+    std::istringstream ss;
+    ss.str(details_json);
+    boost::property_tree::read_json(ss, pt);
+    PT_OPT_GET(doIsomericSmiles);
+    PT_OPT_GET(doKekule);
+    PT_OPT_GET(rootedAtAtom);
+    PT_OPT_GET(canonical);
+    PT_OPT_GET(allBondsExplicit);
+    PT_OPT_GET(allHsExplicit);
+    PT_OPT_GET(doRandom);
+  }
+  auto data = func(mol, doIsomericSmiles, doKekule, rootedAtAtom, canonical,
+                   allBondsExplicit, allHsExplicit, doRandom);
+  return data;
+}
+
+std::string molblock_helper(const char *pkl, size_t pkl_sz,
+                            const char *details_json, bool forceV3000) {
+  if (!pkl || !pkl_sz) {
+    return "";
+  }
+  auto mol = mol_from_pkl(pkl, pkl_sz);
+  bool includeStereo = true;
+  bool kekulize = true;
+  if (details_json && strlen(details_json)) {
+    boost::property_tree::ptree pt;
+    std::istringstream ss;
+    ss.str(details_json);
+    boost::property_tree::read_json(ss, pt);
+    PT_OPT_GET(includeStereo);
+    PT_OPT_GET(kekulize);
+  }
+  auto data = MolToMolBlock(mol, includeStereo, -1, kekulize, forceV3000);
+  return data;
+}
+
+}  // namespace
+extern "C" char *get_smiles(const char *pkl, size_t pkl_sz,
+                            const char *details_json) {
+  auto data = smiles_helper(pkl, pkl_sz, details_json, MolToSmiles);
+  return str_to_c(data);
+}
+extern "C" char *get_smarts(const char *pkl, size_t pkl_sz,
+                            const char *details_json) {
+  RDUNUSED_PARAM(details_json);
+  if (!pkl || !pkl_sz) {
+    return nullptr;
+  }
+  auto mol = mol_from_pkl(pkl, pkl_sz);
+  auto data = MolToSmarts(mol);
+  return str_to_c(data);
+}
+extern "C" char *get_cxsmiles(const char *pkl, size_t pkl_sz,
+                              const char *details_json) {
+  auto data = smiles_helper(pkl, pkl_sz, details_json, MolToCXSmiles);
+  return str_to_c(data);
+}
+extern "C" char *get_molblock(const char *pkl, size_t pkl_sz,
+                              const char *details_json) {
+  auto data = molblock_helper(pkl, pkl_sz, details_json, false);
+  return str_to_c(data);
+}
+extern "C" char *get_v3kmolblock(const char *pkl, size_t pkl_sz,
+                                 const char *details_json) {
+  auto data = molblock_helper(pkl, pkl_sz, details_json, true);
+  return str_to_c(data);
+}
+extern "C" char *get_json(const char *pkl, size_t pkl_sz,
+                          const char *details_json) {
+  RDUNUSED_PARAM(details_json);
+  if (!pkl || !pkl_sz) {
+    return nullptr;
+  }
+  auto mol = mol_from_pkl(pkl, pkl_sz);
+  auto data = MolInterchange::MolToJSONData(mol);
+  return str_to_c(data);
+}
+extern "C" void free_ptr(char *ptr) {
+  if (ptr) {
+    free(ptr);
+  }
+}
+
+extern "C" char *get_svg(const char *pkl, size_t pkl_sz,
+                         const char *details_json) {
+  if (!pkl || !pkl_sz) {
+    return nullptr;
+  }
+  auto mol = mol_from_pkl(pkl, pkl_sz);
+  unsigned int width = MinimalLib::d_defaultWidth;
+  unsigned int height = MinimalLib::d_defaultHeight;
+  return str_to_c(MinimalLib::mol_to_svg(mol, width, height, details_json));
+}
+
+extern "C" char *get_inchi(const char *pkl, size_t pkl_sz,
+                           const char *details_json) {
+  if (!pkl || !pkl_sz) {
+    return nullptr;
+  }
+  auto mol = mol_from_pkl(pkl, pkl_sz);
+  ExtraInchiReturnValues rv;
+  std::string options;
+  if (details_json && strlen(details_json)) {
+    boost::property_tree::ptree pt;
+    std::istringstream ss;
+    ss.str(details_json);
+    boost::property_tree::read_json(ss, pt);
+    PT_OPT_GET(options);
+  }
+
+  const char *opts = nullptr;
+  if (!options.empty()) {
+    opts = options.c_str();
+  }
+  return str_to_c(MolToInchi(mol, rv, opts));
+}
+
+extern "C" char *get_inchi_for_molblock(const char *ctab,
+                                        const char *details_json) {
+  if (!ctab) {
+    return str_to_c("");
+  }
+  std::string options;
+  if (details_json && strlen(details_json)) {
+    boost::property_tree::ptree pt;
+    std::istringstream ss;
+    ss.str(details_json);
+    boost::property_tree::read_json(ss, pt);
+    PT_OPT_GET(options);
+  }
+
+  ExtraInchiReturnValues rv;
+  const char *opts = nullptr;
+  if (!options.empty()) {
+    opts = options.c_str();
+  }
+  return str_to_c(MolBlockToInchi(ctab, rv, opts));
+}
+
+extern "C" char *get_inchikey_for_inchi(const char *inchi) {
+  if (!inchi) {
+    return str_to_c("");
+  }
+  return str_to_c(InchiToInchiKey(inchi));
+}
+
+extern "C" char *get_mol(const char *input, size_t *pkl_sz,
+                         const char *details_json) {
+  std::unique_ptr<RWMol> mol{MinimalLib::mol_from_input(input, details_json)};
+  if (!mol) {
+    *pkl_sz = 0;
+    return NULL;
+  }
+  unsigned int propFlags = PicklerOps::PropertyPickleOptions::AllProps ^
+                           PicklerOps::PropertyPickleOptions::ComputedProps;
+  std::string pkl;
+  MolPickler::pickleMol(*mol, pkl, propFlags);
+  return str_to_c(pkl, pkl_sz);
+}
+extern "C" char *get_qmol(const char *input, size_t *pkl_sz,
+                          const char *details_json) {
+  std::unique_ptr<RWMol> mol{MinimalLib::qmol_from_input(input, details_json)};
+  if (!mol) {
+    *pkl_sz = 0;
+    return str_to_c("Error!");
+  }
+  std::string pkl;
+  MolPickler::pickleMol(*mol, pkl);
+  return str_to_c(pkl, pkl_sz);
+}
+extern "C" char *version() { return str_to_c(rdkitVersion); }
+#ifdef RDK_THREADSAFE_SSS
+std::atomic_int logging_needs_init{1};
+#else
+short logging_needs_init = 1;
+#endif
+extern "C" void enable_logging() {
+  if (logging_needs_init) {
+    RDLog::InitLogs();
+    logging_needs_init = 0;
+  }
+  boost::logging::enable_logs("rdApp.*");
+}
+
+extern "C" void disable_logging() {
+#ifdef RDK_THREADSAFE_SSS
+  static std::atomic_int needs_init{1};
+#else
+  static short needs_init = 1;
+#endif
+  if (needs_init) {
+    RDLog::InitLogs();
+    needs_init = 0;
+  }
+  boost::logging::disable_logs("rdApp.*");
+}
+
+extern "C" char *get_substruct_match(const char *mol_pkl, size_t mol_pkl_sz,
+                                     const char *query_pkl, size_t query_pkl_sz,
+                                     const char *options_json) {
+  if (!mol_pkl || !mol_pkl_sz || !query_pkl || !query_pkl_sz) {
+    return nullptr;
+  }
+  auto mol = mol_from_pkl(mol_pkl, mol_pkl_sz);
+  auto query = mol_from_pkl(query_pkl, query_pkl_sz);
+
+  SubstructMatchParameters params;
+  if (options_json) {
+    std::string json(options_json);
+    updateSubstructMatchParamsFromJSON(params, json);
+  }
+  params.maxMatches = 1;
+
+  std::string res = "{}";
+  auto matches = SubstructMatch(mol, query, params);
+  if (!matches.empty()) {
+    auto match = matches[0];
+    rj::Document doc;
+    doc.SetObject();
+    MinimalLib::get_sss_json(mol, query, match, doc, doc);
+    rj::StringBuffer buffer;
+    rj::Writer<rj::StringBuffer> writer(buffer);
+    doc.Accept(writer);
+    res = buffer.GetString();
+  }
+
+  return str_to_c(res);
+}
+extern "C" char *get_substruct_matches(const char *mol_pkl, size_t mol_pkl_sz,
+                                       const char *query_pkl,
+                                       size_t query_pkl_sz,
+                                       const char *options_json) {
+  if (!mol_pkl || !mol_pkl_sz || !query_pkl || !query_pkl_sz) {
+    return nullptr;
+  }
+  auto mol = mol_from_pkl(mol_pkl, mol_pkl_sz);
+  auto query = mol_from_pkl(query_pkl, query_pkl_sz);
+
+  SubstructMatchParameters params;
+  if (options_json) {
+    std::string json(options_json);
+    updateSubstructMatchParamsFromJSON(params, json);
+  }
+
+  std::string res = "{}";
+  auto matches = SubstructMatch(mol, query, params);
+  if (!matches.empty()) {
+    rj::Document doc;
+    doc.SetArray();
+
+    for (const auto &match : matches) {
+      rj::Value rjMatch(rj::kObjectType);
+      MinimalLib::get_sss_json(mol, query, match, rjMatch, doc);
+      doc.PushBack(rjMatch, doc.GetAllocator());
+    }
+
+    rj::StringBuffer buffer;
+    rj::Writer<rj::StringBuffer> writer(buffer);
+    doc.Accept(writer);
+    res = buffer.GetString();
+  }
+
+  return str_to_c(res);
+}
+
+extern "C" char *get_descriptors(const char *mol_pkl, size_t mol_pkl_sz) {
+  if (!mol_pkl || !mol_pkl_sz) {
+    return nullptr;
+  }
+  auto mol = mol_from_pkl(mol_pkl, mol_pkl_sz);
+  return str_to_c(MinimalLib::get_descriptors(mol));
+}
+
+namespace {
+std::unique_ptr<ExplicitBitVect> morgan_fp_helper(const char *mol_pkl,
+                                                  size_t mol_pkl_sz,
+                                                  const char *details_json) {
+  if (!mol_pkl || !mol_pkl_sz) {
+    return nullptr;
+  }
+  auto mol = mol_from_pkl(mol_pkl, mol_pkl_sz);
+
+  size_t radius = 2;
+  size_t nBits = 2048;
+  bool useChirality = false;
+  bool useBondTypes = true;
+  bool includeRedundantEnvironments = false;
+  bool onlyNonzeroInvariants = false;
+  if (details_json && strlen(details_json)) {
+    // FIX: this should eventually be moved somewhere else
+    std::istringstream ss;
+    ss.str(details_json);
+    boost::property_tree::ptree pt;
+    boost::property_tree::read_json(ss, pt);
+    PT_OPT_GET(radius);
+    PT_OPT_GET(nBits);
+    PT_OPT_GET(useChirality);
+    PT_OPT_GET(useBondTypes);
+    PT_OPT_GET(includeRedundantEnvironments);
+    PT_OPT_GET(onlyNonzeroInvariants);
+  }
+  auto fp = MorganFingerprints::getFingerprintAsBitVect(
+      mol, radius, nBits, nullptr, nullptr, useChirality, useBondTypes,
+      onlyNonzeroInvariants, nullptr, includeRedundantEnvironments);
+  return std::unique_ptr<ExplicitBitVect>{fp};
+}
+
+std::unique_ptr<ExplicitBitVect> rdkit_fp_helper(const char *mol_pkl,
+                                                 size_t mol_pkl_sz,
+                                                 const char *details_json) {
+  if (!mol_pkl || !mol_pkl_sz) {
+    return nullptr;
+  }
+  auto mol = mol_from_pkl(mol_pkl, mol_pkl_sz);
+  unsigned int minPath = 1;
+  unsigned int maxPath = 7;
+  unsigned int nBits = 2048;
+  unsigned int nBitsPerHash = 2;
+  bool useHs = true;
+  bool branchedPaths = true;
+  bool useBondOrder = true;
+  if (details_json && strlen(details_json)) {
+    // FIX: this should eventually be moved somewhere else
+    std::istringstream ss;
+    ss.str(details_json);
+    boost::property_tree::ptree pt;
+    boost::property_tree::read_json(ss, pt);
+    PT_OPT_GET(minPath);
+    PT_OPT_GET(maxPath);
+    PT_OPT_GET(nBits);
+    PT_OPT_GET(nBitsPerHash);
+    PT_OPT_GET(useHs);
+    PT_OPT_GET(branchedPaths);
+    PT_OPT_GET(useBondOrder);
+  }
+  auto fp = RDKFingerprintMol(mol, minPath, maxPath, nBits, nBitsPerHash, useHs,
+                              0, 128, branchedPaths, useBondOrder);
+  return std::unique_ptr<ExplicitBitVect>{fp};
+}
+
+std::unique_ptr<ExplicitBitVect> pattern_fp_helper(const char *mol_pkl,
+                                                   size_t mol_pkl_sz,
+                                                   const char *details_json) {
+  if (!mol_pkl || !mol_pkl_sz) {
+    return nullptr;
+  }
+  auto mol = mol_from_pkl(mol_pkl, mol_pkl_sz);
+  unsigned int nBits = 2048;
+  bool tautomericFingerprint = false;
+  if (details_json && strlen(details_json)) {
+    // FIX: this should eventually be moved somewhere else
+    std::istringstream ss;
+    ss.str(details_json);
+    boost::property_tree::ptree pt;
+    boost::property_tree::read_json(ss, pt);
+    PT_OPT_GET(nBits);
+    PT_OPT_GET(tautomericFingerprint);
+  }
+  auto fp = PatternFingerprintMol(mol, nBits, nullptr, nullptr,
+                                  tautomericFingerprint);
+  return std::unique_ptr<ExplicitBitVect>{fp};
+}
+}  // namespace
+
+extern "C" char *get_morgan_fp(const char *mol_pkl, size_t mol_pkl_sz,
+                               const char *details_json) {
+  auto fp = morgan_fp_helper(mol_pkl, mol_pkl_sz, details_json);
+  auto res = BitVectToText(*fp);
+  return str_to_c(res);
+}
+
+extern "C" char *get_morgan_fp_as_bytes(const char *mol_pkl, size_t mol_pkl_sz,
+                                        size_t *nbytes,
+                                        const char *details_json) {
+  auto fp = morgan_fp_helper(mol_pkl, mol_pkl_sz, details_json);
+  auto res = BitVectToBinaryText(*fp);
+  return str_to_c(res, nbytes);
+}
+
+extern "C" char *get_rdkit_fp(const char *mol_pkl, size_t mol_pkl_sz,
+                              const char *details_json) {
+  auto fp = rdkit_fp_helper(mol_pkl, mol_pkl_sz, details_json);
+  auto res = BitVectToText(*fp);
+  return str_to_c(res);
+}
+
+extern "C" char *get_rdkit_fp_as_bytes(const char *mol_pkl, size_t mol_pkl_sz,
+                                       size_t *nbytes,
+                                       const char *details_json) {
+  auto fp = rdkit_fp_helper(mol_pkl, mol_pkl_sz, details_json);
+  auto res = BitVectToBinaryText(*fp);
+  return str_to_c(res, nbytes);
+}
+
+extern "C" char *get_pattern_fp(const char *mol_pkl, size_t mol_pkl_sz,
+                                const char *details_json) {
+  auto fp = pattern_fp_helper(mol_pkl, mol_pkl_sz, details_json);
+  auto res = BitVectToText(*fp);
+  return str_to_c(res);
+}
+
+extern "C" char *get_pattern_fp_as_bytes(const char *mol_pkl, size_t mol_pkl_sz,
+                                         size_t *nbytes,
+                                         const char *details_json) {
+  auto fp = pattern_fp_helper(mol_pkl, mol_pkl_sz, details_json);
+  auto res = BitVectToBinaryText(*fp);
+  return str_to_c(res, nbytes);
+}
+
+extern "C" void prefer_coordgen(short val) {
+#ifdef RDK_BUILD_COORDGEN_SUPPORT
+  RDDepict::preferCoordGen = val;
+#endif
+};
+
+extern "C" short set_2d_coords(char **mol_pkl, size_t *mol_pkl_sz) {
+  if (!mol_pkl || !mol_pkl_sz || !*mol_pkl || !*mol_pkl_sz) {
+    return 0;
+  }
+  auto mol = mol_from_pkl(*mol_pkl, *mol_pkl_sz);
+  RDDepict::compute2DCoords(mol);
+
+  mol_to_pkl(mol, mol_pkl, mol_pkl_sz);
+  return 1;
+}
+
+extern "C" short set_2d_coords_aligned(char **mol_pkl, size_t *mol_pkl_sz,
+                                       const char *template_pkl,
+                                       size_t template_sz,
+                                       const char *details_json) {
+  if (!mol_pkl || !mol_pkl_sz || !*mol_pkl || !*mol_pkl_sz || !template_pkl ||
+      !template_sz || !template_pkl || !template_sz) {
+    return 0;
+  }
+  auto mol = mol_from_pkl(*mol_pkl, *mol_pkl_sz);
+  auto templ = mol_from_pkl(template_pkl, template_sz);
+  bool useCoordGen = true;
+  bool allowRGroups = false;
+  bool acceptFailure = true;
+  if (details_json && strlen(details_json)) {
+    std::istringstream ss;
+    ss.str(details_json);
+    boost::property_tree::ptree pt;
+    boost::property_tree::read_json(ss, pt);
+    PT_OPT_GET(useCoordGen);
+    PT_OPT_GET(allowRGroups);
+    PT_OPT_GET(acceptFailure);
+  }
+#ifdef RDK_BUILD_COORDGEN_SUPPORT
+  bool oprefer = RDDepict::preferCoordGen;
+  RDDepict::preferCoordGen = useCoordGen;
+#endif
+
+  int confId = -1;
+  // always accept failure in the original call because
+  // we detect it afterwards
+  bool acceptOrigFailure = true;
+  auto match = RDDepict::generateDepictionMatching2DStructure(
+      mol, templ, confId, nullptr, acceptOrigFailure, false, allowRGroups);
+#ifdef RDK_BUILD_COORDGEN_SUPPORT
+  RDDepict::preferCoordGen = oprefer;
+#endif
+  if (match.empty() && !acceptFailure) {
+    return 0;
+  } else {
+    mol_to_pkl(mol, mol_pkl, mol_pkl_sz);
+    return 1;
+  }
+};
+
+extern "C" short set_3d_coords(char **mol_pkl, size_t *mol_pkl_sz,
+                               const char *params_json) {
+  if (!mol_pkl || !mol_pkl_sz || !*mol_pkl || !*mol_pkl_sz) {
+    return 0;
+  }
+  auto mol = mol_from_pkl(*mol_pkl, *mol_pkl_sz);
+  std::string json;
+  if (params_json) {
+    json = params_json;
+  }
+  DGeomHelpers::EmbedParameters ps = DGeomHelpers::srETKDGv3;
+  if (!json.empty()) {
+    DGeomHelpers::updateEmbedParametersFromJSON(ps, json);
+  }
+  int res = DGeomHelpers::EmbedMolecule(mol, ps);
+  if (res >= 0) {
+    ++res;
+  }
+  // if we have a coordMap then be sure to clear up the memory that
+  // updateEmbedParametersFromJSON() allocated for it
+  if (ps.coordMap) {
+    delete ps.coordMap;
+  }
+  mol_to_pkl(mol, mol_pkl, mol_pkl_sz);
+  return (short)res;
+}
+
+extern "C" short add_hs(char **mol_pkl, size_t *mol_pkl_sz) {
+  if (!mol_pkl || !mol_pkl_sz || !*mol_pkl || !*mol_pkl_sz) {
+    return 0;
+  }
+  auto mol = mol_from_pkl(*mol_pkl, *mol_pkl_sz);
+  MolOps::addHs(mol);
+  // we don't need the properties that sets:
+  for (auto atom : mol.atoms()) {
+    if (atom->getAtomicNum() == 1) {
+      atom->clearProp(common_properties::isImplicit);
+    }
+  }
+
+  mol_to_pkl(mol, mol_pkl, mol_pkl_sz);
+  return 1;
+}
+
+extern "C" short remove_all_hs(char **mol_pkl, size_t *mol_pkl_sz) {
+  if (!mol_pkl || !mol_pkl_sz || !*mol_pkl || !*mol_pkl_sz) {
+    return 0;
+  }
+  auto mol = mol_from_pkl(*mol_pkl, *mol_pkl_sz);
+  MolOps::removeAllHs(mol);
+
+  mol_to_pkl(mol, mol_pkl, mol_pkl_sz);
+  return 1;
+}
+
+// standardization
+namespace {
+template <typename T>
+short standardize_func(char **mol_pkl, size_t *mol_pkl_sz,
+                       const char *details_json, T func) {
+  if (!mol_pkl || !mol_pkl_sz || !*mol_pkl || !*mol_pkl_sz) {
+    return 0;
+  }
+  auto mol = mol_from_pkl(*mol_pkl, *mol_pkl_sz);
+  std::string json;
+  if (details_json) {
+    json = details_json;
+  }
+  std::unique_ptr<RWMol> res(func(mol, json));
+
+  mol_to_pkl(*res, mol_pkl, mol_pkl_sz);
+  return 1;
+}
+}  // namespace
+extern "C" short cleanup(char **mol_pkl, size_t *mol_pkl_sz,
+                         const char *details_json) {
+  return standardize_func(mol_pkl, mol_pkl_sz, details_json,
+                          MinimalLib::do_cleanup);
+};
+extern "C" short normalize(char **mol_pkl, size_t *mol_pkl_sz,
+                           const char *details_json) {
+  return standardize_func(mol_pkl, mol_pkl_sz, details_json,
+                          MinimalLib::do_normalize);
+};
+extern "C" short canonical_tautomer(char **mol_pkl, size_t *mol_pkl_sz,
+                                    const char *details_json) {
+  return standardize_func(mol_pkl, mol_pkl_sz, details_json,
+                          MinimalLib::do_canonical_tautomer);
+};
+extern "C" short charge_parent(char **mol_pkl, size_t *mol_pkl_sz,
+                               const char *details_json) {
+  return standardize_func(mol_pkl, mol_pkl_sz, details_json,
+                          MinimalLib::do_charge_parent);
+};
+extern "C" short reionize(char **mol_pkl, size_t *mol_pkl_sz,
+                          const char *details_json) {
+  return standardize_func(mol_pkl, mol_pkl_sz, details_json,
+                          MinimalLib::do_reionize);
+};
+extern "C" short neutralize(char **mol_pkl, size_t *mol_pkl_sz,
+                            const char *details_json) {
+  return standardize_func(mol_pkl, mol_pkl_sz, details_json,
+                          MinimalLib::do_neutralize);
+};
+extern "C" short fragment_parent(char **mol_pkl, size_t *mol_pkl_sz,
+                                 const char *details_json) {
+  return standardize_func(mol_pkl, mol_pkl_sz, details_json,
+                          MinimalLib::do_fragment_parent);
+};
+
+#if (defined(__GNUC__) || defined(__GNUG__))
+#pragma GCC diagnostic pop
+#endif