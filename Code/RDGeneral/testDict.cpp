--- conflicted
+++ resolved
@@ -132,7 +132,7 @@
       std::cerr << "send int vect" << std::endl;
       RDAny a(fooV);
       std::cerr << "retrieve int vect" << std::endl;
-      fooV2 = rdany_cast<std::vector<int> >(a);
+      fooV2 = rdany_cast<std::vector<int>>(a);
       TEST_ASSERT(fooV == fooV2);
     }
 
@@ -155,9 +155,9 @@
     RDAny baz(foo);
 
     for (int i = 0; i < 4; ++i) {
-      TEST_ASSERT(rdany_cast<std::vector<int> >(foo)[i] == i);
-      TEST_ASSERT(rdany_cast<std::vector<int> >(bar)[i] == i);
-      TEST_ASSERT(rdany_cast<std::vector<int> >(baz)[i] == i);
+      TEST_ASSERT(rdany_cast<std::vector<int>>(foo)[i] == i);
+      TEST_ASSERT(rdany_cast<std::vector<int>>(bar)[i] == i);
+      TEST_ASSERT(rdany_cast<std::vector<int>>(baz)[i] == i);
     }
   }
 
@@ -168,13 +168,13 @@
     RDAny foo(v);
 
     for (int i = 0; i < 4; ++i) {
-      TEST_ASSERT(rdany_cast<std::vector<double> >(foo)[i] == i);
+      TEST_ASSERT(rdany_cast<std::vector<double>>(foo)[i] == i);
     }
 
     RDAny b = foo;
 
     for (int i = 0; i < 4; ++i) {
-      TEST_ASSERT(rdany_cast<std::vector<double> >(b)[i] == i);
+      TEST_ASSERT(rdany_cast<std::vector<double>>(b)[i] == i);
     }
   }
   const int loops = 10000000;
@@ -192,15 +192,9 @@
   }
   {
     std::clock_t clock1 = std::clock();
-<<<<<<< HEAD
     boost::any *v = nullptr, *vv;
-    for(int i=0;i<loops;++i) {
-      vv = new boost::any(v?boost::any_cast<int>(*v) + i: i);
-=======
-    boost::any *v = 0, *vv;
     for (int i = 0; i < loops; ++i) {
       vv = new boost::any(v ? boost::any_cast<int>(*v) + i : i);
->>>>>>> b7d2cfbc
       delete v;
       v = vv;
     }
@@ -226,15 +220,9 @@
 
   {
     std::clock_t clock1 = std::clock();
-<<<<<<< HEAD
     RDAny *v = nullptr, *vv;
-    for(int i=0;i<loops;++i) {
-      vv = new RDAny(v ?rdany_cast<int>(*v) + i : i);
-=======
-    RDAny *v = 0, *vv;
     for (int i = 0; i < loops; ++i) {
       vv = new RDAny(v ? rdany_cast<int>(*v) + i : i);
->>>>>>> b7d2cfbc
       delete v;
       v = vv;
     }
@@ -278,35 +266,35 @@
     std::vector<int> vect;
     vect.push_back(1);
     vv = vect;
-    TEST_ASSERT(rdany_cast<std::vector<int> >(vv)[0] == 1);
+    TEST_ASSERT(rdany_cast<std::vector<int>>(vv)[0] == 1);
 
     // tests copy
     RDAny vvv(vv);
 
-    TEST_ASSERT(rdany_cast<std::vector<int> >(vvv)[0] == 1);
+    TEST_ASSERT(rdany_cast<std::vector<int>>(vvv)[0] == 1);
   }
 
   {
     // Checks fallback to Any
-    std::vector<std::pair<int, int> > pvect;
+    std::vector<std::pair<int, int>> pvect;
     pvect.push_back(std::make_pair<int, int>(2, 2));
     boost::any any1(pvect);
-    boost::any_cast<std::vector<std::pair<int, int> > >(any1);
-    boost::any_cast<std::vector<std::pair<int, int> > &>(any1);
-    boost::any_cast<const std::vector<std::pair<int, int> > &>(any1);
+    boost::any_cast<std::vector<std::pair<int, int>>>(any1);
+    boost::any_cast<std::vector<std::pair<int, int>> &>(any1);
+    boost::any_cast<const std::vector<std::pair<int, int>> &>(any1);
 
     RDAny vv(pvect);
     boost::any &any = rdany_cast<boost::any &>(vv);
-    boost::any_cast<std::vector<std::pair<int, int> > >(any);
-    boost::any_cast<std::vector<std::pair<int, int> > &>(any);
-    boost::any_cast<const std::vector<std::pair<int, int> > &>(any);
-
-    const std::vector<std::pair<int, int> > &pv =
-        rdany_cast<std::vector<std::pair<int, int> > >(vv);
+    boost::any_cast<std::vector<std::pair<int, int>>>(any);
+    boost::any_cast<std::vector<std::pair<int, int>> &>(any);
+    boost::any_cast<const std::vector<std::pair<int, int>> &>(any);
+
+    const std::vector<std::pair<int, int>> &pv =
+        rdany_cast<std::vector<std::pair<int, int>>>(vv);
     TEST_ASSERT(pv[0].first == 2);
     RDAny vvv(vv);
     TEST_ASSERT(
-        (rdany_cast<std::vector<std::pair<int, int> > >(vvv)[0].first == 2));
+        (rdany_cast<std::vector<std::pair<int, int>>>(vvv)[0].first == 2));
   }
 
   {
@@ -316,7 +304,7 @@
     RDAny v(p);
     RDAny vv(v);
     try {
-      rdany_cast<std::vector<int> >(v);
+      rdany_cast<std::vector<int>>(v);
 #ifndef UNSAFE_RDVALUE
       PRECONDITION(0, "Should throw bad cast");
 #endif
@@ -327,11 +315,7 @@
     TEST_ASSERT((*rdany_cast<std::vector<int> *>((const RDAny &)vv))[0] == 100);
     delete p;
 
-<<<<<<< HEAD
     auto *m = new std::map<int, int>();
-=======
-    std::map<int, int> *m = new std::map<int, int>();
->>>>>>> b7d2cfbc
     (*m)[0] = 1;
     RDAny mv(m);
     // leaks
@@ -342,7 +326,7 @@
 
   {
     // check shared ptrs -- boost::any deletes these :)
-    typedef boost::shared_ptr<std::vector<int> > vptr;
+    typedef boost::shared_ptr<std::vector<int>> vptr;
     vptr p(new std::vector<int>());
     p->push_back(100);
     RDAny v(p);
@@ -351,7 +335,7 @@
     TEST_ASSERT((*rdany_cast<vptr>(vv))[0] == 100);
     TEST_ASSERT((*rdany_cast<vptr>((const RDAny &)vv))[0] == 100);
 
-    typedef boost::shared_ptr<std::map<int, int> > mptr;
+    typedef boost::shared_ptr<std::map<int, int>> mptr;
     mptr m(new std::map<int, int>());
     (*m)[0] = 1;
     RDAny mv(m);
@@ -605,8 +589,8 @@
     d2.update(d);
     TEST_ASSERT(d.getVal<std::string>("foo") == d2.getVal<std::string>("foo"));
     TEST_ASSERT(d.getVal<double>("foo2") == d2.getVal<double>("foo2"));
-    TEST_ASSERT(d.getVal<std::vector<int> >("foo3") ==
-                d2.getVal<std::vector<int> >("foo3"));
+    TEST_ASSERT(d.getVal<std::vector<int>>("foo3") ==
+                d2.getVal<std::vector<int>>("foo3"));
   }
 
   {  // a few tests to make sure copying/updating with nonPOD data is ok
@@ -626,8 +610,8 @@
       d2.update(d, true);
       TEST_ASSERT(d2.getVal<std::string>("foo") == "1.3");
       TEST_ASSERT(d.getVal<double>("foo2") == d2.getVal<double>("foo2"));
-      TEST_ASSERT(d.getVal<std::vector<int> >("foo3") ==
-                  d2.getVal<std::vector<int> >("foo3"));
+      TEST_ASSERT(d.getVal<std::vector<int>>("foo3") ==
+                  d2.getVal<std::vector<int>>("foo3"));
     }
 
     {
@@ -635,15 +619,15 @@
       d2.setVal("foo", 1);
       TEST_ASSERT(1 == d2.getVal<int>("foo"));
       TEST_ASSERT(d.getVal<double>("foo2") == d2.getVal<double>("foo2"));
-      TEST_ASSERT(d.getVal<std::vector<int> >("foo3") ==
-                  d2.getVal<std::vector<int> >("foo3"));
+      TEST_ASSERT(d.getVal<std::vector<int>>("foo3") ==
+                  d2.getVal<std::vector<int>>("foo3"));
     }
 
     {
       Dict d2(d);
       TEST_ASSERT(d.getVal<double>("foo2") == d2.getVal<double>("foo2"));
-      TEST_ASSERT(d.getVal<std::vector<int> >("foo3") ==
-                  d2.getVal<std::vector<int> >("foo3"));
+      TEST_ASSERT(d.getVal<std::vector<int>>("foo3") ==
+                  d2.getVal<std::vector<int>>("foo3"));
     }
   }
   BOOST_LOG(rdErrorLog) << "\tdone" << std::endl;
