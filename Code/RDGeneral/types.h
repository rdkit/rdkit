--- conflicted
+++ resolved
@@ -54,7 +54,6 @@
 namespace common_properties {
 ///////////////////////////////////////////////////////////////
 // Molecule Props
-<<<<<<< HEAD
 inline constexpr std::string_view TWOD = "2D";
 inline constexpr std::string_view BalabanJ = "BalabanJ";
 inline constexpr std::string_view BalanbanJ = "BalanbanJ";
@@ -171,6 +170,7 @@
 inline constexpr std::string_view molAttachOrderTemplate = "molAttachOrderTemplate";
 inline constexpr std::string_view molAtomClass = "molClass";
 inline constexpr std::string_view molAtomSeqId = "molSeqid";
+inline constexpr std::string_view molAtomSeqName = "molSeqName";
 inline constexpr std::string_view molRxnExactChange = "molRxnExachg";
 inline constexpr std::string_view molReactStatus = "molReactStatus";
 inline constexpr std::string_view _fromAttachPoint = "_fromAttchpt";
@@ -183,205 +183,6 @@
 inline constexpr std::string_view _isotopicHs = "_isotopicHs";
 
 inline constexpr std::string_view _QueryAtomGenericLabel = "_QueryAtomGenericLabel";
-=======
-RDKIT_RDGENERAL_EXPORT extern const std::string _Name;            // string
-RDKIT_RDGENERAL_EXPORT extern const std::string MolFileInfo;      // string
-RDKIT_RDGENERAL_EXPORT extern const std::string MolFileComments;  // string
-RDKIT_RDGENERAL_EXPORT extern const std::string
-    _2DConf;  // int (combine into dimension?)
-RDKIT_RDGENERAL_EXPORT extern const std::string _3DConf;  // int
-RDKIT_RDGENERAL_EXPORT extern const std::string
-    _doIsoSmiles;  // int (should probably be removed)
-RDKIT_RDGENERAL_EXPORT extern const std::string extraRings;  // vec<vec<int> >
-RDKIT_RDGENERAL_EXPORT extern const std::string
-    _smilesAtomOutputOrder;  // vec<int> computed
-RDKIT_RDGENERAL_EXPORT extern const std::string
-    _smilesBondOutputOrder;  // vec<int> computed
-RDKIT_RDGENERAL_EXPORT extern const std::string _StereochemDone;  // int
-RDKIT_RDGENERAL_EXPORT extern const std::string _NeedsQueryScan;  // int (bool)
-RDKIT_RDGENERAL_EXPORT extern const std::string _fragSMARTS;      // std::string
-RDKIT_RDGENERAL_EXPORT extern const std::string
-    maxAttachIdx;  // int TemplEnumTools.cpp
-RDKIT_RDGENERAL_EXPORT extern const std::string
-    ringMembership;  //? unused (molopstest.cpp)
-
-// Computed Values
-// ConnectivityDescriptors
-RDKIT_RDGENERAL_EXPORT extern const std::string
-    _connectivityHKDeltas;  // std::vector<double> computed
-RDKIT_RDGENERAL_EXPORT extern const std::string
-    _connectivityNVals;  // std::vector<double> computed
-
-RDKIT_RDGENERAL_EXPORT extern const std::string
-    _crippenLogP;  // double computed
-RDKIT_RDGENERAL_EXPORT extern const std::string
-    _crippenLogPContribs;  // std::vector<double> computed
-
-RDKIT_RDGENERAL_EXPORT extern const std::string _crippenMR;  // double computed
-RDKIT_RDGENERAL_EXPORT extern const std::string
-    _crippenMRContribs;  // std::vector<double> computed
-
-RDKIT_RDGENERAL_EXPORT extern const std::string _labuteASA;  // double computed
-RDKIT_RDGENERAL_EXPORT extern const std::string
-    _labuteAtomContribs;  // vec<double> computed
-RDKIT_RDGENERAL_EXPORT extern const std::string
-    _labuteAtomHContrib;  // double computed
-
-RDKIT_RDGENERAL_EXPORT extern const std::string _tpsa;  // double computed
-RDKIT_RDGENERAL_EXPORT extern const std::string
-    _tpsaAtomContribs;  // vec<double> computed
-
-RDKIT_RDGENERAL_EXPORT extern const std::string
-    numArom;  // int computed (only uses in tests?)
-RDKIT_RDGENERAL_EXPORT extern const std::string
-    _MMFFSanitized;  // int (bool) computed
-
-RDKIT_RDGENERAL_EXPORT extern const std::string
-    _CrippenLogP;  // Unused (in the basement)
-RDKIT_RDGENERAL_EXPORT extern const std::string
-    _CrippenMR;  // Unused (in the basement)
-RDKIT_RDGENERAL_EXPORT extern const std::string
-    _GasteigerCharge;  // used to hold partial charges
-RDKIT_RDGENERAL_EXPORT extern const std::string
-    _GasteigerHCharge;  // used to hold partial charges from implicit Hs
-
-///////////////////////////////////////////////////////////////
-// Atom Props
-
-// Chirality stuff
-RDKIT_RDGENERAL_EXPORT extern const std::string
-    _BondsPotentialStereo;  // int (or bool) COMPUTED
-RDKIT_RDGENERAL_EXPORT extern const std::string
-    _CIPCode;  // std::string COMPUTED
-RDKIT_RDGENERAL_EXPORT extern const std::string _CIPRank;  // int COMPUTED
-RDKIT_RDGENERAL_EXPORT extern const std::string
-    _CIPComputed;  // int (bool) COMPUTED
-RDKIT_RDGENERAL_EXPORT extern const std::string
-    _CanonicalRankingNumber;  // unsigned int
-RDKIT_RDGENERAL_EXPORT extern const std::string _ChiralityPossible;  // int
-RDKIT_RDGENERAL_EXPORT extern const std::string
-    _UnknownStereo;  // int (bool) AddHs/Chirality
-RDKIT_RDGENERAL_EXPORT extern const std::string
-    _ringStereoAtoms;  // int vect Canon/Chiral/MolHash/MolOps//Renumber//RWmol
-RDKIT_RDGENERAL_EXPORT extern const std::string
-    _ringStereochemCand;  // chirality bool COMPUTED
-RDKIT_RDGENERAL_EXPORT extern const std::string
-    _ringStereoWarning;  // obsolete ?
-RDKIT_RDGENERAL_EXPORT extern const std::string _chiralPermutation;    // int
-RDKIT_RDGENERAL_EXPORT extern const std::string _ringStereoOtherAtom;  // int
-RDKIT_RDGENERAL_EXPORT extern const std::string _mesoOtherAtom;        // int
-
-// Smiles parsing
-RDKIT_RDGENERAL_EXPORT extern const std::string _SmilesStart;  // int
-RDKIT_RDGENERAL_EXPORT extern const std::string
-    _TraversalBondIndexOrder;  // ? unused
-RDKIT_RDGENERAL_EXPORT extern const std::string
-    _TraversalRingClosureBond;  // unsigned int
-RDKIT_RDGENERAL_EXPORT extern const std::string _TraversalStartPoint;  // bool
-RDKIT_RDGENERAL_EXPORT extern const std::string
-    _queryRootAtom;  // int SLNParse/SubstructMatch
-RDKIT_RDGENERAL_EXPORT extern const std::string _hasMassQuery;  // atom bool
-RDKIT_RDGENERAL_EXPORT extern const std::string _protected;  // atom int (bool)
-RDKIT_RDGENERAL_EXPORT extern const std::string
-    _ChiralAtomRank;  // atom rank (unsigned int)
-RDKIT_RDGENERAL_EXPORT extern const std::string
-    _supplementalSmilesLabel;  // atom string (SmilesWrite)
-RDKIT_RDGENERAL_EXPORT extern const std::string
-    _unspecifiedOrder;  // atom int (bool) smarts/smiles
-RDKIT_RDGENERAL_EXPORT extern const std::string
-    _RingClosures;  // INT_VECT smarts/smiles/canon
-RDKIT_RDGENERAL_EXPORT extern const std::string
-    atomLabel;  // atom string from CXSMILES
-RDKIT_RDGENERAL_EXPORT extern const std::string OxidationNumber;  // int
-
-// MDL Style Properties (MolFileParser)
-RDKIT_RDGENERAL_EXPORT extern const std::string molAtomMapNumber;  // int
-RDKIT_RDGENERAL_EXPORT extern const std::string molFileAlias;      // string
-RDKIT_RDGENERAL_EXPORT extern const std::string molFileValue;      // string
-RDKIT_RDGENERAL_EXPORT extern const std::string molInversionFlag;  // int
-RDKIT_RDGENERAL_EXPORT extern const std::string molParity;         // int
-RDKIT_RDGENERAL_EXPORT extern const std::string molStereoCare;     // int
-RDKIT_RDGENERAL_EXPORT extern const std::string molRxnComponent;   // int
-RDKIT_RDGENERAL_EXPORT extern const std::string molRxnRole;        // int
-RDKIT_RDGENERAL_EXPORT extern const std::string molTotValence;     // int
-RDKIT_RDGENERAL_EXPORT extern const std::string molRingBondCount;  // int
-RDKIT_RDGENERAL_EXPORT extern const std::string molSubstCount;     // int
-RDKIT_RDGENERAL_EXPORT extern const std::string molAttachPoint;    // int
-RDKIT_RDGENERAL_EXPORT extern const std::string molAttachOrder;    // int
-RDKIT_RDGENERAL_EXPORT extern const std::string
-    molAttachOrderTemplate;  // std::vector<AtomAttchOrd>
-
-RDKIT_RDGENERAL_EXPORT extern const std::string molAtomClass;  // string
-RDKIT_RDGENERAL_EXPORT extern const std::string
-    templateNames;  // vector of strings
-
-RDKIT_RDGENERAL_EXPORT extern const std::string molAtomSeqId;       // int
-RDKIT_RDGENERAL_EXPORT extern const std::string molAtomSeqName;     // string
-RDKIT_RDGENERAL_EXPORT extern const std::string molRxnExactChange;  // int
-RDKIT_RDGENERAL_EXPORT extern const std::string molReactStatus;     // int
-RDKIT_RDGENERAL_EXPORT extern const std::string molFileLinkNodes;   // string
-RDKIT_RDGENERAL_EXPORT extern const std::string _fromAttachPoint;   // int
-
-RDKIT_RDGENERAL_EXPORT extern const std::string _MolFileRLabel;  // unsigned int
-RDKIT_RDGENERAL_EXPORT extern const std::string _MolFileChiralFlag;  // int
-RDKIT_RDGENERAL_EXPORT extern const std::string _MolFileAtomQuery;   // int
-RDKIT_RDGENERAL_EXPORT extern const std::string _MolFileBondQuery;   // int
-RDKIT_RDGENERAL_EXPORT extern const std::string _MolFileBondEndPts;  // string
-RDKIT_RDGENERAL_EXPORT extern const std::string _MolFileBondAttach;  // string
-RDKIT_RDGENERAL_EXPORT extern const std::string
-    _MolFileBondType;  // unsigned int
-RDKIT_RDGENERAL_EXPORT extern const std::string
-    _MolFileBondStereo;  // unsigned int
-RDKIT_RDGENERAL_EXPORT extern const std::string
-    _MolFileBondCfg;  // unsigned int
-RDKIT_RDGENERAL_EXPORT extern const std::string
-    MRV_SMA;  // smarts string from Marvin
-
-// flag indicating that the chirality wasn't specified in the input,
-// but was calculated from 3D coordinates in the input
-RDKIT_RDGENERAL_EXPORT extern const std::string _NonExplicit3DChirality;  // int
-RDKIT_RDGENERAL_EXPORT extern const std::string dummyLabel;  // atom string
-
-RDKIT_RDGENERAL_EXPORT extern const std::string
-    _QueryAtomGenericLabel;  // string
-
-// Reaction Information (Reactions.cpp)
-RDKIT_RDGENERAL_EXPORT extern const std::string _QueryFormalCharge;  //  int
-RDKIT_RDGENERAL_EXPORT extern const std::string _QueryHCount;        // int
-RDKIT_RDGENERAL_EXPORT extern const std::string _QueryIsotope;       // int
-RDKIT_RDGENERAL_EXPORT extern const std::string
-    _QueryMass;  // int = round(float * 1000)
-RDKIT_RDGENERAL_EXPORT extern const std::string
-    _ReactionDegreeChanged;                                // int (bool)
-RDKIT_RDGENERAL_EXPORT extern const std::string NullBond;  // int (bool)
-RDKIT_RDGENERAL_EXPORT extern const std::string _rgroupAtomMaps;
-RDKIT_RDGENERAL_EXPORT extern const std::string _rgroupBonds;
-RDKIT_RDGENERAL_EXPORT extern const std::string _rgroupTargetAtoms;
-RDKIT_RDGENERAL_EXPORT extern const std::string _rgroupTargetBonds;
-RDKIT_RDGENERAL_EXPORT extern const std::string reactantAtomIdx;
-RDKIT_RDGENERAL_EXPORT extern const std::string reactionMapNum;
-RDKIT_RDGENERAL_EXPORT extern const std::string reactantIdx;
-
-// SLN
-RDKIT_RDGENERAL_EXPORT extern const std::string
-    _AtomID;  // unsigned int SLNParser
-RDKIT_RDGENERAL_EXPORT extern const std::string
-    _starred;  // atom int COMPUTED (SLN)
-RDKIT_RDGENERAL_EXPORT extern const std::string
-    _SLN_s;  // string SLNAttribs (chiral info)
-RDKIT_RDGENERAL_EXPORT extern const std::string _Unfinished_SLN_;  // int (bool)
-
-// Smarts Smiles
-RDKIT_RDGENERAL_EXPORT extern const std::string _brokenChirality;  // atom bool
-RDKIT_RDGENERAL_EXPORT extern const std::string isImplicit;  // atom int (bool)
-RDKIT_RDGENERAL_EXPORT extern const std::string
-    smilesSymbol;  // atom string (only used in test?)
-
-// Tripos
-RDKIT_RDGENERAL_EXPORT extern const std::string
-    _TriposAtomType;  // string Mol2FileParser
-// missing defs for _TriposAtomName//_TriposPartialCharge...
->>>>>>> c948297d
 
 // molecule drawing
 inline constexpr std::string_view _displayLabel = "_displayLabel";
